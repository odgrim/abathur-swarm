use abathur::domain::models::task::{DependencyType, Task, TaskSource, TaskStatus};
use abathur::services::DependencyResolver;
use chrono::Utc;
use proptest::prelude::*;
use proptest::test_runner::TestCaseError;
use std::collections::{HashMap, HashSet};
use uuid::Uuid;

<<<<<<< HEAD
/// Strategy to generate a valid task with given ID and dependencies
#[allow(dead_code)]
fn task_strategy(id: Uuid, dependencies: Option<Vec<Uuid>>) -> impl Strategy<Value = Task> {
    Just(Task {
        id,
        summary: format!("Task {}", id),
        description: "Property test task".to_string(),
        agent_type: "test".to_string(),
        priority: 5,
        calculated_priority: 5.0,
        status: TaskStatus::Pending,
        dependencies,
        dependency_type: DependencyType::Sequential,
        dependency_depth: 0,
        input_data: None,
        result_data: None,
        error_message: None,
        retry_count: 0,
        max_retries: 3,
        max_execution_timeout_seconds: 3600,
        submitted_at: Utc::now(),
        started_at: None,
        completed_at: None,
        last_updated_at: Utc::now(),
        created_by: None,
        parent_task_id: None,
        session_id: None,
        source: TaskSource::Human,
        deadline: None,
        estimated_duration_seconds: None,
        feature_branch: None,
        task_branch: None,
        worktree_path: None,
    })
}

/// Generate a DAG (Directed Acyclic Graph) of tasks
#[allow(dead_code)]
fn acyclic_task_graph_strategy(size: usize) -> impl Strategy<Value = Vec<Task>> {
    // Generate task IDs
    let task_ids: Vec<Uuid> = (0..size).map(|_| Uuid::new_v4()).collect();

    // For each task, it can only depend on tasks that come before it
    // This ensures we create a DAG
    let mut tasks = Vec::new();

    for (i, &id) in task_ids.iter().enumerate() {
        // Can only depend on tasks 0..i (tasks that come before)
        let potential_deps: Vec<Uuid> = task_ids[0..i].to_vec();

        // Randomly select 0-3 dependencies from potential deps
        let num_deps = if potential_deps.is_empty() {
            0
        } else {
            std::cmp::min(3, potential_deps.len())
        };

        let deps = if num_deps == 0 || potential_deps.is_empty() {
            None
        } else {
            // Take first num_deps dependencies (simplified for property testing)
            Some(potential_deps[..num_deps].to_vec())
        };

        tasks.push(task_strategy(id, deps));
    }

    // Combine all task strategies into a single Vec strategy
    tasks
        .into_iter()
        .collect::<Vec<_>>()
        .into_iter()
        .collect::<Vec<_>>()
        .prop_map(|strategies| strategies.into_iter().collect::<Vec<Task>>())
}

=======
>>>>>>> bf593e5b
proptest! {
    /// Property: Topological sort never produces cycles
    ///
    /// For any acyclic task graph, the resolved order should maintain
    /// the property that all dependencies come before their dependents.
    #[test]
    fn prop_topological_sort_no_cycles(
        size in 1usize..20
    ) {
        let resolver = DependencyResolver::new();

        // Generate acyclic graph
        let task_ids: Vec<Uuid> = (0..size).map(|_| Uuid::new_v4()).collect();
        let mut tasks = Vec::new();

        for (i, &id) in task_ids.iter().enumerate() {
            let deps = if i > 0 && i % 2 == 0 {
                // Every even task depends on the previous task
                Some(vec![task_ids[i - 1]])
            } else {
                None
            };

            tasks.push(Task {
                id,
                summary: format!("Task {}", id),
                description: "Property test task".to_string(),
                agent_type: "test".to_string(),
                priority: 5,
                calculated_priority: 5.0,
                status: TaskStatus::Pending,
                dependencies: deps,
                dependency_type: DependencyType::Sequential,
                dependency_depth: 0,
                input_data: None,
                result_data: None,
                error_message: None,
                retry_count: 0,
                max_retries: 3,
                max_execution_timeout_seconds: 3600,
                submitted_at: Utc::now(),
                started_at: None,
                completed_at: None,
                last_updated_at: Utc::now(),
                created_by: None,
                parent_task_id: None,
                session_id: None,
                source: TaskSource::Human,
                deadline: None,
                estimated_duration_seconds: None,
                feature_branch: None,
                task_branch: None,
                worktree_path: None,
            });
        }

<<<<<<< HEAD
        let result = resolver.topological_sort(&tasks).unwrap();
=======
        let result = resolver.topological_sort(&tasks)
            .map_err(|e| TestCaseError::fail(e.to_string()))?;
>>>>>>> bf593e5b

        // Verify: All dependencies come before dependents
        let position_map: HashMap<Uuid, usize> = result
            .iter()
            .enumerate()
            .map(|(i, t)| (t.id, i))
            .collect();

        for task in &result {
            if let Some(ref deps) = task.dependencies {
                for &dep_id in deps {
                    let dep_pos = position_map.get(&dep_id).unwrap();
                    let task_pos = position_map.get(&task.id).unwrap();
                    prop_assert!(dep_pos < task_pos,
                        "Dependency {} at position {} should come before task {} at position {}",
                        dep_id, dep_pos, task.id, task_pos);
                }
            }
        }
    }

    /// Property: Resolved tasks contain all input tasks
    ///
    /// The topological sort should not lose or duplicate any tasks.
    #[test]
    fn prop_topological_sort_preserves_tasks(
        size in 1usize..20
    ) {
        let resolver = DependencyResolver::new();

        // Generate simple task graph
        let task_ids: Vec<Uuid> = (0..size).map(|_| Uuid::new_v4()).collect();
        let mut tasks = Vec::new();

        for &id in &task_ids {
            tasks.push(Task {
                id,
                summary: format!("Task {}", id),
                description: "Property test task".to_string(),
                agent_type: "test".to_string(),
                priority: 5,
                calculated_priority: 5.0,
                status: TaskStatus::Pending,
                dependencies: None,
                dependency_type: DependencyType::Sequential,
                dependency_depth: 0,
                input_data: None,
                result_data: None,
                error_message: None,
                retry_count: 0,
                max_retries: 3,
                max_execution_timeout_seconds: 3600,
                submitted_at: Utc::now(),
                started_at: None,
                completed_at: None,
                last_updated_at: Utc::now(),
                created_by: None,
                parent_task_id: None,
                session_id: None,
                source: TaskSource::Human,
                deadline: None,
                estimated_duration_seconds: None,
                feature_branch: None,
                task_branch: None,
                worktree_path: None,
            });
        }

<<<<<<< HEAD
        let result = resolver.topological_sort(&tasks).unwrap();
=======
        let result = resolver.topological_sort(&tasks)
            .map_err(|e| TestCaseError::fail(e.to_string()))?;
>>>>>>> bf593e5b

        // Verify: Same number of tasks
        prop_assert_eq!(result.len(), tasks.len());

        // Verify: All original task IDs are present
        let input_ids: HashSet<Uuid> = tasks.iter().map(|t| t.id).collect();
        let output_ids: HashSet<Uuid> = result.iter().map(|t| t.id).collect();
        prop_assert_eq!(input_ids, output_ids);
    }

    /// Property: Cycle detection is consistent
    ///
    /// If cycle detection fails, resolve should also fail.
    /// If no cycle is detected, resolve should succeed.
    #[test]
    fn prop_cycle_detection_consistency(
        size in 1usize..15
    ) {
        let resolver = DependencyResolver::new();

        // Generate linear dependency chain (no cycles)
        let task_ids: Vec<Uuid> = (0..size).map(|_| Uuid::new_v4()).collect();
        let mut tasks = Vec::new();

        for (i, &id) in task_ids.iter().enumerate() {
            let deps = if i > 0 {
                Some(vec![task_ids[i - 1]])
            } else {
                None
            };

            tasks.push(Task {
                id,
                summary: format!("Task {}", id),
                description: "Property test task".to_string(),
                agent_type: "test".to_string(),
                priority: 5,
                calculated_priority: 5.0,
                status: TaskStatus::Pending,
                dependencies: deps,
                dependency_type: DependencyType::Sequential,
                dependency_depth: 0,
                input_data: None,
                result_data: None,
                error_message: None,
                retry_count: 0,
                max_retries: 3,
                max_execution_timeout_seconds: 3600,
                submitted_at: Utc::now(),
                started_at: None,
                completed_at: None,
                last_updated_at: Utc::now(),
                created_by: None,
                parent_task_id: None,
                session_id: None,
                source: TaskSource::Human,
                deadline: None,
                estimated_duration_seconds: None,
                feature_branch: None,
                task_branch: None,
                worktree_path: None,
            });
        }

        let has_cycle = resolver.detect_cycle(&tasks).is_some();
        let resolve_result = resolver.resolve(&tasks);

        if has_cycle {
            prop_assert!(resolve_result.is_err(), "Resolve should fail when cycle detected");
        } else {
            prop_assert!(resolve_result.is_ok(), "Resolve should succeed when no cycle");
        }
    }

    /// Property: Independent tasks can be in any order
    ///
    /// Tasks with no dependencies between them can appear in any order
    /// in the result (but all should be present).
    #[test]
    fn prop_independent_tasks_all_present(
        size in 1usize..20
    ) {
        let resolver = DependencyResolver::new();

        // Generate independent tasks (no dependencies)
        let task_ids: Vec<Uuid> = (0..size).map(|_| Uuid::new_v4()).collect();
        let mut tasks = Vec::new();

        for &id in &task_ids {
            tasks.push(Task {
                id,
                summary: format!("Task {}", id),
                description: "Property test task".to_string(),
                agent_type: "test".to_string(),
                priority: 5,
                calculated_priority: 5.0,
                status: TaskStatus::Pending,
                dependencies: None,
                dependency_type: DependencyType::Sequential,
                dependency_depth: 0,
                input_data: None,
                result_data: None,
                error_message: None,
                retry_count: 0,
                max_retries: 3,
                max_execution_timeout_seconds: 3600,
                submitted_at: Utc::now(),
                started_at: None,
                completed_at: None,
                last_updated_at: Utc::now(),
                created_by: None,
                parent_task_id: None,
                session_id: None,
                source: TaskSource::Human,
                deadline: None,
                estimated_duration_seconds: None,
                feature_branch: None,
                task_branch: None,
                worktree_path: None,
            });
        }

<<<<<<< HEAD
        let result = resolver.topological_sort(&tasks).unwrap();
=======
        let result = resolver.topological_sort(&tasks)
            .map_err(|e| TestCaseError::fail(e.to_string()))?;
>>>>>>> bf593e5b

        // All tasks should be present
        prop_assert_eq!(result.len(), size);

        // All IDs should match
        let input_ids: HashSet<Uuid> = task_ids.into_iter().collect();
        let output_ids: HashSet<Uuid> = result.iter().map(|t| t.id).collect();
        prop_assert_eq!(input_ids, output_ids);
    }
}<|MERGE_RESOLUTION|>--- conflicted
+++ resolved
@@ -6,85 +6,6 @@
 use std::collections::{HashMap, HashSet};
 use uuid::Uuid;
 
-<<<<<<< HEAD
-/// Strategy to generate a valid task with given ID and dependencies
-#[allow(dead_code)]
-fn task_strategy(id: Uuid, dependencies: Option<Vec<Uuid>>) -> impl Strategy<Value = Task> {
-    Just(Task {
-        id,
-        summary: format!("Task {}", id),
-        description: "Property test task".to_string(),
-        agent_type: "test".to_string(),
-        priority: 5,
-        calculated_priority: 5.0,
-        status: TaskStatus::Pending,
-        dependencies,
-        dependency_type: DependencyType::Sequential,
-        dependency_depth: 0,
-        input_data: None,
-        result_data: None,
-        error_message: None,
-        retry_count: 0,
-        max_retries: 3,
-        max_execution_timeout_seconds: 3600,
-        submitted_at: Utc::now(),
-        started_at: None,
-        completed_at: None,
-        last_updated_at: Utc::now(),
-        created_by: None,
-        parent_task_id: None,
-        session_id: None,
-        source: TaskSource::Human,
-        deadline: None,
-        estimated_duration_seconds: None,
-        feature_branch: None,
-        task_branch: None,
-        worktree_path: None,
-    })
-}
-
-/// Generate a DAG (Directed Acyclic Graph) of tasks
-#[allow(dead_code)]
-fn acyclic_task_graph_strategy(size: usize) -> impl Strategy<Value = Vec<Task>> {
-    // Generate task IDs
-    let task_ids: Vec<Uuid> = (0..size).map(|_| Uuid::new_v4()).collect();
-
-    // For each task, it can only depend on tasks that come before it
-    // This ensures we create a DAG
-    let mut tasks = Vec::new();
-
-    for (i, &id) in task_ids.iter().enumerate() {
-        // Can only depend on tasks 0..i (tasks that come before)
-        let potential_deps: Vec<Uuid> = task_ids[0..i].to_vec();
-
-        // Randomly select 0-3 dependencies from potential deps
-        let num_deps = if potential_deps.is_empty() {
-            0
-        } else {
-            std::cmp::min(3, potential_deps.len())
-        };
-
-        let deps = if num_deps == 0 || potential_deps.is_empty() {
-            None
-        } else {
-            // Take first num_deps dependencies (simplified for property testing)
-            Some(potential_deps[..num_deps].to_vec())
-        };
-
-        tasks.push(task_strategy(id, deps));
-    }
-
-    // Combine all task strategies into a single Vec strategy
-    tasks
-        .into_iter()
-        .collect::<Vec<_>>()
-        .into_iter()
-        .collect::<Vec<_>>()
-        .prop_map(|strategies| strategies.into_iter().collect::<Vec<Task>>())
-}
-
-=======
->>>>>>> bf593e5b
 proptest! {
     /// Property: Topological sort never produces cycles
     ///
@@ -141,12 +62,8 @@
             });
         }
 
-<<<<<<< HEAD
-        let result = resolver.topological_sort(&tasks).unwrap();
-=======
         let result = resolver.topological_sort(&tasks)
             .map_err(|e| TestCaseError::fail(e.to_string()))?;
->>>>>>> bf593e5b
 
         // Verify: All dependencies come before dependents
         let position_map: HashMap<Uuid, usize> = result
@@ -215,12 +132,8 @@
             });
         }
 
-<<<<<<< HEAD
-        let result = resolver.topological_sort(&tasks).unwrap();
-=======
         let result = resolver.topological_sort(&tasks)
             .map_err(|e| TestCaseError::fail(e.to_string()))?;
->>>>>>> bf593e5b
 
         // Verify: Same number of tasks
         prop_assert_eq!(result.len(), tasks.len());
@@ -343,12 +256,8 @@
             });
         }
 
-<<<<<<< HEAD
-        let result = resolver.topological_sort(&tasks).unwrap();
-=======
         let result = resolver.topological_sort(&tasks)
             .map_err(|e| TestCaseError::fail(e.to_string()))?;
->>>>>>> bf593e5b
 
         // All tasks should be present
         prop_assert_eq!(result.len(), size);
