--- conflicted
+++ resolved
@@ -324,7 +324,6 @@
     assert await db.get_task(sample_task.id) is None
 
 
-<<<<<<< HEAD
 @pytest.mark.asyncio
 async def test_delete_tasks_returns_delete_result_model(db: Database, sample_task: Task):
     """Test that delete_tasks returns properly typed DeleteResult."""
@@ -347,7 +346,8 @@
     assert result.deleted_count == 1
     assert result.blocked_deletions == []
     assert result.errors == []
-=======
+
+
 # ============================================================================
 # Unit Tests for delete_tasks_by_status() Validation (Issue #5)
 # ============================================================================
@@ -630,5 +630,4 @@
         result = await db.delete_tasks_by_status(TaskStatus.COMPLETED)
 
         # Assert - returns 0 (no tasks deleted)
-        assert result == 0
->>>>>>> 370f2167
+        assert result == 0