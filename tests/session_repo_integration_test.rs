--- conflicted
+++ resolved
@@ -87,28 +87,11 @@
         .expect("failed to append event 2");
 
     // Get events
-<<<<<<< HEAD
-    let session_events = repo
-=======
     let retrieved_events = repo
->>>>>>> b26761c7
         .get_events(session.id)
         .await
         .expect("failed to get events");
 
-<<<<<<< HEAD
-    assert_eq!(session_events.len(), 2);
-    assert_eq!(session_events[0].event_type, "user_message");
-    assert_eq!(session_events[0].actor, "user123");
-    assert_eq!(session_events[0].content, json!({"message": "Hello"}));
-
-    assert_eq!(session_events[1].event_type, "assistant_message");
-    assert_eq!(session_events[1].actor, "assistant");
-    assert_eq!(session_events[1].content, json!({"message": "Hi there!"}));
-
-    // Verify events are ordered by timestamp
-    assert!(session_events[0].timestamp <= session_events[1].timestamp);
-=======
     assert_eq!(retrieved_events.len(), 2);
     assert_eq!(retrieved_events[0].event_type, "user_message");
     assert_eq!(retrieved_events[0].actor, "user123");
@@ -120,7 +103,6 @@
 
     // Verify events are ordered by timestamp
     assert!(retrieved_events[0].timestamp <= retrieved_events[1].timestamp);
->>>>>>> b26761c7
 
     teardown_test_db(pool).await;
 }
