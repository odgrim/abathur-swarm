[package]
name = "abathur"
version = "0.1.0"
edition = "2024"
rust-version = "1.85"
authors = ["Abathur Contributors"]
description = "AI agent orchestration system - Rust rewrite"
license = "MIT OR Apache-2.0"

[dependencies]
# CLI framework
clap = { version = "4.5", features = ["derive"] }

# Async runtime
tokio = { version = "1.48.0", features = ["full"] }

# Serialization
serde = { version = "1.0.228", features = ["derive"] }
serde_json = "1.0.145"
serde_yaml = "0.9.34"

# Error handling
anyhow = "1.0.100"
thiserror = "2.0.17"

# Logging and tracing
tracing = "0.1"
tracing-subscriber = { version = "0.3", features = ["json", "env-filter"] }

# Database
sqlx = { version = "0.8.6", features = ["runtime-tokio-native-tls", "sqlite", "macros", "migrate", "chrono", "uuid"] }

# HTTP client
reqwest = { version = "0.11", features = ["json", "stream"] }

# Streaming support
futures = "0.3"
tokio-stream = "0.1"
bytes = "1.0"

# Configuration management
figment = { version = "0.10.19", features = ["yaml", "env"] }

# Terminal UI
ratatui = "0.26"
crossterm = "0.27"
indicatif = "0.17"
comfy-table = "7.1"

# Time and UUID
chrono = { version = "0.4.42", features = ["serde"] }
uuid = { version = "1.18.1", features = ["v4", "serde"] }

# Async traits
async-trait = "0.1.89"

# Futures utilities
futures = "0.3"

# MCP Integration
rmcp = "0.1"

# Resource monitoring
sysinfo = "0.30"

# Security
keyring = "2.3"

# Utilities
dirs = "6.0.0"

[dev-dependencies]
# Mocking
mockall = "0.13.1"

# Property testing
proptest = "1.6.0"
test-strategy = "0.4"

# Benchmarking
criterion = "0.5"

# Test coverage
cargo-tarpaulin = "0.27"

# Mock HTTP server
<<<<<<< HEAD
# Note: wiremock 0.6 is incompatible with edition 2024, disabling for now
# wiremock = "0.6"
=======
# wiremock = "0.6"  # Disabled due to let-chains feature incompatibility
mockito = "1.5"
>>>>>>> 9b6cc413

# Testing utilities
tempfile = "3.23.0"
tokio-test = "0.4"

[[bin]]
name = "abathur"
path = "src/main.rs"

[lib]
name = "abathur"
path = "src/lib.rs"

[profile.release]
opt-level = 3
lto = true
codegen-units = 1
strip = true

[profile.dev]
opt-level = 0

[profile.test]
opt-level = 0

[lints.clippy]
# Deny critical lints
all = { level = "deny", priority = -1 }
pedantic = { level = "warn", priority = -1 }
nursery = { level = "warn", priority = -1 }

# Allow specific pedantic lints prone to false positives
must_use_candidate = "allow"
missing_errors_doc = "allow"
missing_panics_doc = "allow"
module_name_repetitions = "allow"<|MERGE_RESOLUTION|>--- conflicted
+++ resolved
@@ -33,11 +33,6 @@
 # HTTP client
 reqwest = { version = "0.11", features = ["json", "stream"] }
 
-# Streaming support
-futures = "0.3"
-tokio-stream = "0.1"
-bytes = "1.0"
-
 # Configuration management
 figment = { version = "0.10.19", features = ["yaml", "env"] }
 
@@ -53,9 +48,6 @@
 
 # Async traits
 async-trait = "0.1.89"
-
-# Futures utilities
-futures = "0.3"
 
 # MCP Integration
 rmcp = "0.1"
@@ -84,13 +76,8 @@
 cargo-tarpaulin = "0.27"
 
 # Mock HTTP server
-<<<<<<< HEAD
-# Note: wiremock 0.6 is incompatible with edition 2024, disabling for now
-# wiremock = "0.6"
-=======
 # wiremock = "0.6"  # Disabled due to let-chains feature incompatibility
 mockito = "1.5"
->>>>>>> 9b6cc413
 
 # Testing utilities
 tempfile = "3.23.0"
