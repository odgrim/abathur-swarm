--- conflicted
+++ resolved
@@ -1,4 +1,5 @@
 pub mod application;
+pub mod cli;
 pub mod domain;
 pub mod infrastructure;
 pub mod services;
@@ -8,13 +9,8 @@
     ConvergenceStrategy, LoopExecutor, LoopState, TaskCoordinator, TaskStatusUpdate,
 };
 pub use domain::models::{
-<<<<<<< HEAD
-    Config, DatabaseConfig, LoggingConfig, McpServerConfig, Memory, MemoryType, RateLimitConfig,
-    ResourceLimitsConfig, RetryConfig,
-=======
     Agent, AgentStatus, Config, DatabaseConfig, LoggingConfig, McpServerConfig, Memory, MemoryType,
     RateLimitConfig, ResourceLimitsConfig, RetryConfig,
->>>>>>> da2d1432
 };
 pub use domain::ports::{AgentRepository, MemoryRepository, PriorityCalculator, TaskQueueService};
 pub use infrastructure::config::{ConfigError, ConfigLoader};
