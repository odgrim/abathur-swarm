--- conflicted
+++ resolved
@@ -100,17 +100,6 @@
                 feature_branch,
                 needs_worktree,
             } => {
-<<<<<<< HEAD
-                // Extract description from input source (either direct or from file)
-                let description = if let Some(desc) = &input.description {
-                    desc.clone()
-                } else if let Some(file_path) = &input.file {
-                    std::fs::read_to_string(file_path).map_err(|e| {
-                        anyhow::anyhow!("Failed to read task description from file: {}", e)
-                    })?
-                } else {
-                    anyhow::bail!("No task description provided")
-=======
                 // Resolve description from either direct input or file
                 let resolved_description = match (&input.description, &input.file) {
                     (Some(desc), None) => desc.clone(),
@@ -121,7 +110,6 @@
                     _ => {
                         unreachable!("Clap ArgGroup ensures exactly one of description or file is provided")
                     }
->>>>>>> 35ea086a
                 };
 
                 task::handle_submit(
