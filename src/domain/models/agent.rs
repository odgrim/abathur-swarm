--- conflicted
+++ resolved
@@ -4,8 +4,8 @@
 use std::str::FromStr;
 use uuid::Uuid;
 
-/// Agent execution states
-#[derive(Debug, Clone, PartialEq, Eq, Serialize, Deserialize)]
+/// Agent status enumeration
+#[derive(Debug, Clone, Copy, PartialEq, Eq, Serialize, Deserialize)]
 #[serde(rename_all = "lowercase")]
 pub enum AgentStatus {
     Idle,
@@ -16,9 +16,9 @@
 impl fmt::Display for AgentStatus {
     fn fmt(&self, f: &mut fmt::Formatter<'_>) -> fmt::Result {
         match self {
-            AgentStatus::Idle => write!(f, "idle"),
-            AgentStatus::Busy => write!(f, "busy"),
-            AgentStatus::Terminated => write!(f, "terminated"),
+            Self::Idle => write!(f, "idle"),
+            Self::Busy => write!(f, "busy"),
+            Self::Terminated => write!(f, "terminated"),
         }
     }
 }
@@ -28,136 +28,77 @@
 
     fn from_str(s: &str) -> Result<Self, Self::Err> {
         match s.to_lowercase().as_str() {
-            "idle" => Ok(AgentStatus::Idle),
-            "busy" => Ok(AgentStatus::Busy),
-            "terminated" => Ok(AgentStatus::Terminated),
-            _ => Err(anyhow::anyhow!("Invalid agent status: {}", s)),
+            "idle" => Ok(Self::Idle),
+            "busy" => Ok(Self::Busy),
+            "terminated" => Ok(Self::Terminated),
+            _ => Err(anyhow::anyhow!("Invalid agent status: {s}")),
         }
     }
 }
 
-/// Represents an agent that can execute tasks
+/// Agent entity representing an agent in the system
 #[derive(Debug, Clone, Serialize, Deserialize)]
 pub struct Agent {
+    /// Unique agent identifier
     pub id: Uuid,
+
+    /// Type of agent (e.g., "general-purpose", "code-reviewer")
     pub agent_type: String,
+
+    /// Current agent status
     pub status: AgentStatus,
+
+    /// ID of the currently executing task (if any)
     pub current_task_id: Option<Uuid>,
+
+    /// Last heartbeat timestamp
+    pub heartbeat_at: DateTime<Utc>,
+
+    /// Current memory usage in bytes
+    pub memory_usage_bytes: u64,
+
+    /// Current CPU usage percentage (0.0 - 100.0)
+    pub cpu_usage_percent: f64,
+
+    /// Agent creation timestamp
     pub created_at: DateTime<Utc>,
-    pub heartbeat_at: DateTime<Utc>,
-    pub memory_usage_bytes: u64,
-    pub cpu_usage_percent: f64,
-    pub tasks_completed: u64,
-    pub tasks_failed: u64,
+
+    /// Agent termination timestamp (if terminated)
+    pub terminated_at: Option<DateTime<Utc>>,
 }
 
 impl Agent {
-    /// Create a new agent with the specified agent type
-    pub fn new(agent_type: String) -> Self {
+    /// Create a new agent with default values
+    pub fn new(id: Uuid, agent_type: String) -> Self {
         let now = Utc::now();
         Self {
-            id: Uuid::new_v4(),
+            id,
             agent_type,
             status: AgentStatus::Idle,
             current_task_id: None,
-            created_at: now,
             heartbeat_at: now,
             memory_usage_bytes: 0,
             cpu_usage_percent: 0.0,
-            tasks_completed: 0,
-            tasks_failed: 0,
+            created_at: now,
+            terminated_at: None,
         }
     }
 
-    /// Check if the agent is idle
-    pub fn is_idle(&self) -> bool {
-        matches!(self.status, AgentStatus::Idle)
+    /// Check if agent is stale based on heartbeat threshold
+    pub fn is_stale(&self, threshold: chrono::Duration) -> bool {
+        let elapsed = Utc::now() - self.heartbeat_at;
+        elapsed > threshold
     }
 
-    /// Check if the agent is busy
-    pub fn is_busy(&self) -> bool {
-        matches!(self.status, AgentStatus::Busy)
-    }
-
-    /// Check if the agent is terminated
-    pub fn is_terminated(&self) -> bool {
-        matches!(self.status, AgentStatus::Terminated)
-    }
-
-    /// Assign a task to the agent
-    pub fn assign_task(&mut self, task_id: Uuid) -> Result<(), anyhow::Error> {
-        if self.is_terminated() {
-            return Err(anyhow::anyhow!(
-                "Cannot assign task to terminated agent {}",
-                self.id
-            ));
-        }
-        if self.is_busy() {
-            return Err(anyhow::anyhow!(
-                "Agent {} is already busy with task {:?}",
-                self.id,
-                self.current_task_id
-            ));
-        }
-
-        self.status = AgentStatus::Busy;
-        self.current_task_id = Some(task_id);
-        Ok(())
-    }
-
-    /// Complete the current task
-    pub fn complete_task(&mut self, success: bool) -> Result<(), anyhow::Error> {
-        if !self.is_busy() {
-            return Err(anyhow::anyhow!(
-                "Agent {} is not busy, cannot complete task",
-                self.id
-            ));
-        }
-
-        self.status = AgentStatus::Idle;
-        self.current_task_id = None;
-
-        if success {
-            self.tasks_completed += 1;
-        } else {
-            self.tasks_failed += 1;
-        }
-
-        Ok(())
-    }
-
-    /// Update the agent's heartbeat timestamp
+    /// Update heartbeat to current time
     pub fn update_heartbeat(&mut self) {
         self.heartbeat_at = Utc::now();
     }
 
-    /// Update resource usage metrics
-    pub fn update_resources(&mut self, memory_bytes: u64, cpu_percent: f64) {
-        self.memory_usage_bytes = memory_bytes;
-        self.cpu_usage_percent = cpu_percent;
-    }
-
     /// Terminate the agent
-    pub fn terminate(&mut self) -> Result<(), anyhow::Error> {
-        if self.is_busy() {
-            return Err(anyhow::anyhow!(
-                "Cannot terminate agent {} while busy with task {:?}",
-                self.id,
-                self.current_task_id
-            ));
-        }
-
+    pub fn terminate(&mut self) {
         self.status = AgentStatus::Terminated;
-        Ok(())
-    }
-
-    /// Calculate success rate
-    pub fn success_rate(&self) -> f64 {
-        let total = self.tasks_completed + self.tasks_failed;
-        if total == 0 {
-            return 0.0;
-        }
-        self.tasks_completed as f64 / total as f64
+        self.terminated_at = Some(Utc::now());
     }
 }
 
@@ -166,7 +107,7 @@
     use super::*;
 
     #[test]
-    fn test_agent_status_display() {
+    fn test_agent_status_serialization() {
         assert_eq!(AgentStatus::Idle.to_string(), "idle");
         assert_eq!(AgentStatus::Busy.to_string(), "busy");
         assert_eq!(AgentStatus::Terminated.to_string(), "terminated");
@@ -175,9 +116,10 @@
     #[test]
     fn test_agent_status_from_str() {
         assert_eq!("idle".parse::<AgentStatus>().unwrap(), AgentStatus::Idle);
-        assert_eq!("BUSY".parse::<AgentStatus>().unwrap(), AgentStatus::Busy);
+        assert_eq!("IDLE".parse::<AgentStatus>().unwrap(), AgentStatus::Idle);
+        assert_eq!("busy".parse::<AgentStatus>().unwrap(), AgentStatus::Busy);
         assert_eq!(
-            "Terminated".parse::<AgentStatus>().unwrap(),
+            "terminated".parse::<AgentStatus>().unwrap(),
             AgentStatus::Terminated
         );
         assert!("invalid".parse::<AgentStatus>().is_err());
@@ -185,222 +127,40 @@
 
     #[test]
     fn test_agent_new() {
-        let agent = Agent::new("test-agent".to_string());
+        let id = Uuid::new_v4();
+        let agent = Agent::new(id, "test-agent".to_string());
 
+        assert_eq!(agent.id, id);
         assert_eq!(agent.agent_type, "test-agent");
         assert_eq!(agent.status, AgentStatus::Idle);
-        assert_eq!(agent.current_task_id, None);
+        assert!(agent.current_task_id.is_none());
         assert_eq!(agent.memory_usage_bytes, 0);
-<<<<<<< HEAD
-        assert_eq!(agent.cpu_usage_percent, 0.0);
-        assert_eq!(agent.tasks_completed, 0);
-        assert_eq!(agent.tasks_failed, 0);
-        assert!(agent.is_idle());
-        assert!(!agent.is_busy());
-        assert!(!agent.is_terminated());
+        assert!((agent.cpu_usage_percent - 0.0).abs() < f64::EPSILON);
+        assert!(agent.terminated_at.is_none());
     }
 
     #[test]
-    fn test_agent_assign_task() {
-        let mut agent = Agent::new("test-agent".to_string());
-        let task_id = Uuid::new_v4();
+    fn test_agent_is_stale() {
+        let mut agent = Agent::new(Uuid::new_v4(), "test".to_string());
 
-        assert!(agent.assign_task(task_id).is_ok());
-        assert_eq!(agent.status, AgentStatus::Busy);
-        assert_eq!(agent.current_task_id, Some(task_id));
-        assert!(agent.is_busy());
-        assert!(!agent.is_idle());
-=======
-        assert!((agent.cpu_usage_percent - 0.0).abs() < f64::EPSILON);
-        assert!(agent.terminated_at.is_none());
->>>>>>> b8caf77a
-    }
+        // Not stale immediately
+        assert!(!agent.is_stale(chrono::Duration::seconds(60)));
 
-    #[test]
-    fn test_agent_assign_task_when_busy() {
-        let mut agent = Agent::new("test-agent".to_string());
-        let task_id1 = Uuid::new_v4();
-        let task_id2 = Uuid::new_v4();
-
-        agent.assign_task(task_id1).unwrap();
-        let result = agent.assign_task(task_id2);
-
-        assert!(result.is_err());
-        assert!(result.unwrap_err().to_string().contains("already busy"));
-        assert_eq!(agent.current_task_id, Some(task_id1));
-    }
-
-    #[test]
-    fn test_agent_assign_task_when_terminated() {
-        let mut agent = Agent::new("test-agent".to_string());
-        agent.status = AgentStatus::Terminated;
-
-        let task_id = Uuid::new_v4();
-        let result = agent.assign_task(task_id);
-
-        assert!(result.is_err());
-        assert!(result.unwrap_err().to_string().contains("terminated"));
-    }
-
-    #[test]
-    fn test_agent_complete_task_success() {
-        let mut agent = Agent::new("test-agent".to_string());
-        let task_id = Uuid::new_v4();
-
-        agent.assign_task(task_id).unwrap();
-        assert!(agent.complete_task(true).is_ok());
-
-        assert_eq!(agent.status, AgentStatus::Idle);
-        assert_eq!(agent.current_task_id, None);
-        assert_eq!(agent.tasks_completed, 1);
-        assert_eq!(agent.tasks_failed, 0);
-        assert!(agent.is_idle());
-    }
-
-    #[test]
-    fn test_agent_complete_task_failure() {
-        let mut agent = Agent::new("test-agent".to_string());
-        let task_id = Uuid::new_v4();
-
-        agent.assign_task(task_id).unwrap();
-        assert!(agent.complete_task(false).is_ok());
-
-        assert_eq!(agent.status, AgentStatus::Idle);
-        assert_eq!(agent.current_task_id, None);
-        assert_eq!(agent.tasks_completed, 0);
-        assert_eq!(agent.tasks_failed, 1);
-    }
-
-    #[test]
-    fn test_agent_complete_task_when_idle() {
-        let mut agent = Agent::new("test-agent".to_string());
-
-        let result = agent.complete_task(true);
-        assert!(result.is_err());
-        assert!(result.unwrap_err().to_string().contains("not busy"));
-    }
-
-    #[test]
-    fn test_agent_update_heartbeat() {
-        let mut agent = Agent::new("test-agent".to_string());
-        let initial_heartbeat = agent.heartbeat_at;
-
-        // Sleep briefly to ensure timestamp changes
-        std::thread::sleep(std::time::Duration::from_millis(10));
-        agent.update_heartbeat();
-
-        assert!(agent.heartbeat_at > initial_heartbeat);
-    }
-
-    #[test]
-    fn test_agent_update_resources() {
-        let mut agent = Agent::new("test-agent".to_string());
-
-        agent.update_resources(1024 * 1024, 45.5);
-
-        assert_eq!(agent.memory_usage_bytes, 1024 * 1024);
-        assert_eq!(agent.cpu_usage_percent, 45.5);
+        // Make it stale
+        agent.heartbeat_at = Utc::now() - chrono::Duration::seconds(120);
+        assert!(agent.is_stale(chrono::Duration::seconds(60)));
     }
 
     #[test]
     fn test_agent_terminate() {
-        let mut agent = Agent::new("test-agent".to_string());
+        let mut agent = Agent::new(Uuid::new_v4(), "test".to_string());
 
-        assert!(agent.terminate().is_ok());
+        assert_eq!(agent.status, AgentStatus::Idle);
+        assert!(agent.terminated_at.is_none());
+
+        agent.terminate();
+
         assert_eq!(agent.status, AgentStatus::Terminated);
-        assert!(agent.is_terminated());
-    }
-
-    #[test]
-    fn test_agent_terminate_when_busy() {
-        let mut agent = Agent::new("test-agent".to_string());
-        let task_id = Uuid::new_v4();
-        agent.assign_task(task_id).unwrap();
-
-        let result = agent.terminate();
-        assert!(result.is_err());
-        assert!(result.unwrap_err().to_string().contains("while busy"));
-        assert_eq!(agent.status, AgentStatus::Busy);
-    }
-
-    #[test]
-    fn test_agent_success_rate_no_tasks() {
-        let agent = Agent::new("test-agent".to_string());
-        assert_eq!(agent.success_rate(), 0.0);
-    }
-
-    #[test]
-    fn test_agent_success_rate_all_success() {
-        let mut agent = Agent::new("test-agent".to_string());
-        agent.tasks_completed = 10;
-        agent.tasks_failed = 0;
-
-        assert_eq!(agent.success_rate(), 1.0);
-    }
-
-    #[test]
-    fn test_agent_success_rate_all_failures() {
-        let mut agent = Agent::new("test-agent".to_string());
-        agent.tasks_completed = 0;
-        agent.tasks_failed = 5;
-
-        assert_eq!(agent.success_rate(), 0.0);
-    }
-
-    #[test]
-    fn test_agent_success_rate_mixed() {
-        let mut agent = Agent::new("test-agent".to_string());
-        agent.tasks_completed = 7;
-        agent.tasks_failed = 3;
-
-        assert_eq!(agent.success_rate(), 0.7);
-    }
-
-    #[test]
-    fn test_agent_multiple_tasks_workflow() {
-        let mut agent = Agent::new("test-agent".to_string());
-
-        // Complete first task successfully
-        let task1 = Uuid::new_v4();
-        agent.assign_task(task1).unwrap();
-        agent.complete_task(true).unwrap();
-
-        // Complete second task with failure
-        let task2 = Uuid::new_v4();
-        agent.assign_task(task2).unwrap();
-        agent.complete_task(false).unwrap();
-
-        // Complete third task successfully
-        let task3 = Uuid::new_v4();
-        agent.assign_task(task3).unwrap();
-        agent.complete_task(true).unwrap();
-
-        assert_eq!(agent.tasks_completed, 2);
-        assert_eq!(agent.tasks_failed, 1);
-        assert_eq!(agent.success_rate(), 2.0 / 3.0);
-        assert!(agent.is_idle());
-    }
-
-    #[test]
-    fn test_agent_serialization() {
-        let agent = Agent::new("test-agent".to_string());
-        let serialized = serde_json::to_string(&agent).unwrap();
-        let deserialized: Agent = serde_json::from_str(&serialized).unwrap();
-
-        assert_eq!(agent.id, deserialized.id);
-        assert_eq!(agent.agent_type, deserialized.agent_type);
-        assert_eq!(agent.status, deserialized.status);
-        assert_eq!(agent.current_task_id, deserialized.current_task_id);
-        assert_eq!(agent.tasks_completed, deserialized.tasks_completed);
-        assert_eq!(agent.tasks_failed, deserialized.tasks_failed);
-    }
-
-    #[test]
-    fn test_agent_status_serialization() {
-        let status = AgentStatus::Busy;
-        let serialized = serde_json::to_string(&status).unwrap();
-        assert_eq!(serialized, "\"busy\"");
-        let deserialized: AgentStatus = serde_json::from_str(&serialized).unwrap();
-        assert_eq!(status, deserialized);
+        assert!(agent.terminated_at.is_some());
     }
 }