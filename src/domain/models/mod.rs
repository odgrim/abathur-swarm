--- conflicted
+++ resolved
@@ -11,10 +11,6 @@
     RetryConfig,
 };
 pub use memory::{Memory, MemoryType};
-<<<<<<< HEAD
-pub use queue::{Queue, QueueError};
-=======
 pub use queue::{QueueItem, TaskQueue};
->>>>>>> 7f2cb050
 pub use session::{Session, SessionEvent};
 pub use task::{DependencyType, Task, TaskSource, TaskStatus};