use chrono::{DateTime, Utc};
use serde::{Deserialize, Serialize};
use std::fmt;
use std::str::FromStr;
use uuid::Uuid;

use crate::domain::error::TaskError;

/// Task lifecycle states
#[derive(Debug, Clone, Copy, PartialEq, Eq, Serialize, Deserialize)]
#[serde(rename_all = "lowercase")]
pub enum TaskStatus {
    Pending, // Submitted, dependencies not yet checked
    Blocked, // Waiting for dependencies
    Ready,   // Dependencies met, ready for execution
    Running,
    Completed,
    Failed,
    Cancelled,
}

impl fmt::Display for TaskStatus {
    fn fmt(&self, f: &mut fmt::Formatter<'_>) -> fmt::Result {
        match self {
            Self::Pending => write!(f, "pending"),
            Self::Blocked => write!(f, "blocked"),
            Self::Ready => write!(f, "ready"),
            Self::Running => write!(f, "running"),
            Self::Completed => write!(f, "completed"),
            Self::Failed => write!(f, "failed"),
            Self::Cancelled => write!(f, "cancelled"),
        }
    }
}

impl FromStr for TaskStatus {
    type Err = anyhow::Error;

    fn from_str(s: &str) -> Result<Self, Self::Err> {
        match s.to_lowercase().as_str() {
            "pending" => Ok(Self::Pending),
            "blocked" => Ok(Self::Blocked),
            "ready" => Ok(Self::Ready),
            "running" => Ok(Self::Running),
            "completed" => Ok(Self::Completed),
            "failed" => Ok(Self::Failed),
            "cancelled" => Ok(Self::Cancelled),
            _ => Err(anyhow::anyhow!("Invalid task status: {s}")),
        }
    }
}

/// Origin of task submission
#[derive(Debug, Clone, PartialEq, Eq, Serialize, Deserialize)]
#[serde(rename_all = "snake_case")]
pub enum TaskSource {
    Human,
    AgentRequirements,
    AgentPlanner,
    AgentImplementation,
}

impl fmt::Display for TaskSource {
    fn fmt(&self, f: &mut fmt::Formatter<'_>) -> fmt::Result {
        match self {
            Self::Human => write!(f, "human"),
            Self::AgentRequirements => write!(f, "agent_requirements"),
            Self::AgentPlanner => write!(f, "agent_planner"),
            Self::AgentImplementation => write!(f, "agent_implementation"),
        }
    }
}

impl FromStr for TaskSource {
    type Err = anyhow::Error;

    fn from_str(s: &str) -> Result<Self, Self::Err> {
        match s.to_lowercase().as_str() {
            "human" => Ok(Self::Human),
            "agent_requirements" => Ok(Self::AgentRequirements),
            "agent_planner" => Ok(Self::AgentPlanner),
            "agent_implementation" => Ok(Self::AgentImplementation),
            _ => Err(anyhow::anyhow!("Invalid task source: {s}")),
        }
    }
}

/// Type of dependency relationship
#[derive(Debug, Clone, PartialEq, Eq, Serialize, Deserialize)]
#[serde(rename_all = "lowercase")]
pub enum DependencyType {
    Sequential, // B depends on A completing
    Parallel,   // C depends on A AND B both completing (AND logic)
}

impl fmt::Display for DependencyType {
    fn fmt(&self, f: &mut fmt::Formatter<'_>) -> fmt::Result {
        match self {
            Self::Sequential => write!(f, "sequential"),
            Self::Parallel => write!(f, "parallel"),
        }
    }
}

impl FromStr for DependencyType {
    type Err = anyhow::Error;

    fn from_str(s: &str) -> Result<Self, Self::Err> {
        match s.to_lowercase().as_str() {
            "sequential" => Ok(Self::Sequential),
            "parallel" => Ok(Self::Parallel),
            _ => Err(anyhow::anyhow!("Invalid dependency type: {s}")),
        }
    }
}

/// Represents a unit of work in the task queue
#[derive(Debug, Clone, Serialize, Deserialize)]
pub struct Task {
    pub id: Uuid,
    pub summary: String,
    pub description: String,
    pub agent_type: String,
    pub priority: u8,
    pub calculated_priority: f64,
    pub status: TaskStatus,
    pub dependencies: Option<Vec<Uuid>>,
    pub dependency_type: DependencyType,
    pub dependency_depth: u32,
    pub input_data: Option<serde_json::Value>,
    pub result_data: Option<serde_json::Value>,
    pub error_message: Option<String>,
    pub retry_count: u32,
    pub max_retries: u32,
    pub max_execution_timeout_seconds: u32,
    pub submitted_at: DateTime<Utc>,
    pub started_at: Option<DateTime<Utc>>,
    pub completed_at: Option<DateTime<Utc>>,
    pub last_updated_at: DateTime<Utc>,
    pub created_by: Option<String>,
    pub parent_task_id: Option<Uuid>,
    pub session_id: Option<Uuid>,
    pub source: TaskSource,
    pub deadline: Option<DateTime<Utc>>,
    pub estimated_duration_seconds: Option<u32>,
    pub feature_branch: Option<String>,
    pub task_branch: Option<String>,
    pub worktree_path: Option<String>,
}

impl Task {
    /// Create a new task with default values
    pub fn new(summary: String, description: String) -> Self {
        let now = Utc::now();
        Self {
            id: Uuid::new_v4(),
            summary,
            description,
            agent_type: "requirements-gatherer".to_string(),
            priority: 5,
            calculated_priority: 5.0,
            status: TaskStatus::Pending,
            dependencies: None,
            dependency_type: DependencyType::Sequential,
            dependency_depth: 0,
            input_data: None,
            result_data: None,
            error_message: None,
            retry_count: 0,
            max_retries: 3,
            max_execution_timeout_seconds: 3600,
            submitted_at: now,
            started_at: None,
            completed_at: None,
            last_updated_at: now,
            created_by: None,
            parent_task_id: None,
            session_id: None,
            source: TaskSource::Human,
            deadline: None,
            estimated_duration_seconds: None,
            feature_branch: None,
            task_branch: None,
            worktree_path: None,
        }
    }

    /// Validate summary length (max 140 chars)
    pub fn validate_summary(&self) -> Result<(), anyhow::Error> {
        if self.summary.len() > 140 {
            return Err(anyhow::anyhow!("Summary exceeds 140 characters"));
        }
        Ok(())
    }

    /// Validate priority range (0-10)
    pub fn validate_priority(&self) -> Result<(), anyhow::Error> {
        if self.priority > 10 {
            return Err(anyhow::anyhow!("Priority must be between 0 and 10"));
        }
        Ok(())
    }

<<<<<<< HEAD
    // ==================== State Transition Methods ====================

    /// Check if status can transition to target status
    pub fn can_transition_to(&self, target: TaskStatus) -> bool {
        TaskStatus::is_valid_transition(self.status, target)
    }

    /// Mark task as ready if it's currently pending or blocked
    pub fn mark_ready(&mut self) -> Result<(), TaskError> {
        if !self.can_transition_to(TaskStatus::Ready) {
            return Err(TaskError::InvalidStateTransition {
                from: self.status,
                to: TaskStatus::Ready,
            });
        }
=======
    // ========================
    // State Transition Methods
    // ========================

    /// Mark task as ready if all dependencies are met
    pub fn mark_ready(&mut self) -> Result<(), TaskError> {
        if self.status != TaskStatus::Pending && self.status != TaskStatus::Blocked {
            return Err(TaskError::InvalidStatusTransition {
                from: self.status.to_string(),
                to: TaskStatus::Ready.to_string(),
            });
        }

>>>>>>> b8caf77a
        self.status = TaskStatus::Ready;
        self.last_updated_at = Utc::now();
        Ok(())
    }

<<<<<<< HEAD
    /// Start task execution (transition to Running)
    pub fn start(&mut self) -> Result<(), TaskError> {
        if !self.can_transition_to(TaskStatus::Running) {
            return Err(TaskError::InvalidStateTransition {
                from: self.status,
                to: TaskStatus::Running,
            });
        }
=======
    /// Mark task as blocked due to unresolved dependencies
    pub fn block(&mut self, _unresolved_count: usize) -> Result<(), TaskError> {
        if self.status != TaskStatus::Pending && self.status != TaskStatus::Ready {
            return Err(TaskError::InvalidStatusTransition {
                from: self.status.to_string(),
                to: TaskStatus::Blocked.to_string(),
            });
        }

        self.status = TaskStatus::Blocked;
        self.last_updated_at = Utc::now();
        Ok(())
    }

    /// Start task execution (transition to Running)
    pub fn start(&mut self) -> Result<(), TaskError> {
        if self.status != TaskStatus::Ready {
            return Err(TaskError::InvalidStatusTransition {
                from: self.status.to_string(),
                to: TaskStatus::Running.to_string(),
            });
        }

>>>>>>> b8caf77a
        self.status = TaskStatus::Running;
        self.started_at = Some(Utc::now());
        self.last_updated_at = Utc::now();
        Ok(())
    }

    /// Complete task successfully
<<<<<<< HEAD
    pub fn complete(&mut self) -> Result<(), TaskError> {
        if !self.can_transition_to(TaskStatus::Completed) {
            return Err(TaskError::InvalidStateTransition {
                from: self.status,
                to: TaskStatus::Completed,
            });
        }
        self.status = TaskStatus::Completed;
        self.completed_at = Some(Utc::now());
        self.last_updated_at = Utc::now();
        Ok(())
    }

    /// Mark task as failed with error message
    pub fn fail(&mut self, error_message: String) -> Result<(), TaskError> {
        if !self.can_transition_to(TaskStatus::Failed) {
            return Err(TaskError::InvalidStateTransition {
                from: self.status,
                to: TaskStatus::Failed,
            });
        }
        self.status = TaskStatus::Failed;
        self.error_message = Some(error_message);
        self.completed_at = Some(Utc::now());
        self.last_updated_at = Utc::now();
        Ok(())
    }

    /// Cancel task
    pub fn cancel(&mut self) -> Result<(), TaskError> {
        if !self.can_transition_to(TaskStatus::Cancelled) {
            return Err(TaskError::InvalidStateTransition {
                from: self.status,
                to: TaskStatus::Cancelled,
            });
        }
=======
    pub fn complete(&mut self, result_data: Option<serde_json::Value>) -> Result<(), TaskError> {
        if self.status != TaskStatus::Running {
            return Err(TaskError::InvalidStatusTransition {
                from: self.status.to_string(),
                to: TaskStatus::Completed.to_string(),
            });
        }

        self.status = TaskStatus::Completed;
        self.completed_at = Some(Utc::now());
        self.last_updated_at = Utc::now();
        self.result_data = result_data;
        Ok(())
    }

    /// Fail task with error message
    pub fn fail(&mut self, error_message: String) -> Result<(), TaskError> {
        if self.status != TaskStatus::Running {
            return Err(TaskError::InvalidStatusTransition {
                from: self.status.to_string(),
                to: TaskStatus::Failed.to_string(),
            });
        }

        self.status = TaskStatus::Failed;
        self.completed_at = Some(Utc::now());
        self.last_updated_at = Utc::now();
        self.error_message = Some(error_message);
        Ok(())
    }

    /// Cancel task (can be done from any non-terminal state)
    pub fn cancel(&mut self) -> Result<(), TaskError> {
        if self.is_terminal() {
            return Err(TaskError::InvalidStatusTransition {
                from: self.status.to_string(),
                to: TaskStatus::Cancelled.to_string(),
            });
        }

>>>>>>> b8caf77a
        self.status = TaskStatus::Cancelled;
        self.completed_at = Some(Utc::now());
        self.last_updated_at = Utc::now();
        Ok(())
    }

<<<<<<< HEAD
    /// Mark task as blocked
    pub fn block(&mut self) -> Result<(), TaskError> {
        if !self.can_transition_to(TaskStatus::Blocked) {
            return Err(TaskError::InvalidStateTransition {
                from: self.status,
                to: TaskStatus::Blocked,
            });
        }
        self.status = TaskStatus::Blocked;
=======
    /// Retry a failed task (increments retry count and resets to Pending)
    pub fn retry(&mut self) -> Result<(), TaskError> {
        if self.status != TaskStatus::Failed {
            return Err(TaskError::InvalidStatusTransition {
                from: self.status.to_string(),
                to: TaskStatus::Pending.to_string(),
            });
        }

        if !self.can_retry() {
            return Err(TaskError::MaxRetriesExceeded);
        }

        self.retry_count += 1;
        self.status = TaskStatus::Pending;
        self.started_at = None;
        self.completed_at = None;
        self.error_message = None;
>>>>>>> b8caf77a
        self.last_updated_at = Utc::now();
        Ok(())
    }

<<<<<<< HEAD
    // ==================== Business Logic Query Methods ====================

    /// Check if task is in a terminal state
    pub fn is_terminal(&self) -> bool {
        matches!(
            self.status,
            TaskStatus::Completed | TaskStatus::Failed | TaskStatus::Cancelled
        )
    }

    /// Check if task is ready for execution
    pub fn is_ready(&self) -> bool {
        matches!(self.status, TaskStatus::Ready)
=======
    // ========================
    // Query Methods
    // ========================

    /// Check if task is in a terminal state (cannot transition further)
    pub const fn is_terminal(&self) -> bool {
        matches!(
            self.status,
            TaskStatus::Completed | TaskStatus::Cancelled | TaskStatus::Failed
        )
    }

    /// Check if task is ready to execute
    pub fn is_ready(&self) -> bool {
        self.status == TaskStatus::Ready
>>>>>>> b8caf77a
    }

    /// Check if task is currently running
    pub fn is_running(&self) -> bool {
<<<<<<< HEAD
        matches!(self.status, TaskStatus::Running)
=======
        self.status == TaskStatus::Running
>>>>>>> b8caf77a
    }

    /// Check if task can be retried
    pub fn can_retry(&self) -> bool {
<<<<<<< HEAD
        self.retry_count < self.max_retries
    }

    /// Increment retry count
    pub fn increment_retry(&mut self) -> Result<(), TaskError> {
        if !self.can_retry() {
            return Err(TaskError::MaxRetriesExceeded {
                retry_count: self.retry_count,
                max_retries: self.max_retries,
            });
        }
        self.retry_count += 1;
        self.last_updated_at = Utc::now();
        Ok(())
    }

    /// Calculate effective priority (base priority + depth boost)
    pub fn calculate_priority(&self) -> f64 {
        self.priority as f64 + (self.dependency_depth as f64 * 0.5)
    }

    /// Update calculated priority
=======
        self.status == TaskStatus::Failed && self.retry_count < self.max_retries
    }

    /// Check if task is blocked by dependencies
    pub fn is_blocked(&self) -> bool {
        self.status == TaskStatus::Blocked
    }

    /// Check if task is completed successfully
    pub fn is_completed(&self) -> bool {
        self.status == TaskStatus::Completed
    }

    /// Check if task has failed
    pub fn is_failed(&self) -> bool {
        self.status == TaskStatus::Failed
    }

    /// Check if task is cancelled
    pub fn is_cancelled(&self) -> bool {
        self.status == TaskStatus::Cancelled
    }

    // ========================
    // Business Logic Methods
    // ========================

    /// Calculate effective priority including dependency depth boost
    pub fn calculate_priority(&self) -> f64 {
        // Base priority (0-10) + depth boost (0.5 per level)
        f64::from(self.dependency_depth).mul_add(0.5, f64::from(self.priority))
    }

    /// Update the calculated priority field
>>>>>>> b8caf77a
    pub fn update_calculated_priority(&mut self) {
        self.calculated_priority = self.calculate_priority();
        self.last_updated_at = Utc::now();
    }

<<<<<<< HEAD
=======
    /// Check if task has exceeded execution timeout
    pub fn is_timed_out(&self) -> bool {
        self.started_at.is_some_and(|started| {
            let elapsed = Utc::now().signed_duration_since(started);
            elapsed
                .num_seconds()
                .try_into()
                .is_ok_and(|secs: u32| secs > self.max_execution_timeout_seconds)
        })
    }

    /// Get elapsed execution time in seconds (None if not started)
    pub fn elapsed_time(&self) -> Option<i64> {
        self.started_at.map(|started| {
            let end = self.completed_at.unwrap_or_else(Utc::now);
            end.signed_duration_since(started).num_seconds()
        })
    }

>>>>>>> b8caf77a
    /// Check if task has dependencies
    pub fn has_dependencies(&self) -> bool {
        self.dependencies
            .as_ref()
<<<<<<< HEAD
            .map(|deps| !deps.is_empty())
            .unwrap_or(false)
    }

    /// Get elapsed time since start (if running)
    pub fn elapsed_time(&self) -> Option<chrono::Duration> {
        self.started_at
            .map(|start| Utc::now().signed_duration_since(start))
    }

    /// Check if execution has timed out
    pub fn is_timed_out(&self) -> bool {
        if let Some(elapsed) = self.elapsed_time() {
            elapsed.num_seconds() as u32 > self.max_execution_timeout_seconds
        } else {
            false
        }
    }
}

impl TaskStatus {
    /// Check if transition from current status to target status is valid
    pub fn is_valid_transition(from: TaskStatus, to: TaskStatus) -> bool {
        match (from, to) {
            // Pending can go to Blocked, Ready, or Cancelled
            (TaskStatus::Pending, TaskStatus::Blocked) => true,
            (TaskStatus::Pending, TaskStatus::Ready) => true,
            (TaskStatus::Pending, TaskStatus::Cancelled) => true,

            // Blocked can go to Ready or Cancelled
            (TaskStatus::Blocked, TaskStatus::Ready) => true,
            (TaskStatus::Blocked, TaskStatus::Cancelled) => true,

            // Ready can go to Running or Cancelled
            (TaskStatus::Ready, TaskStatus::Running) => true,
            (TaskStatus::Ready, TaskStatus::Cancelled) => true,

            // Running can go to Completed, Failed, or Cancelled
            (TaskStatus::Running, TaskStatus::Completed) => true,
            (TaskStatus::Running, TaskStatus::Failed) => true,
            (TaskStatus::Running, TaskStatus::Cancelled) => true,

            // Failed can go to Ready (for retry) or Cancelled
            (TaskStatus::Failed, TaskStatus::Ready) => true,
            (TaskStatus::Failed, TaskStatus::Cancelled) => true,

            // Terminal states cannot transition further
            (TaskStatus::Completed, _) => false,
            (TaskStatus::Cancelled, _) => false,

            // Same state is allowed (no-op)
            (a, b) if a == b => true,

            // All other transitions are invalid
            _ => false,
        }
=======
            .is_some_and(|deps| !deps.is_empty())
    }

    /// Get dependency count
    pub fn dependency_count(&self) -> usize {
        self.dependencies.as_ref().map_or(0, std::vec::Vec::len)
    }

    /// Check if all dependencies are in the completed set
    pub fn dependencies_met(&self, completed_tasks: &[Uuid]) -> bool {
        self.dependencies
            .as_ref()
            .is_none_or(|deps| deps.iter().all(|dep_id| completed_tasks.contains(dep_id)))
    }

    /// Update task status based on dependency resolution
    pub fn update_status_for_dependencies(
        &mut self,
        completed_tasks: &[Uuid],
    ) -> Result<(), TaskError> {
        if self.is_terminal() || self.status == TaskStatus::Running {
            return Ok(()); // Don't modify terminal or running tasks
        }

        if self.dependencies_met(completed_tasks) {
            self.mark_ready()?;
        } else {
            let unresolved = self.dependency_count()
                - self
                    .dependencies
                    .as_ref()
                    .unwrap()
                    .iter()
                    .filter(|id| completed_tasks.contains(id))
                    .count();
            self.block(unresolved)?;
        }

        Ok(())
    }

    /// Check if task has exceeded its deadline
    pub fn is_past_deadline(&self) -> bool {
        self.deadline.is_some_and(|deadline| Utc::now() > deadline)
    }

    /// Set dependencies and update dependency depth
    pub fn set_dependencies(
        &mut self,
        dependencies: Vec<Uuid>,
        dependency_type: DependencyType,
        depth: u32,
    ) {
        self.dependencies = Some(dependencies);
        self.dependency_type = dependency_type;
        self.dependency_depth = depth;
        self.update_calculated_priority();
>>>>>>> b8caf77a
    }
}

#[cfg(test)]
mod tests {
    use super::*;

<<<<<<< HEAD
=======
    // ========================
    // Helper Functions
    // ========================

    fn create_test_task() -> Task {
        Task::new("Test task".to_string(), "Test description".to_string())
    }

    // ========================
    // Enum Tests
    // ========================

>>>>>>> b8caf77a
    #[test]
    fn test_task_status_display() {
        assert_eq!(TaskStatus::Pending.to_string(), "pending");
        assert_eq!(TaskStatus::Blocked.to_string(), "blocked");
        assert_eq!(TaskStatus::Ready.to_string(), "ready");
        assert_eq!(TaskStatus::Running.to_string(), "running");
        assert_eq!(TaskStatus::Completed.to_string(), "completed");
        assert_eq!(TaskStatus::Failed.to_string(), "failed");
        assert_eq!(TaskStatus::Cancelled.to_string(), "cancelled");
    }

    #[test]
    fn test_task_status_from_str() {
        assert_eq!(
<<<<<<< HEAD
            "pending".parse::<TaskStatus>().unwrap(),
            TaskStatus::Pending
        );
        assert_eq!(
            "BLOCKED".parse::<TaskStatus>().unwrap(),
            TaskStatus::Blocked
        );
        assert_eq!("Ready".parse::<TaskStatus>().unwrap(), TaskStatus::Ready);
        assert_eq!(
            "running".parse::<TaskStatus>().unwrap(),
            TaskStatus::Running
        );
        assert_eq!(
            "completed".parse::<TaskStatus>().unwrap(),
            TaskStatus::Completed
        );
        assert_eq!("failed".parse::<TaskStatus>().unwrap(), TaskStatus::Failed);
        assert_eq!(
            "cancelled".parse::<TaskStatus>().unwrap(),
            TaskStatus::Cancelled
        );
        assert!("invalid".parse::<TaskStatus>().is_err());
=======
            TaskStatus::from_str("pending").unwrap(),
            TaskStatus::Pending
        );
        assert_eq!(TaskStatus::from_str("READY").unwrap(), TaskStatus::Ready);
        assert!(TaskStatus::from_str("invalid").is_err());
>>>>>>> b8caf77a
    }

    #[test]
    fn test_task_source_display() {
        assert_eq!(TaskSource::Human.to_string(), "human");
        assert_eq!(
            TaskSource::AgentRequirements.to_string(),
            "agent_requirements"
        );
        assert_eq!(TaskSource::AgentPlanner.to_string(), "agent_planner");
        assert_eq!(
            TaskSource::AgentImplementation.to_string(),
            "agent_implementation"
        );
    }

    #[test]
<<<<<<< HEAD
    fn test_task_source_from_str() {
        assert_eq!("human".parse::<TaskSource>().unwrap(), TaskSource::Human);
        assert_eq!(
            "AGENT_REQUIREMENTS".parse::<TaskSource>().unwrap(),
            TaskSource::AgentRequirements
        );
        assert_eq!(
            "agent_planner".parse::<TaskSource>().unwrap(),
            TaskSource::AgentPlanner
        );
        assert_eq!(
            "Agent_Implementation".parse::<TaskSource>().unwrap(),
            TaskSource::AgentImplementation
        );
        assert!("invalid".parse::<TaskSource>().is_err());
    }

    #[test]
=======
>>>>>>> b8caf77a
    fn test_dependency_type_display() {
        assert_eq!(DependencyType::Sequential.to_string(), "sequential");
        assert_eq!(DependencyType::Parallel.to_string(), "parallel");
    }

<<<<<<< HEAD
    #[test]
    fn test_dependency_type_from_str() {
        assert_eq!(
            "sequential".parse::<DependencyType>().unwrap(),
            DependencyType::Sequential
        );
        assert_eq!(
            "PARALLEL".parse::<DependencyType>().unwrap(),
            DependencyType::Parallel
        );
        assert!("invalid".parse::<DependencyType>().is_err());
    }

    #[test]
    fn test_task_new() {
        let task = Task::new(
            "Test task".to_string(),
            "A test task description".to_string(),
        );

        assert_eq!(task.summary, "Test task");
        assert_eq!(task.description, "A test task description");
        assert_eq!(task.agent_type, "requirements-gatherer");
        assert_eq!(task.priority, 5);
        assert_eq!(task.calculated_priority, 5.0);
        assert_eq!(task.status, TaskStatus::Pending);
        assert_eq!(task.dependencies, None);
        assert_eq!(task.dependency_type, DependencyType::Sequential);
        assert_eq!(task.dependency_depth, 0);
        assert_eq!(task.retry_count, 0);
        assert_eq!(task.max_retries, 3);
        assert_eq!(task.max_execution_timeout_seconds, 3600);
        assert_eq!(task.source, TaskSource::Human);
        assert_eq!(task.input_data, None);
        assert_eq!(task.result_data, None);
        assert_eq!(task.error_message, None);
        assert_eq!(task.created_by, None);
        assert_eq!(task.parent_task_id, None);
        assert_eq!(task.session_id, None);
        assert_eq!(task.started_at, None);
        assert_eq!(task.completed_at, None);
        assert_eq!(task.deadline, None);
        assert_eq!(task.estimated_duration_seconds, None);
        assert_eq!(task.feature_branch, None);
        assert_eq!(task.task_branch, None);
        assert_eq!(task.worktree_path, None);
    }

    #[test]
    fn test_validate_summary_valid() {
        let task = Task::new("Short summary".to_string(), "Description".to_string());
        assert!(task.validate_summary().is_ok());
    }

    #[test]
    fn test_validate_summary_max_length() {
        // Exactly 140 characters should be valid
        let summary = "a".repeat(140);
        let task = Task::new(summary, "Description".to_string());
        assert!(task.validate_summary().is_ok());
    }

    #[test]
    fn test_validate_summary_too_long() {
        // 141 characters should fail
        let summary = "a".repeat(141);
        let task = Task::new(summary, "Description".to_string());
        let result = task.validate_summary();
        assert!(result.is_err());
        assert!(
            result
                .unwrap_err()
                .to_string()
                .contains("exceeds 140 characters")
        );
    }

    #[test]
    fn test_validate_priority_valid() {
        for priority in 0..=10 {
            let mut task = Task::new("Test".to_string(), "Test".to_string());
            task.priority = priority;
            assert!(
                task.validate_priority().is_ok(),
                "Priority {} should be valid",
                priority
            );
        }
    }

    #[test]
    fn test_validate_priority_too_high() {
        let mut task = Task::new("Test".to_string(), "Test".to_string());
        task.priority = 11;
        let result = task.validate_priority();
        assert!(result.is_err());
        assert!(
            result
                .unwrap_err()
                .to_string()
                .contains("must be between 0 and 10")
        );
    }

    #[test]
    fn test_task_with_dependencies() {
        let dep_id = Uuid::new_v4();
        let mut task = Task::new("Test".to_string(), "Test".to_string());
        task.dependencies = Some(vec![dep_id]);
        task.dependency_type = DependencyType::Parallel;
        task.dependency_depth = 2;

        assert_eq!(task.dependencies, Some(vec![dep_id]));
        assert_eq!(task.dependency_type, DependencyType::Parallel);
        assert_eq!(task.dependency_depth, 2);
    }

    #[test]
    fn test_task_serialization() {
        let task = Task::new("Test task".to_string(), "Description".to_string());
        let serialized = serde_json::to_string(&task).unwrap();
        let deserialized: Task = serde_json::from_str(&serialized).unwrap();

        assert_eq!(task.summary, deserialized.summary);
        assert_eq!(task.description, deserialized.description);
        assert_eq!(task.status, deserialized.status);
        assert_eq!(task.source, deserialized.source);
    }

    #[test]
    fn test_task_status_serialization() {
        let status = TaskStatus::Running;
        let serialized = serde_json::to_string(&status).unwrap();
        assert_eq!(serialized, "\"running\"");
        let deserialized: TaskStatus = serde_json::from_str(&serialized).unwrap();
        assert_eq!(status, deserialized);
    }

    #[test]
    fn test_task_source_serialization() {
        let source = TaskSource::AgentPlanner;
        let serialized = serde_json::to_string(&source).unwrap();
        assert_eq!(serialized, "\"agent_planner\"");
        let deserialized: TaskSource = serde_json::from_str(&serialized).unwrap();
        assert_eq!(source, deserialized);
    }

    #[test]
    fn test_dependency_type_serialization() {
        let dep_type = DependencyType::Parallel;
        let serialized = serde_json::to_string(&dep_type).unwrap();
        assert_eq!(serialized, "\"parallel\"");
        let deserialized: DependencyType = serde_json::from_str(&serialized).unwrap();
        assert_eq!(dep_type, deserialized);
    }

    // ==================== State Transition Tests ====================

    #[test]
    fn test_task_mark_ready_from_pending() {
        let mut task = Task::new("Test".to_string(), "Test".to_string());
        assert_eq!(task.status, TaskStatus::Pending);

        assert!(task.mark_ready().is_ok());
=======
    // ========================
    // Constructor Tests
    // ========================

    #[test]
    fn test_task_new_creates_valid_task() {
        let task = create_test_task();
        assert_eq!(task.summary, "Test task");
        assert_eq!(task.description, "Test description");
        assert_eq!(task.status, TaskStatus::Pending);
        assert_eq!(task.priority, 5);
        assert_eq!(task.retry_count, 0);
        assert_eq!(task.max_retries, 3);
    }

    #[test]
    fn test_task_new_sets_timestamps() {
        let task = create_test_task();
        assert!(task.started_at.is_none());
        assert!(task.completed_at.is_none());
        assert!(task.submitted_at <= Utc::now());
    }

    // ========================
    // State Transition Tests
    // ========================

    #[test]
    fn test_mark_ready_from_pending() {
        let mut task = create_test_task();
        assert_eq!(task.status, TaskStatus::Pending);

        task.mark_ready().unwrap();
>>>>>>> b8caf77a
        assert_eq!(task.status, TaskStatus::Ready);
    }

    #[test]
<<<<<<< HEAD
    fn test_task_mark_ready_from_blocked() {
        let mut task = Task::new("Test".to_string(), "Test".to_string());
        task.status = TaskStatus::Blocked;

        assert!(task.mark_ready().is_ok());
=======
    fn test_mark_ready_from_blocked() {
        let mut task = create_test_task();
        task.status = TaskStatus::Blocked;

        task.mark_ready().unwrap();
>>>>>>> b8caf77a
        assert_eq!(task.status, TaskStatus::Ready);
    }

    #[test]
<<<<<<< HEAD
    fn test_task_mark_ready_from_invalid_state() {
        let mut task = Task::new("Test".to_string(), "Test".to_string());
=======
    fn test_mark_ready_from_invalid_state() {
        let mut task = create_test_task();
>>>>>>> b8caf77a
        task.status = TaskStatus::Running;

        let result = task.mark_ready();
        assert!(result.is_err());
<<<<<<< HEAD
        assert_eq!(task.status, TaskStatus::Running); // Status unchanged
    }

    #[test]
    fn test_task_start_from_ready() {
        let mut task = Task::new("Test".to_string(), "Test".to_string());
        task.status = TaskStatus::Ready;
        assert!(task.started_at.is_none());

        assert!(task.start().is_ok());
=======
        assert_eq!(task.status, TaskStatus::Running);
    }

    #[test]
    fn test_block_from_pending() {
        let mut task = create_test_task();
        task.block(2).unwrap();
        assert_eq!(task.status, TaskStatus::Blocked);
    }

    #[test]
    fn test_start_from_ready() {
        let mut task = create_test_task();
        task.status = TaskStatus::Ready;

        task.start().unwrap();
>>>>>>> b8caf77a
        assert_eq!(task.status, TaskStatus::Running);
        assert!(task.started_at.is_some());
    }

    #[test]
<<<<<<< HEAD
    fn test_task_start_from_invalid_state() {
        let mut task = Task::new("Test".to_string(), "Test".to_string());
=======
    fn test_start_from_pending_fails() {
        let mut task = create_test_task();
>>>>>>> b8caf77a
        assert_eq!(task.status, TaskStatus::Pending);

        let result = task.start();
        assert!(result.is_err());
<<<<<<< HEAD
        assert_eq!(task.status, TaskStatus::Pending);
        assert!(task.started_at.is_none());
    }

    #[test]
    fn test_task_complete_from_running() {
        let mut task = Task::new("Test".to_string(), "Test".to_string());
        task.status = TaskStatus::Running;
        task.started_at = Some(Utc::now());
        assert!(task.completed_at.is_none());

        assert!(task.complete().is_ok());
        assert_eq!(task.status, TaskStatus::Completed);
        assert!(task.completed_at.is_some());
    }

    #[test]
    fn test_task_complete_from_invalid_state() {
        let mut task = Task::new("Test".to_string(), "Test".to_string());
        assert_eq!(task.status, TaskStatus::Pending);

        let result = task.complete();
        assert!(result.is_err());
        assert_eq!(task.status, TaskStatus::Pending);
    }

    #[test]
    fn test_task_fail_from_running() {
        let mut task = Task::new("Test".to_string(), "Test".to_string());
        task.status = TaskStatus::Running;
        task.started_at = Some(Utc::now());

        let error_msg = "Something went wrong".to_string();
        assert!(task.fail(error_msg.clone()).is_ok());
        assert_eq!(task.status, TaskStatus::Failed);
        assert_eq!(task.error_message, Some(error_msg));
        assert!(task.completed_at.is_some());
    }

    #[test]
    fn test_task_fail_from_invalid_state() {
        let mut task = Task::new("Test".to_string(), "Test".to_string());
        assert_eq!(task.status, TaskStatus::Pending);

        let result = task.fail("Error".to_string());
        assert!(result.is_err());
        assert_eq!(task.status, TaskStatus::Pending);
    }

    #[test]
    fn test_task_cancel_from_any_non_terminal_state() {
        // Can cancel from Pending
        let mut task = Task::new("Test".to_string(), "Test".to_string());
        assert!(task.cancel().is_ok());
        assert_eq!(task.status, TaskStatus::Cancelled);

        // Can cancel from Blocked
        let mut task = Task::new("Test".to_string(), "Test".to_string());
        task.status = TaskStatus::Blocked;
        assert!(task.cancel().is_ok());
        assert_eq!(task.status, TaskStatus::Cancelled);

        // Can cancel from Ready
        let mut task = Task::new("Test".to_string(), "Test".to_string());
        task.status = TaskStatus::Ready;
        assert!(task.cancel().is_ok());
        assert_eq!(task.status, TaskStatus::Cancelled);

        // Can cancel from Running
        let mut task = Task::new("Test".to_string(), "Test".to_string());
        task.status = TaskStatus::Running;
        assert!(task.cancel().is_ok());
        assert_eq!(task.status, TaskStatus::Cancelled);
    }

    #[test]
    fn test_task_cancel_from_terminal_state() {
        // Cannot cancel from Completed
        let mut task = Task::new("Test".to_string(), "Test".to_string());
        task.status = TaskStatus::Completed;
=======
    }

    #[test]
    fn test_complete_from_running() {
        let mut task = create_test_task();
        task.status = TaskStatus::Ready;
        task.start().unwrap();

        let result_data = Some(serde_json::json!({"result": "success"}));
        task.complete(result_data.clone()).unwrap();

        assert_eq!(task.status, TaskStatus::Completed);
        assert!(task.completed_at.is_some());
        assert_eq!(task.result_data, result_data);
    }

    #[test]
    fn test_complete_from_pending_fails() {
        let mut task = create_test_task();
        let result = task.complete(None);
        assert!(result.is_err());
    }

    #[test]
    fn test_fail_from_running() {
        let mut task = create_test_task();
        task.status = TaskStatus::Ready;
        task.start().unwrap();

        task.fail("Test error".to_string()).unwrap();

        assert_eq!(task.status, TaskStatus::Failed);
        assert!(task.completed_at.is_some());
        assert_eq!(task.error_message, Some("Test error".to_string()));
    }

    #[test]
    fn test_cancel_from_any_non_terminal_state() {
        let mut task1 = create_test_task();
        task1.cancel().unwrap();
        assert_eq!(task1.status, TaskStatus::Cancelled);

        let mut task2 = create_test_task();
        task2.status = TaskStatus::Ready;
        task2.cancel().unwrap();
        assert_eq!(task2.status, TaskStatus::Cancelled);

        let mut task3 = create_test_task();
        task3.status = TaskStatus::Running;
        task3.cancel().unwrap();
        assert_eq!(task3.status, TaskStatus::Cancelled);
    }

    #[test]
    fn test_cancel_from_terminal_state_fails() {
        let mut task = create_test_task();
        task.status = TaskStatus::Completed;

>>>>>>> b8caf77a
        let result = task.cancel();
        assert!(result.is_err());
    }

    #[test]
<<<<<<< HEAD
    fn test_task_block_from_pending() {
        let mut task = Task::new("Test".to_string(), "Test".to_string());
        assert_eq!(task.status, TaskStatus::Pending);

        assert!(task.block().is_ok());
        assert_eq!(task.status, TaskStatus::Blocked);
    }

    // ==================== State Transition Validation Tests ====================

    #[test]
    fn test_task_status_valid_transitions() {
        // Pending transitions
        assert!(TaskStatus::is_valid_transition(
            TaskStatus::Pending,
            TaskStatus::Blocked
        ));
        assert!(TaskStatus::is_valid_transition(
            TaskStatus::Pending,
            TaskStatus::Ready
        ));
        assert!(TaskStatus::is_valid_transition(
            TaskStatus::Pending,
            TaskStatus::Cancelled
        ));

        // Blocked transitions
        assert!(TaskStatus::is_valid_transition(
            TaskStatus::Blocked,
            TaskStatus::Ready
        ));
        assert!(TaskStatus::is_valid_transition(
            TaskStatus::Blocked,
            TaskStatus::Cancelled
        ));

        // Ready transitions
        assert!(TaskStatus::is_valid_transition(
            TaskStatus::Ready,
            TaskStatus::Running
        ));
        assert!(TaskStatus::is_valid_transition(
            TaskStatus::Ready,
            TaskStatus::Cancelled
        ));

        // Running transitions
        assert!(TaskStatus::is_valid_transition(
            TaskStatus::Running,
            TaskStatus::Completed
        ));
        assert!(TaskStatus::is_valid_transition(
            TaskStatus::Running,
            TaskStatus::Failed
        ));
        assert!(TaskStatus::is_valid_transition(
            TaskStatus::Running,
            TaskStatus::Cancelled
        ));

        // Failed transitions (for retry)
        assert!(TaskStatus::is_valid_transition(
            TaskStatus::Failed,
            TaskStatus::Ready
        ));
        assert!(TaskStatus::is_valid_transition(
            TaskStatus::Failed,
            TaskStatus::Cancelled
        ));
    }

    #[test]
    fn test_task_status_invalid_transitions() {
        // Cannot transition from Pending directly to Running
        assert!(!TaskStatus::is_valid_transition(
            TaskStatus::Pending,
            TaskStatus::Running
        ));

        // Cannot transition from Completed to anything
        assert!(!TaskStatus::is_valid_transition(
            TaskStatus::Completed,
            TaskStatus::Running
        ));
        assert!(!TaskStatus::is_valid_transition(
            TaskStatus::Completed,
            TaskStatus::Failed
        ));

        // Cannot transition from Cancelled to anything
        assert!(!TaskStatus::is_valid_transition(
            TaskStatus::Cancelled,
            TaskStatus::Running
        ));
    }

    #[test]
    fn test_task_status_same_state_transition() {
        // Same state transitions are allowed (no-op)
        assert!(TaskStatus::is_valid_transition(
            TaskStatus::Pending,
            TaskStatus::Pending
        ));
        assert!(TaskStatus::is_valid_transition(
            TaskStatus::Running,
            TaskStatus::Running
        ));
    }

    // ==================== Business Logic Query Tests ====================

    #[test]
    fn test_task_is_terminal() {
        let mut task = Task::new("Test".to_string(), "Test".to_string());
        assert!(!task.is_terminal());

        task.status = TaskStatus::Running;
=======
    fn test_retry_failed_task() {
        let mut task = create_test_task();
        task.status = TaskStatus::Failed;
        task.retry_count = 1;

        task.retry().unwrap();

        assert_eq!(task.status, TaskStatus::Pending);
        assert_eq!(task.retry_count, 2);
        assert!(task.started_at.is_none());
        assert!(task.completed_at.is_none());
        assert!(task.error_message.is_none());
    }

    #[test]
    fn test_retry_exceeds_max_retries() {
        let mut task = create_test_task();
        task.status = TaskStatus::Failed;
        task.retry_count = 3;
        task.max_retries = 3;

        let result = task.retry();
        assert!(result.is_err());
        assert!(matches!(result.unwrap_err(), TaskError::MaxRetriesExceeded));
    }

    #[test]
    fn test_retry_from_non_failed_state_fails() {
        let mut task = create_test_task();
        task.status = TaskStatus::Pending;

        let result = task.retry();
        assert!(result.is_err());
    }

    // ========================
    // Query Method Tests
    // ========================

    #[test]
    fn test_is_terminal() {
        let mut task = create_test_task();
>>>>>>> b8caf77a
        assert!(!task.is_terminal());

        task.status = TaskStatus::Completed;
        assert!(task.is_terminal());

        task.status = TaskStatus::Failed;
        assert!(task.is_terminal());

        task.status = TaskStatus::Cancelled;
        assert!(task.is_terminal());
    }

    #[test]
<<<<<<< HEAD
    fn test_task_is_ready() {
        let mut task = Task::new("Test".to_string(), "Test".to_string());
=======
    fn test_is_ready() {
        let mut task = create_test_task();
>>>>>>> b8caf77a
        assert!(!task.is_ready());

        task.status = TaskStatus::Ready;
        assert!(task.is_ready());
    }

    #[test]
<<<<<<< HEAD
    fn test_task_is_running() {
        let mut task = Task::new("Test".to_string(), "Test".to_string());
=======
    fn test_is_running() {
        let mut task = create_test_task();
>>>>>>> b8caf77a
        assert!(!task.is_running());

        task.status = TaskStatus::Running;
        assert!(task.is_running());
    }

    #[test]
<<<<<<< HEAD
    fn test_task_can_retry() {
        let mut task = Task::new("Test".to_string(), "Test".to_string());
        task.max_retries = 3;

        assert!(task.can_retry());

        task.retry_count = 2;
=======
    fn test_can_retry() {
        let mut task = create_test_task();
        task.status = TaskStatus::Failed;
        task.retry_count = 2;
        task.max_retries = 3;
>>>>>>> b8caf77a
        assert!(task.can_retry());

        task.retry_count = 3;
        assert!(!task.can_retry());

<<<<<<< HEAD
        task.retry_count = 4;
=======
        task.status = TaskStatus::Completed;
>>>>>>> b8caf77a
        assert!(!task.can_retry());
    }

    #[test]
<<<<<<< HEAD
    fn test_task_increment_retry() {
        let mut task = Task::new("Test".to_string(), "Test".to_string());
        task.max_retries = 3;
        assert_eq!(task.retry_count, 0);

        assert!(task.increment_retry().is_ok());
        assert_eq!(task.retry_count, 1);

        assert!(task.increment_retry().is_ok());
        assert_eq!(task.retry_count, 2);

        assert!(task.increment_retry().is_ok());
        assert_eq!(task.retry_count, 3);

        // Should fail now
        let result = task.increment_retry();
        assert!(result.is_err());
        assert_eq!(task.retry_count, 3); // Count unchanged
    }

    #[test]
    fn test_task_calculate_priority() {
        let mut task = Task::new("Test".to_string(), "Test".to_string());
        task.priority = 5;
        task.dependency_depth = 0;
        assert_eq!(task.calculate_priority(), 5.0);

        task.dependency_depth = 2;
        assert_eq!(task.calculate_priority(), 6.0); // 5 + (2 * 0.5)

        task.dependency_depth = 10;
        assert_eq!(task.calculate_priority(), 10.0); // 5 + (10 * 0.5)
    }

    #[test]
    fn test_task_update_calculated_priority() {
        let mut task = Task::new("Test".to_string(), "Test".to_string());
        task.priority = 7;
        task.dependency_depth = 4;

        task.update_calculated_priority();
        assert_eq!(task.calculated_priority, 9.0); // 7 + (4 * 0.5)
    }

    #[test]
    fn test_task_has_dependencies() {
        let mut task = Task::new("Test".to_string(), "Test".to_string());
        assert!(!task.has_dependencies());

        task.dependencies = Some(vec![]);
=======
    fn test_is_blocked() {
        let mut task = create_test_task();
        assert!(!task.is_blocked());

        task.status = TaskStatus::Blocked;
        assert!(task.is_blocked());
    }

    #[test]
    fn test_is_completed() {
        let mut task = create_test_task();
        assert!(!task.is_completed());

        task.status = TaskStatus::Completed;
        assert!(task.is_completed());
    }

    #[test]
    fn test_is_failed() {
        let mut task = create_test_task();
        assert!(!task.is_failed());

        task.status = TaskStatus::Failed;
        assert!(task.is_failed());
    }

    #[test]
    fn test_is_cancelled() {
        let mut task = create_test_task();
        assert!(!task.is_cancelled());

        task.status = TaskStatus::Cancelled;
        assert!(task.is_cancelled());
    }

    // ========================
    // Business Logic Tests
    // ========================

    #[test]
    fn test_calculate_priority_base() {
        let task = create_test_task();
        assert!((task.calculate_priority() - 5.0).abs() < f64::EPSILON);
    }

    #[test]
    fn test_calculate_priority_with_depth() {
        let mut task = create_test_task();
        task.dependency_depth = 2;
        assert!((task.calculate_priority() - 6.0).abs() < f64::EPSILON); // 5 + (2 * 0.5)

        task.dependency_depth = 4;
        assert!((task.calculate_priority() - 7.0).abs() < f64::EPSILON); // 5 + (4 * 0.5)
    }

    #[test]
    fn test_update_calculated_priority() {
        let mut task = create_test_task();
        task.dependency_depth = 3;

        task.update_calculated_priority();
        assert!((task.calculated_priority - 6.5).abs() < f64::EPSILON);
    }

    #[test]
    fn test_is_timed_out() {
        let mut task = create_test_task();
        assert!(!task.is_timed_out());

        task.started_at = Some(Utc::now() - chrono::Duration::seconds(3700));
        task.max_execution_timeout_seconds = 3600;
        assert!(task.is_timed_out());

        task.max_execution_timeout_seconds = 4000;
        assert!(!task.is_timed_out());
    }

    #[test]
    fn test_elapsed_time_not_started() {
        let task = create_test_task();
        assert!(task.elapsed_time().is_none());
    }

    #[test]
    fn test_elapsed_time_running() {
        let mut task = create_test_task();
        task.started_at = Some(Utc::now() - chrono::Duration::seconds(10));

        let elapsed = task.elapsed_time().unwrap();
        assert!(elapsed >= 10);
    }

    #[test]
    fn test_elapsed_time_completed() {
        let mut task = create_test_task();
        task.started_at = Some(Utc::now() - chrono::Duration::seconds(20));
        task.completed_at = Some(Utc::now() - chrono::Duration::seconds(5));

        let elapsed = task.elapsed_time().unwrap();
        assert!((15..=16).contains(&elapsed));
    }

    #[test]
    fn test_has_dependencies() {
        let mut task = create_test_task();
>>>>>>> b8caf77a
        assert!(!task.has_dependencies());

        task.dependencies = Some(vec![Uuid::new_v4()]);
        assert!(task.has_dependencies());

<<<<<<< HEAD
        task.dependencies = Some(vec![Uuid::new_v4(), Uuid::new_v4()]);
        assert!(task.has_dependencies());
    }

    #[test]
    fn test_task_elapsed_time() {
        let mut task = Task::new("Test".to_string(), "Test".to_string());
        assert!(task.elapsed_time().is_none());

        task.started_at = Some(Utc::now() - chrono::Duration::seconds(10));
        let elapsed = task.elapsed_time().unwrap();
        assert!(elapsed.num_seconds() >= 9); // Allow some variance
        assert!(elapsed.num_seconds() <= 11);
    }

    #[test]
    fn test_task_is_timed_out() {
        let mut task = Task::new("Test".to_string(), "Test".to_string());
        task.max_execution_timeout_seconds = 60;

        // Not started, so no timeout
        assert!(!task.is_timed_out());

        // Started recently
        task.started_at = Some(Utc::now() - chrono::Duration::seconds(30));
        assert!(!task.is_timed_out());

        // Started more than timeout ago
        task.started_at = Some(Utc::now() - chrono::Duration::seconds(70));
        assert!(task.is_timed_out());
    }

    #[test]
    fn test_task_lifecycle_happy_path() {
        let mut task = Task::new("Test task".to_string(), "Description".to_string());

        // Start in Pending
        assert_eq!(task.status, TaskStatus::Pending);

        // Mark as ready
        assert!(task.mark_ready().is_ok());
        assert_eq!(task.status, TaskStatus::Ready);

        // Start execution
        assert!(task.start().is_ok());
        assert_eq!(task.status, TaskStatus::Running);
        assert!(task.started_at.is_some());

        // Complete
        assert!(task.complete().is_ok());
        assert_eq!(task.status, TaskStatus::Completed);
        assert!(task.completed_at.is_some());
        assert!(task.is_terminal());
    }

    #[test]
    fn test_task_lifecycle_with_failure_and_retry() {
        let mut task = Task::new("Test task".to_string(), "Description".to_string());
        task.status = TaskStatus::Running;
        task.max_retries = 3;

        // Fail the task
        assert!(task.fail("Error occurred".to_string()).is_ok());
        assert_eq!(task.status, TaskStatus::Failed);
        assert!(task.error_message.is_some());

        // Retry
        assert!(task.increment_retry().is_ok());
        assert_eq!(task.retry_count, 1);

        // Back to ready
        assert!(task.mark_ready().is_ok());
        assert_eq!(task.status, TaskStatus::Ready);
    }

    #[test]
    fn test_task_lifecycle_with_blocking() {
        let mut task = Task::new("Test task".to_string(), "Description".to_string());
        task.dependencies = Some(vec![Uuid::new_v4()]);

        // Start in Pending
        assert_eq!(task.status, TaskStatus::Pending);
        assert!(task.has_dependencies());

        // Block due to unmet dependencies
        assert!(task.block().is_ok());
        assert_eq!(task.status, TaskStatus::Blocked);

        // Dependencies met, mark as ready
        assert!(task.mark_ready().is_ok());
        assert_eq!(task.status, TaskStatus::Ready);
=======
        task.dependencies = Some(vec![]);
        assert!(!task.has_dependencies());
    }

    #[test]
    fn test_dependency_count() {
        let mut task = create_test_task();
        assert_eq!(task.dependency_count(), 0);

        task.dependencies = Some(vec![Uuid::new_v4(), Uuid::new_v4()]);
        assert_eq!(task.dependency_count(), 2);
    }

    #[test]
    fn test_dependencies_met_no_dependencies() {
        let task = create_test_task();
        assert!(task.dependencies_met(&[]));
    }

    #[test]
    fn test_dependencies_met_all_completed() {
        let dep1 = Uuid::new_v4();
        let dep2 = Uuid::new_v4();

        let mut task = create_test_task();
        task.dependencies = Some(vec![dep1, dep2]);

        assert!(task.dependencies_met(&[dep1, dep2]));
    }

    #[test]
    fn test_dependencies_met_some_incomplete() {
        let dep1 = Uuid::new_v4();
        let dep2 = Uuid::new_v4();

        let mut task = create_test_task();
        task.dependencies = Some(vec![dep1, dep2]);

        assert!(!task.dependencies_met(&[dep1]));
    }

    #[test]
    fn test_update_status_for_dependencies_met() {
        let dep1 = Uuid::new_v4();
        let mut task = create_test_task();
        task.dependencies = Some(vec![dep1]);

        task.update_status_for_dependencies(&[dep1]).unwrap();
        assert_eq!(task.status, TaskStatus::Ready);
    }

    #[test]
    fn test_update_status_for_dependencies_blocked() {
        let dep1 = Uuid::new_v4();
        let mut task = create_test_task();
        task.dependencies = Some(vec![dep1]);

        task.update_status_for_dependencies(&[]).unwrap();
        assert_eq!(task.status, TaskStatus::Blocked);
    }

    #[test]
    fn test_update_status_for_dependencies_ignores_terminal() {
        let mut task = create_test_task();
        task.status = TaskStatus::Completed;

        task.update_status_for_dependencies(&[]).unwrap();
        assert_eq!(task.status, TaskStatus::Completed);
    }

    #[test]
    fn test_is_past_deadline() {
        let mut task = create_test_task();
        assert!(!task.is_past_deadline());

        task.deadline = Some(Utc::now() + chrono::Duration::hours(1));
        assert!(!task.is_past_deadline());

        task.deadline = Some(Utc::now() - chrono::Duration::hours(1));
        assert!(task.is_past_deadline());
    }

    #[test]
    fn test_set_dependencies() {
        let dep1 = Uuid::new_v4();
        let dep2 = Uuid::new_v4();

        let mut task = create_test_task();
        task.set_dependencies(vec![dep1, dep2], DependencyType::Parallel, 3);

        assert_eq!(task.dependencies, Some(vec![dep1, dep2]));
        assert_eq!(task.dependency_type, DependencyType::Parallel);
        assert_eq!(task.dependency_depth, 3);
        assert!((task.calculated_priority - 6.5).abs() < f64::EPSILON); // 5 + (3 * 0.5)
    }

    // ========================
    // Validation Tests
    // ========================

    #[test]
    fn test_validate_summary_success() {
        let task = create_test_task();
        assert!(task.validate_summary().is_ok());
    }

    #[test]
    fn test_validate_summary_too_long() {
        let mut task = create_test_task();
        task.summary = "a".repeat(141);
        assert!(task.validate_summary().is_err());
    }

    #[test]
    fn test_validate_priority_success() {
        let task = create_test_task();
        assert!(task.validate_priority().is_ok());
    }

    #[test]
    fn test_validate_priority_too_high() {
        let mut task = create_test_task();
        task.priority = 11;
        assert!(task.validate_priority().is_err());
    }

    // ========================
    // Serialization Tests
    // ========================

    #[test]
    fn test_task_serialization() {
        let task = create_test_task();
        let json = serde_json::to_string(&task).unwrap();
        assert!(json.contains("pending"));
        assert!(json.contains("Test task"));
    }

    #[test]
    fn test_task_deserialization() {
        let json = r#"{
            "id": "550e8400-e29b-41d4-a716-446655440000",
            "summary": "Test",
            "description": "Description",
            "agent_type": "test-agent",
            "priority": 5,
            "calculated_priority": 5.0,
            "status": "pending",
            "dependencies": null,
            "dependency_type": "sequential",
            "dependency_depth": 0,
            "input_data": null,
            "result_data": null,
            "error_message": null,
            "retry_count": 0,
            "max_retries": 3,
            "max_execution_timeout_seconds": 3600,
            "submitted_at": "2024-01-01T00:00:00Z",
            "started_at": null,
            "completed_at": null,
            "last_updated_at": "2024-01-01T00:00:00Z",
            "created_by": null,
            "parent_task_id": null,
            "session_id": null,
            "source": "human",
            "deadline": null,
            "estimated_duration_seconds": null,
            "feature_branch": null,
            "task_branch": null,
            "worktree_path": null
        }"#;

        let task: Task = serde_json::from_str(json).unwrap();
        assert_eq!(task.summary, "Test");
        assert_eq!(task.status, TaskStatus::Pending);
>>>>>>> b8caf77a
    }
}<|MERGE_RESOLUTION|>--- conflicted
+++ resolved
@@ -7,7 +7,7 @@
 use crate::domain::error::TaskError;
 
 /// Task lifecycle states
-#[derive(Debug, Clone, Copy, PartialEq, Eq, Serialize, Deserialize)]
+#[derive(Debug, Clone, PartialEq, Eq, Serialize, Deserialize)]
 #[serde(rename_all = "lowercase")]
 pub enum TaskStatus {
     Pending, // Submitted, dependencies not yet checked
@@ -201,23 +201,6 @@
         Ok(())
     }
 
-<<<<<<< HEAD
-    // ==================== State Transition Methods ====================
-
-    /// Check if status can transition to target status
-    pub fn can_transition_to(&self, target: TaskStatus) -> bool {
-        TaskStatus::is_valid_transition(self.status, target)
-    }
-
-    /// Mark task as ready if it's currently pending or blocked
-    pub fn mark_ready(&mut self) -> Result<(), TaskError> {
-        if !self.can_transition_to(TaskStatus::Ready) {
-            return Err(TaskError::InvalidStateTransition {
-                from: self.status,
-                to: TaskStatus::Ready,
-            });
-        }
-=======
     // ========================
     // State Transition Methods
     // ========================
@@ -231,22 +214,11 @@
             });
         }
 
->>>>>>> b8caf77a
         self.status = TaskStatus::Ready;
         self.last_updated_at = Utc::now();
         Ok(())
     }
 
-<<<<<<< HEAD
-    /// Start task execution (transition to Running)
-    pub fn start(&mut self) -> Result<(), TaskError> {
-        if !self.can_transition_to(TaskStatus::Running) {
-            return Err(TaskError::InvalidStateTransition {
-                from: self.status,
-                to: TaskStatus::Running,
-            });
-        }
-=======
     /// Mark task as blocked due to unresolved dependencies
     pub fn block(&mut self, _unresolved_count: usize) -> Result<(), TaskError> {
         if self.status != TaskStatus::Pending && self.status != TaskStatus::Ready {
@@ -270,7 +242,6 @@
             });
         }
 
->>>>>>> b8caf77a
         self.status = TaskStatus::Running;
         self.started_at = Some(Utc::now());
         self.last_updated_at = Utc::now();
@@ -278,44 +249,6 @@
     }
 
     /// Complete task successfully
-<<<<<<< HEAD
-    pub fn complete(&mut self) -> Result<(), TaskError> {
-        if !self.can_transition_to(TaskStatus::Completed) {
-            return Err(TaskError::InvalidStateTransition {
-                from: self.status,
-                to: TaskStatus::Completed,
-            });
-        }
-        self.status = TaskStatus::Completed;
-        self.completed_at = Some(Utc::now());
-        self.last_updated_at = Utc::now();
-        Ok(())
-    }
-
-    /// Mark task as failed with error message
-    pub fn fail(&mut self, error_message: String) -> Result<(), TaskError> {
-        if !self.can_transition_to(TaskStatus::Failed) {
-            return Err(TaskError::InvalidStateTransition {
-                from: self.status,
-                to: TaskStatus::Failed,
-            });
-        }
-        self.status = TaskStatus::Failed;
-        self.error_message = Some(error_message);
-        self.completed_at = Some(Utc::now());
-        self.last_updated_at = Utc::now();
-        Ok(())
-    }
-
-    /// Cancel task
-    pub fn cancel(&mut self) -> Result<(), TaskError> {
-        if !self.can_transition_to(TaskStatus::Cancelled) {
-            return Err(TaskError::InvalidStateTransition {
-                from: self.status,
-                to: TaskStatus::Cancelled,
-            });
-        }
-=======
     pub fn complete(&mut self, result_data: Option<serde_json::Value>) -> Result<(), TaskError> {
         if self.status != TaskStatus::Running {
             return Err(TaskError::InvalidStatusTransition {
@@ -356,24 +289,12 @@
             });
         }
 
->>>>>>> b8caf77a
         self.status = TaskStatus::Cancelled;
         self.completed_at = Some(Utc::now());
         self.last_updated_at = Utc::now();
         Ok(())
     }
 
-<<<<<<< HEAD
-    /// Mark task as blocked
-    pub fn block(&mut self) -> Result<(), TaskError> {
-        if !self.can_transition_to(TaskStatus::Blocked) {
-            return Err(TaskError::InvalidStateTransition {
-                from: self.status,
-                to: TaskStatus::Blocked,
-            });
-        }
-        self.status = TaskStatus::Blocked;
-=======
     /// Retry a failed task (increments retry count and resets to Pending)
     pub fn retry(&mut self) -> Result<(), TaskError> {
         if self.status != TaskStatus::Failed {
@@ -392,26 +313,10 @@
         self.started_at = None;
         self.completed_at = None;
         self.error_message = None;
->>>>>>> b8caf77a
         self.last_updated_at = Utc::now();
         Ok(())
     }
 
-<<<<<<< HEAD
-    // ==================== Business Logic Query Methods ====================
-
-    /// Check if task is in a terminal state
-    pub fn is_terminal(&self) -> bool {
-        matches!(
-            self.status,
-            TaskStatus::Completed | TaskStatus::Failed | TaskStatus::Cancelled
-        )
-    }
-
-    /// Check if task is ready for execution
-    pub fn is_ready(&self) -> bool {
-        matches!(self.status, TaskStatus::Ready)
-=======
     // ========================
     // Query Methods
     // ========================
@@ -427,44 +332,15 @@
     /// Check if task is ready to execute
     pub fn is_ready(&self) -> bool {
         self.status == TaskStatus::Ready
->>>>>>> b8caf77a
     }
 
     /// Check if task is currently running
     pub fn is_running(&self) -> bool {
-<<<<<<< HEAD
-        matches!(self.status, TaskStatus::Running)
-=======
         self.status == TaskStatus::Running
->>>>>>> b8caf77a
     }
 
     /// Check if task can be retried
     pub fn can_retry(&self) -> bool {
-<<<<<<< HEAD
-        self.retry_count < self.max_retries
-    }
-
-    /// Increment retry count
-    pub fn increment_retry(&mut self) -> Result<(), TaskError> {
-        if !self.can_retry() {
-            return Err(TaskError::MaxRetriesExceeded {
-                retry_count: self.retry_count,
-                max_retries: self.max_retries,
-            });
-        }
-        self.retry_count += 1;
-        self.last_updated_at = Utc::now();
-        Ok(())
-    }
-
-    /// Calculate effective priority (base priority + depth boost)
-    pub fn calculate_priority(&self) -> f64 {
-        self.priority as f64 + (self.dependency_depth as f64 * 0.5)
-    }
-
-    /// Update calculated priority
-=======
         self.status == TaskStatus::Failed && self.retry_count < self.max_retries
     }
 
@@ -499,14 +375,11 @@
     }
 
     /// Update the calculated priority field
->>>>>>> b8caf77a
     pub fn update_calculated_priority(&mut self) {
         self.calculated_priority = self.calculate_priority();
         self.last_updated_at = Utc::now();
     }
 
-<<<<<<< HEAD
-=======
     /// Check if task has exceeded execution timeout
     pub fn is_timed_out(&self) -> bool {
         self.started_at.is_some_and(|started| {
@@ -526,69 +399,10 @@
         })
     }
 
->>>>>>> b8caf77a
     /// Check if task has dependencies
     pub fn has_dependencies(&self) -> bool {
         self.dependencies
             .as_ref()
-<<<<<<< HEAD
-            .map(|deps| !deps.is_empty())
-            .unwrap_or(false)
-    }
-
-    /// Get elapsed time since start (if running)
-    pub fn elapsed_time(&self) -> Option<chrono::Duration> {
-        self.started_at
-            .map(|start| Utc::now().signed_duration_since(start))
-    }
-
-    /// Check if execution has timed out
-    pub fn is_timed_out(&self) -> bool {
-        if let Some(elapsed) = self.elapsed_time() {
-            elapsed.num_seconds() as u32 > self.max_execution_timeout_seconds
-        } else {
-            false
-        }
-    }
-}
-
-impl TaskStatus {
-    /// Check if transition from current status to target status is valid
-    pub fn is_valid_transition(from: TaskStatus, to: TaskStatus) -> bool {
-        match (from, to) {
-            // Pending can go to Blocked, Ready, or Cancelled
-            (TaskStatus::Pending, TaskStatus::Blocked) => true,
-            (TaskStatus::Pending, TaskStatus::Ready) => true,
-            (TaskStatus::Pending, TaskStatus::Cancelled) => true,
-
-            // Blocked can go to Ready or Cancelled
-            (TaskStatus::Blocked, TaskStatus::Ready) => true,
-            (TaskStatus::Blocked, TaskStatus::Cancelled) => true,
-
-            // Ready can go to Running or Cancelled
-            (TaskStatus::Ready, TaskStatus::Running) => true,
-            (TaskStatus::Ready, TaskStatus::Cancelled) => true,
-
-            // Running can go to Completed, Failed, or Cancelled
-            (TaskStatus::Running, TaskStatus::Completed) => true,
-            (TaskStatus::Running, TaskStatus::Failed) => true,
-            (TaskStatus::Running, TaskStatus::Cancelled) => true,
-
-            // Failed can go to Ready (for retry) or Cancelled
-            (TaskStatus::Failed, TaskStatus::Ready) => true,
-            (TaskStatus::Failed, TaskStatus::Cancelled) => true,
-
-            // Terminal states cannot transition further
-            (TaskStatus::Completed, _) => false,
-            (TaskStatus::Cancelled, _) => false,
-
-            // Same state is allowed (no-op)
-            (a, b) if a == b => true,
-
-            // All other transitions are invalid
-            _ => false,
-        }
-=======
             .is_some_and(|deps| !deps.is_empty())
     }
 
@@ -646,7 +460,6 @@
         self.dependency_type = dependency_type;
         self.dependency_depth = depth;
         self.update_calculated_priority();
->>>>>>> b8caf77a
     }
 }
 
@@ -654,8 +467,6 @@
 mod tests {
     use super::*;
 
-<<<<<<< HEAD
-=======
     // ========================
     // Helper Functions
     // ========================
@@ -668,7 +479,6 @@
     // Enum Tests
     // ========================
 
->>>>>>> b8caf77a
     #[test]
     fn test_task_status_display() {
         assert_eq!(TaskStatus::Pending.to_string(), "pending");
@@ -683,36 +493,11 @@
     #[test]
     fn test_task_status_from_str() {
         assert_eq!(
-<<<<<<< HEAD
-            "pending".parse::<TaskStatus>().unwrap(),
-            TaskStatus::Pending
-        );
-        assert_eq!(
-            "BLOCKED".parse::<TaskStatus>().unwrap(),
-            TaskStatus::Blocked
-        );
-        assert_eq!("Ready".parse::<TaskStatus>().unwrap(), TaskStatus::Ready);
-        assert_eq!(
-            "running".parse::<TaskStatus>().unwrap(),
-            TaskStatus::Running
-        );
-        assert_eq!(
-            "completed".parse::<TaskStatus>().unwrap(),
-            TaskStatus::Completed
-        );
-        assert_eq!("failed".parse::<TaskStatus>().unwrap(), TaskStatus::Failed);
-        assert_eq!(
-            "cancelled".parse::<TaskStatus>().unwrap(),
-            TaskStatus::Cancelled
-        );
-        assert!("invalid".parse::<TaskStatus>().is_err());
-=======
             TaskStatus::from_str("pending").unwrap(),
             TaskStatus::Pending
         );
         assert_eq!(TaskStatus::from_str("READY").unwrap(), TaskStatus::Ready);
         assert!(TaskStatus::from_str("invalid").is_err());
->>>>>>> b8caf77a
     }
 
     #[test]
@@ -730,198 +515,11 @@
     }
 
     #[test]
-<<<<<<< HEAD
-    fn test_task_source_from_str() {
-        assert_eq!("human".parse::<TaskSource>().unwrap(), TaskSource::Human);
-        assert_eq!(
-            "AGENT_REQUIREMENTS".parse::<TaskSource>().unwrap(),
-            TaskSource::AgentRequirements
-        );
-        assert_eq!(
-            "agent_planner".parse::<TaskSource>().unwrap(),
-            TaskSource::AgentPlanner
-        );
-        assert_eq!(
-            "Agent_Implementation".parse::<TaskSource>().unwrap(),
-            TaskSource::AgentImplementation
-        );
-        assert!("invalid".parse::<TaskSource>().is_err());
-    }
-
-    #[test]
-=======
->>>>>>> b8caf77a
     fn test_dependency_type_display() {
         assert_eq!(DependencyType::Sequential.to_string(), "sequential");
         assert_eq!(DependencyType::Parallel.to_string(), "parallel");
     }
 
-<<<<<<< HEAD
-    #[test]
-    fn test_dependency_type_from_str() {
-        assert_eq!(
-            "sequential".parse::<DependencyType>().unwrap(),
-            DependencyType::Sequential
-        );
-        assert_eq!(
-            "PARALLEL".parse::<DependencyType>().unwrap(),
-            DependencyType::Parallel
-        );
-        assert!("invalid".parse::<DependencyType>().is_err());
-    }
-
-    #[test]
-    fn test_task_new() {
-        let task = Task::new(
-            "Test task".to_string(),
-            "A test task description".to_string(),
-        );
-
-        assert_eq!(task.summary, "Test task");
-        assert_eq!(task.description, "A test task description");
-        assert_eq!(task.agent_type, "requirements-gatherer");
-        assert_eq!(task.priority, 5);
-        assert_eq!(task.calculated_priority, 5.0);
-        assert_eq!(task.status, TaskStatus::Pending);
-        assert_eq!(task.dependencies, None);
-        assert_eq!(task.dependency_type, DependencyType::Sequential);
-        assert_eq!(task.dependency_depth, 0);
-        assert_eq!(task.retry_count, 0);
-        assert_eq!(task.max_retries, 3);
-        assert_eq!(task.max_execution_timeout_seconds, 3600);
-        assert_eq!(task.source, TaskSource::Human);
-        assert_eq!(task.input_data, None);
-        assert_eq!(task.result_data, None);
-        assert_eq!(task.error_message, None);
-        assert_eq!(task.created_by, None);
-        assert_eq!(task.parent_task_id, None);
-        assert_eq!(task.session_id, None);
-        assert_eq!(task.started_at, None);
-        assert_eq!(task.completed_at, None);
-        assert_eq!(task.deadline, None);
-        assert_eq!(task.estimated_duration_seconds, None);
-        assert_eq!(task.feature_branch, None);
-        assert_eq!(task.task_branch, None);
-        assert_eq!(task.worktree_path, None);
-    }
-
-    #[test]
-    fn test_validate_summary_valid() {
-        let task = Task::new("Short summary".to_string(), "Description".to_string());
-        assert!(task.validate_summary().is_ok());
-    }
-
-    #[test]
-    fn test_validate_summary_max_length() {
-        // Exactly 140 characters should be valid
-        let summary = "a".repeat(140);
-        let task = Task::new(summary, "Description".to_string());
-        assert!(task.validate_summary().is_ok());
-    }
-
-    #[test]
-    fn test_validate_summary_too_long() {
-        // 141 characters should fail
-        let summary = "a".repeat(141);
-        let task = Task::new(summary, "Description".to_string());
-        let result = task.validate_summary();
-        assert!(result.is_err());
-        assert!(
-            result
-                .unwrap_err()
-                .to_string()
-                .contains("exceeds 140 characters")
-        );
-    }
-
-    #[test]
-    fn test_validate_priority_valid() {
-        for priority in 0..=10 {
-            let mut task = Task::new("Test".to_string(), "Test".to_string());
-            task.priority = priority;
-            assert!(
-                task.validate_priority().is_ok(),
-                "Priority {} should be valid",
-                priority
-            );
-        }
-    }
-
-    #[test]
-    fn test_validate_priority_too_high() {
-        let mut task = Task::new("Test".to_string(), "Test".to_string());
-        task.priority = 11;
-        let result = task.validate_priority();
-        assert!(result.is_err());
-        assert!(
-            result
-                .unwrap_err()
-                .to_string()
-                .contains("must be between 0 and 10")
-        );
-    }
-
-    #[test]
-    fn test_task_with_dependencies() {
-        let dep_id = Uuid::new_v4();
-        let mut task = Task::new("Test".to_string(), "Test".to_string());
-        task.dependencies = Some(vec![dep_id]);
-        task.dependency_type = DependencyType::Parallel;
-        task.dependency_depth = 2;
-
-        assert_eq!(task.dependencies, Some(vec![dep_id]));
-        assert_eq!(task.dependency_type, DependencyType::Parallel);
-        assert_eq!(task.dependency_depth, 2);
-    }
-
-    #[test]
-    fn test_task_serialization() {
-        let task = Task::new("Test task".to_string(), "Description".to_string());
-        let serialized = serde_json::to_string(&task).unwrap();
-        let deserialized: Task = serde_json::from_str(&serialized).unwrap();
-
-        assert_eq!(task.summary, deserialized.summary);
-        assert_eq!(task.description, deserialized.description);
-        assert_eq!(task.status, deserialized.status);
-        assert_eq!(task.source, deserialized.source);
-    }
-
-    #[test]
-    fn test_task_status_serialization() {
-        let status = TaskStatus::Running;
-        let serialized = serde_json::to_string(&status).unwrap();
-        assert_eq!(serialized, "\"running\"");
-        let deserialized: TaskStatus = serde_json::from_str(&serialized).unwrap();
-        assert_eq!(status, deserialized);
-    }
-
-    #[test]
-    fn test_task_source_serialization() {
-        let source = TaskSource::AgentPlanner;
-        let serialized = serde_json::to_string(&source).unwrap();
-        assert_eq!(serialized, "\"agent_planner\"");
-        let deserialized: TaskSource = serde_json::from_str(&serialized).unwrap();
-        assert_eq!(source, deserialized);
-    }
-
-    #[test]
-    fn test_dependency_type_serialization() {
-        let dep_type = DependencyType::Parallel;
-        let serialized = serde_json::to_string(&dep_type).unwrap();
-        assert_eq!(serialized, "\"parallel\"");
-        let deserialized: DependencyType = serde_json::from_str(&serialized).unwrap();
-        assert_eq!(dep_type, deserialized);
-    }
-
-    // ==================== State Transition Tests ====================
-
-    #[test]
-    fn test_task_mark_ready_from_pending() {
-        let mut task = Task::new("Test".to_string(), "Test".to_string());
-        assert_eq!(task.status, TaskStatus::Pending);
-
-        assert!(task.mark_ready().is_ok());
-=======
     // ========================
     // Constructor Tests
     // ========================
@@ -955,51 +553,25 @@
         assert_eq!(task.status, TaskStatus::Pending);
 
         task.mark_ready().unwrap();
->>>>>>> b8caf77a
         assert_eq!(task.status, TaskStatus::Ready);
     }
 
     #[test]
-<<<<<<< HEAD
-    fn test_task_mark_ready_from_blocked() {
-        let mut task = Task::new("Test".to_string(), "Test".to_string());
+    fn test_mark_ready_from_blocked() {
+        let mut task = create_test_task();
         task.status = TaskStatus::Blocked;
 
-        assert!(task.mark_ready().is_ok());
-=======
-    fn test_mark_ready_from_blocked() {
-        let mut task = create_test_task();
-        task.status = TaskStatus::Blocked;
-
         task.mark_ready().unwrap();
->>>>>>> b8caf77a
         assert_eq!(task.status, TaskStatus::Ready);
     }
 
     #[test]
-<<<<<<< HEAD
-    fn test_task_mark_ready_from_invalid_state() {
-        let mut task = Task::new("Test".to_string(), "Test".to_string());
-=======
     fn test_mark_ready_from_invalid_state() {
         let mut task = create_test_task();
->>>>>>> b8caf77a
         task.status = TaskStatus::Running;
 
         let result = task.mark_ready();
         assert!(result.is_err());
-<<<<<<< HEAD
-        assert_eq!(task.status, TaskStatus::Running); // Status unchanged
-    }
-
-    #[test]
-    fn test_task_start_from_ready() {
-        let mut task = Task::new("Test".to_string(), "Test".to_string());
-        task.status = TaskStatus::Ready;
-        assert!(task.started_at.is_none());
-
-        assert!(task.start().is_ok());
-=======
         assert_eq!(task.status, TaskStatus::Running);
     }
 
@@ -1016,105 +588,17 @@
         task.status = TaskStatus::Ready;
 
         task.start().unwrap();
->>>>>>> b8caf77a
         assert_eq!(task.status, TaskStatus::Running);
         assert!(task.started_at.is_some());
     }
 
     #[test]
-<<<<<<< HEAD
-    fn test_task_start_from_invalid_state() {
-        let mut task = Task::new("Test".to_string(), "Test".to_string());
-=======
     fn test_start_from_pending_fails() {
         let mut task = create_test_task();
->>>>>>> b8caf77a
         assert_eq!(task.status, TaskStatus::Pending);
 
         let result = task.start();
         assert!(result.is_err());
-<<<<<<< HEAD
-        assert_eq!(task.status, TaskStatus::Pending);
-        assert!(task.started_at.is_none());
-    }
-
-    #[test]
-    fn test_task_complete_from_running() {
-        let mut task = Task::new("Test".to_string(), "Test".to_string());
-        task.status = TaskStatus::Running;
-        task.started_at = Some(Utc::now());
-        assert!(task.completed_at.is_none());
-
-        assert!(task.complete().is_ok());
-        assert_eq!(task.status, TaskStatus::Completed);
-        assert!(task.completed_at.is_some());
-    }
-
-    #[test]
-    fn test_task_complete_from_invalid_state() {
-        let mut task = Task::new("Test".to_string(), "Test".to_string());
-        assert_eq!(task.status, TaskStatus::Pending);
-
-        let result = task.complete();
-        assert!(result.is_err());
-        assert_eq!(task.status, TaskStatus::Pending);
-    }
-
-    #[test]
-    fn test_task_fail_from_running() {
-        let mut task = Task::new("Test".to_string(), "Test".to_string());
-        task.status = TaskStatus::Running;
-        task.started_at = Some(Utc::now());
-
-        let error_msg = "Something went wrong".to_string();
-        assert!(task.fail(error_msg.clone()).is_ok());
-        assert_eq!(task.status, TaskStatus::Failed);
-        assert_eq!(task.error_message, Some(error_msg));
-        assert!(task.completed_at.is_some());
-    }
-
-    #[test]
-    fn test_task_fail_from_invalid_state() {
-        let mut task = Task::new("Test".to_string(), "Test".to_string());
-        assert_eq!(task.status, TaskStatus::Pending);
-
-        let result = task.fail("Error".to_string());
-        assert!(result.is_err());
-        assert_eq!(task.status, TaskStatus::Pending);
-    }
-
-    #[test]
-    fn test_task_cancel_from_any_non_terminal_state() {
-        // Can cancel from Pending
-        let mut task = Task::new("Test".to_string(), "Test".to_string());
-        assert!(task.cancel().is_ok());
-        assert_eq!(task.status, TaskStatus::Cancelled);
-
-        // Can cancel from Blocked
-        let mut task = Task::new("Test".to_string(), "Test".to_string());
-        task.status = TaskStatus::Blocked;
-        assert!(task.cancel().is_ok());
-        assert_eq!(task.status, TaskStatus::Cancelled);
-
-        // Can cancel from Ready
-        let mut task = Task::new("Test".to_string(), "Test".to_string());
-        task.status = TaskStatus::Ready;
-        assert!(task.cancel().is_ok());
-        assert_eq!(task.status, TaskStatus::Cancelled);
-
-        // Can cancel from Running
-        let mut task = Task::new("Test".to_string(), "Test".to_string());
-        task.status = TaskStatus::Running;
-        assert!(task.cancel().is_ok());
-        assert_eq!(task.status, TaskStatus::Cancelled);
-    }
-
-    #[test]
-    fn test_task_cancel_from_terminal_state() {
-        // Cannot cancel from Completed
-        let mut task = Task::new("Test".to_string(), "Test".to_string());
-        task.status = TaskStatus::Completed;
-=======
     }
 
     #[test]
@@ -1173,131 +657,11 @@
         let mut task = create_test_task();
         task.status = TaskStatus::Completed;
 
->>>>>>> b8caf77a
         let result = task.cancel();
         assert!(result.is_err());
     }
 
     #[test]
-<<<<<<< HEAD
-    fn test_task_block_from_pending() {
-        let mut task = Task::new("Test".to_string(), "Test".to_string());
-        assert_eq!(task.status, TaskStatus::Pending);
-
-        assert!(task.block().is_ok());
-        assert_eq!(task.status, TaskStatus::Blocked);
-    }
-
-    // ==================== State Transition Validation Tests ====================
-
-    #[test]
-    fn test_task_status_valid_transitions() {
-        // Pending transitions
-        assert!(TaskStatus::is_valid_transition(
-            TaskStatus::Pending,
-            TaskStatus::Blocked
-        ));
-        assert!(TaskStatus::is_valid_transition(
-            TaskStatus::Pending,
-            TaskStatus::Ready
-        ));
-        assert!(TaskStatus::is_valid_transition(
-            TaskStatus::Pending,
-            TaskStatus::Cancelled
-        ));
-
-        // Blocked transitions
-        assert!(TaskStatus::is_valid_transition(
-            TaskStatus::Blocked,
-            TaskStatus::Ready
-        ));
-        assert!(TaskStatus::is_valid_transition(
-            TaskStatus::Blocked,
-            TaskStatus::Cancelled
-        ));
-
-        // Ready transitions
-        assert!(TaskStatus::is_valid_transition(
-            TaskStatus::Ready,
-            TaskStatus::Running
-        ));
-        assert!(TaskStatus::is_valid_transition(
-            TaskStatus::Ready,
-            TaskStatus::Cancelled
-        ));
-
-        // Running transitions
-        assert!(TaskStatus::is_valid_transition(
-            TaskStatus::Running,
-            TaskStatus::Completed
-        ));
-        assert!(TaskStatus::is_valid_transition(
-            TaskStatus::Running,
-            TaskStatus::Failed
-        ));
-        assert!(TaskStatus::is_valid_transition(
-            TaskStatus::Running,
-            TaskStatus::Cancelled
-        ));
-
-        // Failed transitions (for retry)
-        assert!(TaskStatus::is_valid_transition(
-            TaskStatus::Failed,
-            TaskStatus::Ready
-        ));
-        assert!(TaskStatus::is_valid_transition(
-            TaskStatus::Failed,
-            TaskStatus::Cancelled
-        ));
-    }
-
-    #[test]
-    fn test_task_status_invalid_transitions() {
-        // Cannot transition from Pending directly to Running
-        assert!(!TaskStatus::is_valid_transition(
-            TaskStatus::Pending,
-            TaskStatus::Running
-        ));
-
-        // Cannot transition from Completed to anything
-        assert!(!TaskStatus::is_valid_transition(
-            TaskStatus::Completed,
-            TaskStatus::Running
-        ));
-        assert!(!TaskStatus::is_valid_transition(
-            TaskStatus::Completed,
-            TaskStatus::Failed
-        ));
-
-        // Cannot transition from Cancelled to anything
-        assert!(!TaskStatus::is_valid_transition(
-            TaskStatus::Cancelled,
-            TaskStatus::Running
-        ));
-    }
-
-    #[test]
-    fn test_task_status_same_state_transition() {
-        // Same state transitions are allowed (no-op)
-        assert!(TaskStatus::is_valid_transition(
-            TaskStatus::Pending,
-            TaskStatus::Pending
-        ));
-        assert!(TaskStatus::is_valid_transition(
-            TaskStatus::Running,
-            TaskStatus::Running
-        ));
-    }
-
-    // ==================== Business Logic Query Tests ====================
-
-    #[test]
-    fn test_task_is_terminal() {
-        let mut task = Task::new("Test".to_string(), "Test".to_string());
-        assert!(!task.is_terminal());
-
-        task.status = TaskStatus::Running;
-=======
     fn test_retry_failed_task() {
         let mut task = create_test_task();
         task.status = TaskStatus::Failed;
@@ -1340,7 +704,6 @@
     #[test]
     fn test_is_terminal() {
         let mut task = create_test_task();
->>>>>>> b8caf77a
         assert!(!task.is_terminal());
 
         task.status = TaskStatus::Completed;
@@ -1354,13 +717,8 @@
     }
 
     #[test]
-<<<<<<< HEAD
-    fn test_task_is_ready() {
-        let mut task = Task::new("Test".to_string(), "Test".to_string());
-=======
     fn test_is_ready() {
         let mut task = create_test_task();
->>>>>>> b8caf77a
         assert!(!task.is_ready());
 
         task.status = TaskStatus::Ready;
@@ -1368,13 +726,8 @@
     }
 
     #[test]
-<<<<<<< HEAD
-    fn test_task_is_running() {
-        let mut task = Task::new("Test".to_string(), "Test".to_string());
-=======
     fn test_is_running() {
         let mut task = create_test_task();
->>>>>>> b8caf77a
         assert!(!task.is_running());
 
         task.status = TaskStatus::Running;
@@ -1382,87 +735,21 @@
     }
 
     #[test]
-<<<<<<< HEAD
-    fn test_task_can_retry() {
-        let mut task = Task::new("Test".to_string(), "Test".to_string());
-        task.max_retries = 3;
-
-        assert!(task.can_retry());
-
-        task.retry_count = 2;
-=======
     fn test_can_retry() {
         let mut task = create_test_task();
         task.status = TaskStatus::Failed;
         task.retry_count = 2;
         task.max_retries = 3;
->>>>>>> b8caf77a
         assert!(task.can_retry());
 
         task.retry_count = 3;
         assert!(!task.can_retry());
 
-<<<<<<< HEAD
-        task.retry_count = 4;
-=======
         task.status = TaskStatus::Completed;
->>>>>>> b8caf77a
         assert!(!task.can_retry());
     }
 
     #[test]
-<<<<<<< HEAD
-    fn test_task_increment_retry() {
-        let mut task = Task::new("Test".to_string(), "Test".to_string());
-        task.max_retries = 3;
-        assert_eq!(task.retry_count, 0);
-
-        assert!(task.increment_retry().is_ok());
-        assert_eq!(task.retry_count, 1);
-
-        assert!(task.increment_retry().is_ok());
-        assert_eq!(task.retry_count, 2);
-
-        assert!(task.increment_retry().is_ok());
-        assert_eq!(task.retry_count, 3);
-
-        // Should fail now
-        let result = task.increment_retry();
-        assert!(result.is_err());
-        assert_eq!(task.retry_count, 3); // Count unchanged
-    }
-
-    #[test]
-    fn test_task_calculate_priority() {
-        let mut task = Task::new("Test".to_string(), "Test".to_string());
-        task.priority = 5;
-        task.dependency_depth = 0;
-        assert_eq!(task.calculate_priority(), 5.0);
-
-        task.dependency_depth = 2;
-        assert_eq!(task.calculate_priority(), 6.0); // 5 + (2 * 0.5)
-
-        task.dependency_depth = 10;
-        assert_eq!(task.calculate_priority(), 10.0); // 5 + (10 * 0.5)
-    }
-
-    #[test]
-    fn test_task_update_calculated_priority() {
-        let mut task = Task::new("Test".to_string(), "Test".to_string());
-        task.priority = 7;
-        task.dependency_depth = 4;
-
-        task.update_calculated_priority();
-        assert_eq!(task.calculated_priority, 9.0); // 7 + (4 * 0.5)
-    }
-
-    #[test]
-    fn test_task_has_dependencies() {
-        let mut task = Task::new("Test".to_string(), "Test".to_string());
-        assert!(!task.has_dependencies());
-
-        task.dependencies = Some(vec![]);
-=======
     fn test_is_blocked() {
         let mut task = create_test_task();
         assert!(!task.is_blocked());
@@ -1568,105 +855,11 @@
     #[test]
     fn test_has_dependencies() {
         let mut task = create_test_task();
->>>>>>> b8caf77a
         assert!(!task.has_dependencies());
 
         task.dependencies = Some(vec![Uuid::new_v4()]);
         assert!(task.has_dependencies());
 
-<<<<<<< HEAD
-        task.dependencies = Some(vec![Uuid::new_v4(), Uuid::new_v4()]);
-        assert!(task.has_dependencies());
-    }
-
-    #[test]
-    fn test_task_elapsed_time() {
-        let mut task = Task::new("Test".to_string(), "Test".to_string());
-        assert!(task.elapsed_time().is_none());
-
-        task.started_at = Some(Utc::now() - chrono::Duration::seconds(10));
-        let elapsed = task.elapsed_time().unwrap();
-        assert!(elapsed.num_seconds() >= 9); // Allow some variance
-        assert!(elapsed.num_seconds() <= 11);
-    }
-
-    #[test]
-    fn test_task_is_timed_out() {
-        let mut task = Task::new("Test".to_string(), "Test".to_string());
-        task.max_execution_timeout_seconds = 60;
-
-        // Not started, so no timeout
-        assert!(!task.is_timed_out());
-
-        // Started recently
-        task.started_at = Some(Utc::now() - chrono::Duration::seconds(30));
-        assert!(!task.is_timed_out());
-
-        // Started more than timeout ago
-        task.started_at = Some(Utc::now() - chrono::Duration::seconds(70));
-        assert!(task.is_timed_out());
-    }
-
-    #[test]
-    fn test_task_lifecycle_happy_path() {
-        let mut task = Task::new("Test task".to_string(), "Description".to_string());
-
-        // Start in Pending
-        assert_eq!(task.status, TaskStatus::Pending);
-
-        // Mark as ready
-        assert!(task.mark_ready().is_ok());
-        assert_eq!(task.status, TaskStatus::Ready);
-
-        // Start execution
-        assert!(task.start().is_ok());
-        assert_eq!(task.status, TaskStatus::Running);
-        assert!(task.started_at.is_some());
-
-        // Complete
-        assert!(task.complete().is_ok());
-        assert_eq!(task.status, TaskStatus::Completed);
-        assert!(task.completed_at.is_some());
-        assert!(task.is_terminal());
-    }
-
-    #[test]
-    fn test_task_lifecycle_with_failure_and_retry() {
-        let mut task = Task::new("Test task".to_string(), "Description".to_string());
-        task.status = TaskStatus::Running;
-        task.max_retries = 3;
-
-        // Fail the task
-        assert!(task.fail("Error occurred".to_string()).is_ok());
-        assert_eq!(task.status, TaskStatus::Failed);
-        assert!(task.error_message.is_some());
-
-        // Retry
-        assert!(task.increment_retry().is_ok());
-        assert_eq!(task.retry_count, 1);
-
-        // Back to ready
-        assert!(task.mark_ready().is_ok());
-        assert_eq!(task.status, TaskStatus::Ready);
-    }
-
-    #[test]
-    fn test_task_lifecycle_with_blocking() {
-        let mut task = Task::new("Test task".to_string(), "Description".to_string());
-        task.dependencies = Some(vec![Uuid::new_v4()]);
-
-        // Start in Pending
-        assert_eq!(task.status, TaskStatus::Pending);
-        assert!(task.has_dependencies());
-
-        // Block due to unmet dependencies
-        assert!(task.block().is_ok());
-        assert_eq!(task.status, TaskStatus::Blocked);
-
-        // Dependencies met, mark as ready
-        assert!(task.mark_ready().is_ok());
-        assert_eq!(task.status, TaskStatus::Ready);
-=======
         task.dependencies = Some(vec![]);
         assert!(!task.has_dependencies());
     }
@@ -1842,6 +1035,5 @@
         let task: Task = serde_json::from_str(json).unwrap();
         assert_eq!(task.summary, "Test");
         assert_eq!(task.status, TaskStatus::Pending);
->>>>>>> b8caf77a
     }
 }