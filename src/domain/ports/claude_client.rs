--- conflicted
+++ resolved
@@ -1,67 +1,6 @@
 use async_trait::async_trait;
 use futures::Stream;
 use serde::{Deserialize, Serialize};
-<<<<<<< HEAD
-use std::pin::Pin;
-
-/// Result type for Claude client operations
-pub type Result<T> = std::result::Result<T, Box<dyn std::error::Error + Send + Sync>>;
-
-/// Request to Claude API for message completion
-///
-/// This structure represents a complete request to the Claude Messages API.
-/// It includes the model selection, conversation history, token limits,
-/// and optional parameters for controlling response generation.
-///
-/// # Example
-/// ```
-/// use abathur::domain::ports::{MessageRequest, Message};
-///
-/// let request = MessageRequest {
-///     model: "claude-3-5-sonnet-20241022".to_string(),
-///     messages: vec![
-///         Message {
-///             role: "user".to_string(),
-///             content: "Hello, Claude!".to_string(),
-///         }
-///     ],
-///     max_tokens: 1024,
-///     temperature: Some(0.7),
-///     system: Some("You are a helpful assistant.".to_string()),
-/// };
-/// ```
-#[derive(Debug, Clone, Serialize, Deserialize)]
-pub struct MessageRequest {
-    /// Model identifier (e.g., "claude-3-5-sonnet-20241022")
-    pub model: String,
-
-    /// Conversation history (alternating user/assistant messages)
-    pub messages: Vec<Message>,
-
-    /// Maximum tokens to generate in the response
-    pub max_tokens: usize,
-
-    /// Sampling temperature (0.0 to 1.0). Higher values produce more random output.
-    /// Default: 1.0
-    #[serde(skip_serializing_if = "Option::is_none")]
-    pub temperature: Option<f64>,
-
-    /// System prompt that sets the context for the conversation
-    #[serde(skip_serializing_if = "Option::is_none")]
-    pub system: Option<String>,
-}
-
-/// A single message in the conversation
-///
-/// Messages have a role (user or assistant) and content.
-/// The Messages API expects an alternating sequence of user and assistant messages.
-#[derive(Debug, Clone, Serialize, Deserialize)]
-pub struct Message {
-    /// Role of the message author ("user" or "assistant")
-    pub role: String,
-
-    /// Content of the message
-=======
 use uuid::Uuid;
 
 /// Request to Claude API for task execution (simplified)
@@ -84,36 +23,11 @@
 #[derive(Debug, Clone)]
 pub struct ClaudeResponse {
     pub task_id: Uuid,
->>>>>>> b26761c7
     pub content: String,
-}
-
-<<<<<<< HEAD
-/// Response from Claude API message completion
-///
-/// Contains the generated response, usage statistics, and metadata
-/// about how the response was generated.
-#[derive(Debug, Clone, Serialize, Deserialize)]
-pub struct MessageResponse {
-    /// Unique identifier for this message
-    pub id: String,
-
-    /// Content blocks in the response (typically text, but can include other types)
-    pub content: Vec<ContentBlock>,
-
-    /// Reason why generation stopped (e.g., "end_turn", "max_tokens", "stop_sequence")
-    #[serde(skip_serializing_if = "Option::is_none")]
-    pub stop_reason: Option<String>,
-
-    /// Token usage statistics for this request
-    pub usage: Usage,
-}
-
-/// A block of content in the response
-///
-/// Claude can return different types of content blocks. The most common
-/// is text, but future versions may support other types like images.
-=======
+    pub stop_reason: String,
+    pub usage: TokenUsage,
+}
+
 /// Token usage information
 #[derive(Debug, Clone, Serialize, Deserialize)]
 pub struct TokenUsage {
@@ -191,19 +105,12 @@
 }
 
 /// A content block in the response
->>>>>>> b26761c7
 #[derive(Debug, Clone, Serialize, Deserialize)]
 pub struct ContentBlock {
     /// Type of content block (e.g., "text")
     #[serde(rename = "type")]
     pub content_type: String,
 
-<<<<<<< HEAD
-    /// Text content (present when content_type is "text")
-    #[serde(skip_serializing_if = "Option::is_none")]
-    pub text: Option<String>,
-}
-=======
     /// Text content (present when `content_type` is "text")
     #[serde(skip_serializing_if = "Option::is_none")]
     pub text: Option<String>,
@@ -242,147 +149,22 @@
 pub enum ClaudeError {
     #[error("Rate limit exceeded: {0}")]
     RateLimitExceeded(String),
->>>>>>> b26761c7
-
-/// Token usage statistics for a request/response
-///
-/// Tracks both input tokens (from the request) and output tokens
-/// (generated in the response) for billing and rate limiting purposes.
-#[derive(Debug, Clone, Serialize, Deserialize)]
-pub struct Usage {
-    /// Number of tokens in the input (request)
-    pub input_tokens: usize,
-
-    /// Number of tokens in the output (response)
-    pub output_tokens: usize,
-}
-
-/// Chunk of a streaming response
-///
-/// When using streaming, the response is delivered incrementally
-/// as a series of chunks. Each chunk contains a delta (partial text)
-/// and optionally a stop reason when the stream completes.
-#[derive(Debug, Clone, Serialize, Deserialize)]
-pub struct MessageChunk {
-    /// Incremental text content (partial response)
-    #[serde(skip_serializing_if = "Option::is_none")]
-    pub delta: Option<String>,
-
-    /// Stop reason (present in the final chunk)
-    #[serde(skip_serializing_if = "Option::is_none")]
-    pub stop_reason: Option<String>,
+
+    #[error("Invalid API key")]
+    InvalidApiKey,
+
+    #[error("Network error: {0}")]
+    NetworkError(String),
+
+    #[error("API error: {0}")]
+    ApiError(String),
+
+    #[error("Timeout error")]
+    Timeout,
 }
 
 /// Port trait for Claude API client
 ///
-<<<<<<< HEAD
-/// This trait defines the interface for interacting with Anthropic's Claude API.
-/// It abstracts the HTTP client implementation, enabling:
-/// - Dependency injection for testing (mock implementations)
-/// - Different HTTP client backends (reqwest, hyper, etc.)
-/// - Rate limiting and retry logic in adapters
-/// - Request/response transformation
-///
-/// # Hexagonal Architecture
-///
-/// This is a **port** in hexagonal architecture terminology. The domain layer
-/// depends on this trait, not on concrete HTTP client implementations.
-/// **Adapters** (in the infrastructure layer) implement this trait using
-/// specific technologies (e.g., reqwest for HTTP calls).
-///
-/// # Thread Safety
-///
-/// Implementations must be `Send + Sync` for use in async contexts with
-/// multi-threaded runtimes like Tokio. The trait methods take `&self` to
-/// allow concurrent requests without mutable state.
-///
-/// # Design Rationale
-///
-/// - **send_message**: Synchronous (non-streaming) API for single responses
-/// - **stream_message**: Streaming API for real-time token-by-token responses
-/// - Both methods use the same request type for consistency
-/// - Error handling is unified via `Result<T>` (Box<dyn Error>)
-/// - Serde-compatible types for easy serialization/deserialization
-///
-/// # Error Handling
-///
-/// Methods return `Result<T>` where the error is a trait object. This allows
-/// adapters to define specific error types (e.g., network errors, rate limits,
-/// authentication failures) while maintaining a common interface.
-///
-/// Common error scenarios:
-/// - Rate limit exceeded (429 status)
-/// - Invalid API key (401 status)
-/// - Network failures (connection timeout, DNS errors)
-/// - Invalid request format (400 status)
-/// - Server errors (5xx status)
-///
-/// Adapters should implement retry logic for transient errors (rate limits,
-/// network failures, 5xx errors) and fail fast for non-retryable errors
-/// (invalid API key, malformed requests).
-///
-/// # Example Implementation
-///
-/// ```ignore
-/// use async_trait::async_trait;
-/// use futures::Stream;
-///
-/// struct ReqwestClaudeClient {
-///     api_key: String,
-///     base_url: String,
-///     http_client: reqwest::Client,
-/// }
-///
-/// #[async_trait]
-/// impl ClaudeClient for ReqwestClaudeClient {
-///     async fn send_message(&self, request: MessageRequest) -> Result<MessageResponse> {
-///         let response = self.http_client
-///             .post(&format!("{}/v1/messages", self.base_url))
-///             .header("x-api-key", &self.api_key)
-///             .header("anthropic-version", "2023-06-01")
-///             .json(&request)
-///             .send()
-///             .await?;
-///
-///         let message_response = response.json::<MessageResponse>().await?;
-///         Ok(message_response)
-///     }
-///
-///     async fn stream_message(&self, request: MessageRequest) -> Result<Box<dyn Stream<Item = Result<MessageChunk>> + Send + Unpin>> {
-///         // Implementation would use SSE (Server-Sent Events) to stream chunks
-///         todo!("Streaming implementation")
-///     }
-/// }
-/// ```
-///
-/// # Usage in Domain Layer
-///
-/// ```ignore
-/// use std::sync::Arc;
-///
-/// async fn execute_task(claude: Arc<dyn ClaudeClient>, prompt: String) -> Result<String> {
-///     let request = MessageRequest {
-///         model: "claude-3-5-sonnet-20241022".to_string(),
-///         messages: vec![Message {
-///             role: "user".to_string(),
-///             content: prompt,
-///         }],
-///         max_tokens: 4096,
-///         temperature: Some(0.7),
-///         system: Some("You are an AI assistant.".to_string()),
-///     };
-///
-///     let response = claude.send_message(request).await?;
-///
-///     // Extract text from content blocks
-///     let text = response.content
-///         .iter()
-///         .filter_map(|block| block.text.clone())
-///         .collect::<Vec<_>>()
-///         .join("\n");
-///
-///     Ok(text)
-=======
 /// This trait defines the interface for interacting with Claude's Messages API
 /// following hexagonal architecture principles. The domain layer depends on
 /// this abstraction, while the infrastructure layer provides concrete implementations
@@ -448,126 +230,30 @@
 ///     if let Some(delta) = chunk.delta {
 ///         print!("{}", delta);
 ///     }
->>>>>>> b26761c7
 /// }
 /// ```
 #[async_trait]
 pub trait ClaudeClient: Send + Sync {
-<<<<<<< HEAD
-    /// Send a message to Claude and receive a complete response
-    ///
-    /// This method sends a request to Claude's Messages API and waits for
-    /// the complete response. Use this for non-streaming requests where
-    /// you need the full response before processing.
-    ///
-    /// # Arguments
-    ///
-    /// * `request` - The message request containing model, messages, and parameters
-    ///
-    /// # Returns
-    ///
-    /// * `Ok(MessageResponse)` - Successful response with generated content
-    /// * `Err(Box<dyn Error>)` - Request failed (network, rate limit, auth, etc.)
-    ///
-    /// # Errors
-    ///
-    /// This method can fail for several reasons:
-    /// - Network errors (connection timeout, DNS failure, etc.)
-    /// - Authentication errors (invalid API key)
-    /// - Rate limiting (too many requests)
-    /// - Invalid request (malformed parameters, unsupported model, etc.)
-    /// - Server errors (Claude API internal errors)
-    ///
-    /// Implementations should include detailed error messages to help diagnose issues.
-    ///
-    /// # Example
-    ///
-    /// ```ignore
-    /// let request = MessageRequest {
-    ///     model: "claude-3-5-sonnet-20241022".to_string(),
-    ///     messages: vec![Message {
-    ///         role: "user".to_string(),
-    ///         content: "What is 2+2?".to_string(),
-    ///     }],
-    ///     max_tokens: 100,
-    ///     temperature: None,
-    ///     system: None,
-    /// };
-    ///
-    /// let response = client.send_message(request).await?;
-    /// println!("Claude: {}", response.content[0].text.as_ref().unwrap());
-    /// ```
-    async fn send_message(&self, request: MessageRequest) -> Result<MessageResponse>;
-
-    /// Stream a message response from Claude token-by-token
-    ///
-    /// This method sends a request to Claude's streaming API and returns
-    /// a stream of chunks that arrive incrementally. Use this for real-time
-    /// response generation where you want to display tokens as they're generated.
-=======
     /// Execute a prompt via Claude API (high-level interface)
     ///
     /// This is a simplified interface for executing task prompts.
     /// It handles the conversion from `ClaudeRequest` to the underlying API format.
->>>>>>> b26761c7
     ///
     /// # Arguments
-    ///
-    /// * `request` - The message request containing model, messages, and parameters
+    /// * `request` - The Claude API request with prompt and parameters
     ///
     /// # Returns
-    ///
-    /// * `Ok(Stream)` - Stream of message chunks arriving incrementally
-    /// * `Err(Box<dyn Error>)` - Request failed before streaming started
+    /// * `Ok(ClaudeResponse)` - Successful response from Claude
+    /// * `Err(ClaudeError)` - API error, rate limit, or network error
     ///
     /// # Errors
-    ///
-    /// This method can fail for the same reasons as `send_message`. Additionally:
-    /// - Stream interruptions (connection closed mid-response)
-    /// - SSE parsing errors (malformed event stream)
-    ///
-    /// Note that errors can occur both when initiating the stream (returned
-    /// as `Err`) and during streaming (yielded as `Item = Result<MessageChunk>`).
-    ///
-    /// # Example
-    ///
-    /// ```ignore
-    /// use futures::StreamExt;
-    ///
-    /// let request = MessageRequest {
-    ///     model: "claude-3-5-sonnet-20241022".to_string(),
-    ///     messages: vec![Message {
-    ///         role: "user".to_string(),
-    ///         content: "Write a poem".to_string(),
-    ///     }],
-    ///     max_tokens: 1024,
-    ///     temperature: Some(0.9),
-    ///     system: None,
-    /// };
-    ///
-    /// let mut stream = client.stream_message(request).await?;
-    /// while let Some(chunk) = stream.next().await {
-    ///     match chunk {
-    ///         Ok(chunk) => {
-    ///             if let Some(delta) = chunk.delta {
-    ///                 print!("{}", delta);
-    ///             }
-    ///             if chunk.stop_reason.is_some() {
-    ///                 break;
-    ///             }
-    ///         }
-    ///         Err(e) => eprintln!("Stream error: {}", e),
-    ///     }
-    /// }
-    /// ```
-    async fn stream_message(
-        &self,
-        request: MessageRequest,
-    ) -> Result<Pin<Box<dyn Stream<Item = Result<MessageChunk>> + Send>>>;
-
-<<<<<<< HEAD
-    /// Check if the Claude API is reachable and the API key is valid
-=======
+    /// - `ClaudeError::RateLimitExceeded` - Rate limit hit, caller should retry with backoff
+    /// - `ClaudeError::InvalidApiKey` - Authentication failed (non-retryable)
+    /// - `ClaudeError::NetworkError` - Network failure (retryable)
+    /// - `ClaudeError::ApiError` - API error (check message for retryability)
+    /// - `ClaudeError::Timeout` - Request timed out (retryable)
+    async fn execute(&self, request: ClaudeRequest) -> Result<ClaudeResponse, ClaudeError>;
+
     /// Send a message to Claude's Messages API (low-level interface)
     ///
     /// This method provides direct access to Claude's Messages API with full control
@@ -652,21 +338,11 @@
     ) -> Result<Box<dyn Stream<Item = Result<MessageChunk, ClaudeError>> + Send + Unpin>, ClaudeError>;
 
     /// Health check for Claude API connectivity
->>>>>>> b26761c7
     ///
     /// Verifies that the API is reachable and the client is properly configured.
     /// This is useful for startup checks and monitoring.
     ///
     /// # Returns
-<<<<<<< HEAD
-    /// * `Ok(true)` - API is healthy and accessible
-    /// * `Ok(false)` - API is unreachable or API key is invalid
-    /// * `Err` - Unexpected error during health check
-    ///
-    /// # Implementation Note
-    /// This typically sends a minimal test request to verify connectivity.
-    async fn health_check(&self) -> Result<bool>;
-=======
     /// * `Ok(())` - API is reachable and healthy
     /// * `Err(ClaudeError)` - API is unreachable or unhealthy
     ///
@@ -675,5 +351,4 @@
     /// - `ClaudeError::NetworkError` - Cannot reach API endpoint
     /// - `ClaudeError::Timeout` - Health check timed out
     async fn health_check(&self) -> Result<(), ClaudeError>;
->>>>>>> b26761c7
 }