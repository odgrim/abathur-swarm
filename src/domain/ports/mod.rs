--- conflicted
+++ resolved
@@ -11,10 +11,6 @@
 
 pub mod agent_repository;
 pub mod claude_client;
-<<<<<<< HEAD
-pub mod errors;
-=======
->>>>>>> b26761c7
 pub mod logger;
 pub mod mcp_client;
 pub mod memory_repository;
@@ -25,13 +21,6 @@
 
 pub use agent_repository::AgentRepository;
 pub use claude_client::{
-<<<<<<< HEAD
-    ClaudeClient, ContentBlock, Message, MessageChunk, MessageRequest, MessageResponse, Usage,
-};
-pub use errors::DatabaseError;
-pub use logger::{Level, Logger};
-pub use mcp_client::{McpClient, Resource, Tool};
-=======
     ClaudeClient, ClaudeError, ClaudeRequest, ClaudeResponse, ContentBlock, Message, MessageChunk,
     MessageRequest, MessageResponse, TokenUsage, Usage,
 };
@@ -39,7 +28,6 @@
 pub use mcp_client::{
     McpClient, McpError, McpToolRequest, McpToolResponse, ResourceContent, ResourceInfo, ToolInfo,
 };
->>>>>>> b26761c7
 pub use memory_repository::MemoryRepository;
 pub use priority_calculator::PriorityCalculator;
 pub use session_repository::SessionRepository;
