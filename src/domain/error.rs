--- conflicted
+++ resolved
@@ -207,16 +207,13 @@
     use super::*;
 
     #[test]
-<<<<<<< HEAD
-=======
     fn test_task_error_not_found_display() {
         let task_id = Uuid::new_v4();
-        let err = TaskError::NotFound(task_id);
+        let err = TaskError::TaskNotFound(task_id);
         assert_eq!(err.to_string(), format!("Task not found: {task_id}"));
     }
 
     #[test]
->>>>>>> b26761c7
     fn test_task_error_invalid_priority_display() {
         let err = TaskError::InvalidPriority(15);
         assert_eq!(err.to_string(), "Invalid priority: 15 (must be 0-10)");
