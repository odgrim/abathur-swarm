--- conflicted
+++ resolved
@@ -139,14 +139,9 @@
                             },
                             "summary": {
                                 "type": "string",
-<<<<<<< HEAD
-                                "description": "Brief human-readable task summary (max 500 characters)",
-                                "maxLength": 500,
-=======
                                 "description": "Short, human-readable task summary (3-200 chars). If not provided, will be auto-generated from description.",
                                 "minLength": 3,
                                 "maxLength": 200,
->>>>>>> 34e4bae2
                             },
                         },
                         "required": ["description", "source"],
