--- conflicted
+++ resolved
@@ -67,15 +67,6 @@
     parent_task_id: UUID | None = None
     dependencies: list[UUID] = Field(default_factory=list)
     session_id: str | None = None  # Link to session for memory context
-<<<<<<< HEAD
-    # Human-readable task summary (max 500 chars)
-    summary: str | None = Field(
-        default=None,
-        max_length=500,
-        description="Optional concise summary of task (1-2 sentences, max 500 chars)"
-    )
-=======
->>>>>>> 00d518d3
 
     # NEW: Source tracking
     source: TaskSource = Field(default=TaskSource.HUMAN)
