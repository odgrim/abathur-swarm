"""Database infrastructure using SQLite with WAL mode."""

import json
from collections.abc import AsyncIterator
from contextlib import asynccontextmanager
from dataclasses import dataclass, field
from datetime import datetime, timezone
from pathlib import Path
from typing import TYPE_CHECKING, Any, cast
from uuid import UUID

import aiosqlite
from aiosqlite import Connection
from pydantic import BaseModel, Field, field_validator, model_validator

from abathur.domain.models import (
    Agent,
    AgentState,
    DependencyType,
    Task,
    TaskDependency,
    TaskSource,
    TaskStatus,
)

if TYPE_CHECKING:
    from abathur.services.document_index_service import DocumentIndexService
    from abathur.services.memory_service import MemoryService
    from abathur.services.session_service import SessionService


@dataclass
class TreeNode:
    """Node in task tree discovered by WITH RECURSIVE CTE.

    Represents a task in the hierarchical tree structure with its
    position and relationships.

    Attributes:
        id: Task UUID
        parent_id: Parent task UUID (None for root nodes)
        status: Task status (TaskStatus enum value string)
        depth: Distance from root in tree hierarchy (0 = root)
    """
    id: UUID
    parent_id: UUID | None
    status: str
    depth: int

    @classmethod
    def from_row(cls, row_dict: dict[str, Any]) -> "TreeNode":
        """Create TreeNode from database row dictionary.

        Args:
            row_dict: Dictionary with 'id', 'parent_id', 'status', 'depth' keys

        Returns:
            TreeNode instance

        Raises:
            KeyError: If required fields are missing
            ValueError: If UUID parsing fails
        """
        return cls(
            id=UUID(row_dict["id"]),
            parent_id=UUID(row_dict["parent_id"]) if row_dict.get("parent_id") else None,
            status=row_dict["status"],
            depth=row_dict["depth"]
        )


# VACUUM threshold: only run conditional VACUUM if deleting this many tasks
VACUUM_THRESHOLD_TASKS = 100

# Auto-skip VACUUM threshold: automatically set vacuum_mode='never' for large prunes
# Rationale: VACUUM on 10,000+ tasks can take minutes, blocking the database
AUTO_SKIP_VACUUM_THRESHOLD = 10_000


@dataclass
class TreeNode:
    """Runtime data structure representing a node in task tree during recursive operations."""
    id: UUID
    parent_id: UUID | None
    status: TaskStatus
    depth: int
    children_ids: list[UUID] = field(default_factory=list)

    @classmethod
    def from_row(cls, row: dict) -> "TreeNode":
        """Construct TreeNode from database query result row."""
        return cls(
            id=UUID(row["id"]),
            parent_id=UUID(row["parent_id"]) if row["parent_id"] else None,
            status=TaskStatus(row["status"]),
            depth=row["depth"],
            children_ids=[]  # Populated by _build_tree_structure()
        )

    def is_leaf(self) -> bool:
        """Check if this node is a leaf (no children)."""
        return len(self.children_ids) == 0

    def matches_status(self, allowed: list[TaskStatus]) -> bool:
        """Check if this node's status matches any of the allowed statuses."""
        return self.status in allowed


class PruneFilters(BaseModel):
    """Filtering criteria for pruning operation.

    Supports three selection strategies:
    1. By IDs: task_ids list (direct selection)
    2. By status: statuses list (all tasks with given statuses)
    3. By time: older_than_days or before_date (time-based filtering)

    Can combine strategies (e.g., task_ids + statuses, or time + statuses).
    """

    task_ids: list[UUID] | None = Field(
        default=None,
        description="Specific task IDs to delete (direct selection)",
    )

    older_than_days: int | None = Field(
        default=None,
        ge=1,
        description="Delete tasks older than N days (completed_at/submitted_at)",
    )

    before_date: datetime | None = Field(
        default=None, description="Delete tasks completed/submitted before this date"
    )

    statuses: list[TaskStatus] | None = Field(
        default=None,
        description="Task statuses to prune (None = all pruneable statuses)",
    )

    limit: int | None = Field(
        default=None, ge=1, description="Maximum tasks to delete in one operation"
    )

    dry_run: bool = Field(default=False, description="Preview mode without deletion")

    vacuum_mode: str = Field(
        default="conditional",
        description="VACUUM strategy: 'always', 'conditional', or 'never'",
    )

    @model_validator(mode="after")
    def validate_filters(self) -> "PruneFilters":
        """Ensure at least one selection criterion is specified."""
        has_ids = self.task_ids is not None and len(self.task_ids) > 0
        has_time = self.older_than_days is not None or self.before_date is not None
        has_status = self.statuses is not None and len(self.statuses) > 0

        if not (has_ids or has_time or has_status):
            raise ValueError(
                "At least one selection criterion must be specified: "
                "'task_ids', 'older_than_days', 'before_date', or 'statuses'"
            )

        # Set default statuses if using time-based selection without explicit statuses
        if has_time and self.statuses is None:
            self.statuses = [
                TaskStatus.COMPLETED,
                TaskStatus.FAILED,
                TaskStatus.CANCELLED,
            ]

        return self

    @field_validator("statuses")
    @classmethod
    def validate_statuses(cls, v: list[TaskStatus]) -> list[TaskStatus]:
        """Ensure only pruneable statuses are specified."""
        forbidden = {
            TaskStatus.PENDING,
            TaskStatus.BLOCKED,
            TaskStatus.READY,
            TaskStatus.RUNNING,
        }
        invalid = set(v) & forbidden
        if invalid:
            raise ValueError(
                f"Cannot prune tasks with statuses: {invalid}. "
                f"Only COMPLETED, FAILED, or CANCELLED tasks can be pruned."
            )
        return v

    @field_validator("vacuum_mode")
    @classmethod
    def validate_vacuum_mode(cls, v: str) -> str:
        """Validate vacuum_mode is one of allowed values."""
        allowed = {"always", "conditional", "never"}
        if v not in allowed:
            raise ValueError(f"vacuum_mode must be one of {allowed}, got '{v}'")
        return v

    def build_where_clause(self) -> tuple[str, list[str]]:
        """Build SQL WHERE clause and parameters for task filtering.

        Handles multiple selection strategies:
        - ID-based: WHERE id IN (...)
        - Time-based: WHERE completed_at/submitted_at < ...
        - Status-based: WHERE status IN (...)

        Returns:
            Tuple of (where_clause_sql, parameters) where:
            - where_clause_sql: SQL WHERE condition without 'WHERE' keyword
            - parameters: List of parameter values for SQL placeholders

        Used by both CLI preview queries and database prune_tasks() execution
        to ensure consistent filtering logic.
        """
        where_clauses = []
        params = []

        # ID filter (if specified, most specific)
        if self.task_ids is not None and len(self.task_ids) > 0:
            id_placeholders = ",".join("?" * len(self.task_ids))
            where_clauses.append(f"id IN ({id_placeholders})")
            params.extend([str(task_id) for task_id in self.task_ids])

        # Time filter (optional)
        if self.older_than_days is not None:
            where_clauses.append(
                "(completed_at < date('now', ?) OR "
                "(completed_at IS NULL AND submitted_at < date('now', ?)))"
            )
            days_param = f"-{self.older_than_days} days"
            params.extend([days_param, days_param])
        elif self.before_date is not None:
            where_clauses.append(
                "(completed_at < ? OR (completed_at IS NULL AND submitted_at < ?))"
            )
            before_iso = self.before_date.isoformat()
            params.extend([before_iso, before_iso])

        # Status filter (optional)
        if self.statuses is not None and len(self.statuses) > 0:
            status_placeholders = ",".join("?" * len(self.statuses))
            where_clauses.append(f"status IN ({status_placeholders})")
            params.extend([status.value for status in self.statuses])

        # Default to always match if no filters (shouldn't happen due to validation)
        if not where_clauses:
            where_clauses.append("1=1")

        where_sql = " AND ".join(where_clauses)
        return (where_sql, params)


class PruneResult(BaseModel):
    """Statistics from prune operation.

    Contains comprehensive metrics about the pruning operation including
    the number of tasks and dependencies deleted, space reclaimed, and
    a breakdown of deleted tasks by status.
    """

    deleted_tasks: int = Field(ge=0, description="Number of tasks deleted")

    deleted_dependencies: int = Field(
        ge=0, description="Number of task_dependencies records deleted"
    )

    reclaimed_bytes: int | None = Field(
        default=None, ge=0, description="Bytes reclaimed by VACUUM (optional)"
    )

    dry_run: bool = Field(description="Whether this was a dry run")

    breakdown_by_status: dict[TaskStatus, int] = Field(
        default_factory=dict, description="Count of deleted tasks by status"
    )

    vacuum_auto_skipped: bool = Field(
        default=False,
        description="Whether VACUUM was automatically skipped due to large task count (>10,000 tasks)"
    )

    @field_validator("breakdown_by_status")
    @classmethod
    def validate_breakdown_values(cls, v: dict[TaskStatus, int]) -> dict[TaskStatus, int]:
        """Ensure all breakdown values are non-negative."""
        for status, count in v.items():
            if count < 0:
                raise ValueError(
                    f"Breakdown count for status {status} must be non-negative, got {count}"
                )
        return v


class TreeNode(BaseModel):
<<<<<<< HEAD
    """Runtime data structure for task tree traversal (not persisted)."""

    id: UUID = Field(description="Task identifier")
    parent_id: UUID | None = Field(default=None, description="Parent task reference")
    status: TaskStatus = Field(description="Current task status")
    depth: int = Field(ge=0, le=100, description="Depth in tree (0 for root)")
    children_ids: list[UUID] = Field(default_factory=list, description="Direct children")

    def is_leaf(self) -> bool:
        """Check if node is a leaf (no children)."""
        return len(self.children_ids) == 0

    def add_child(self, child_id: UUID) -> None:
        """Add child ID to children list."""
=======
    """Runtime data structure representing a task node in tree traversal.

    Used by recursive tree operations to represent the hierarchical structure
    of tasks and their relationships during traversal and deletion operations.
    """

    id: UUID = Field(description="Task identifier")
    parent_id: UUID | None = Field(default=None, description="Parent task reference (None for root)")
    status: TaskStatus = Field(description="Current task status")
    depth: int = Field(ge=0, le=100, description="Depth in tree (0 for root nodes)")
    children_ids: list[UUID] = Field(default_factory=list, description="Direct children task IDs")

    def is_leaf(self) -> bool:
        """Check if node is a leaf (no children).

        Returns:
            True if node has no children, False otherwise
        """
        return len(self.children_ids) == 0

    def add_child(self, child_id: UUID) -> None:
        """Add child ID to children list.

        Args:
            child_id: UUID of child task to add
        """
>>>>>>> e2e72399
        self.children_ids.append(child_id)


class Database:
    """SQLite database with WAL mode for concurrent access."""

    def __init__(self, db_path: Path) -> None:
        """Initialize database.

        Args:
            db_path: Path to SQLite database file
        """
        self.db_path = db_path
        self._initialized = False
        self._memory_service: MemoryService | None = None
        self._session_service: SessionService | None = None
        self._document_service: DocumentIndexService | None = None
        self._shared_conn: Connection | None = None  # For :memory: databases

    async def initialize(self) -> None:
        """Initialize database schema and settings."""
        if self._initialized:
            return

        # Create parent directory if it doesn't exist
        self.db_path.parent.mkdir(parents=True, exist_ok=True)

        async with self._get_connection() as conn:
            # Verify SQLite version supports WITH RECURSIVE (3.8.3+)
            cursor = await conn.execute("SELECT sqlite_version()")
            version_row = await cursor.fetchone()
            if version_row:
                version = version_row[0]
                # Parse version as tuple for comparison
                version_parts = tuple(int(x) for x in version.split('.'))
                required_parts = (3, 8, 3)
                if version_parts < required_parts:
                    raise RuntimeError(
                        f"SQLite 3.8.3+ required for WITH RECURSIVE, found {version}"
                    )

            # Enable WAL mode for concurrent reads
            await conn.execute("PRAGMA journal_mode=WAL")
            await conn.execute("PRAGMA synchronous=NORMAL")
            await conn.execute("PRAGMA foreign_keys=ON")
            await conn.execute("PRAGMA busy_timeout=5000")
            await conn.execute("PRAGMA wal_autocheckpoint=1000")

            # Run migrations before creating tables
            await self._run_migrations(conn)

            # Create tables
            await self._create_tables(conn)
            await conn.commit()

        self._initialized = True

    async def close(self) -> None:
        """Close the database connection.

        Only needed for :memory: databases to clean up the shared connection.
        File-based databases close connections automatically.
        """
        if self._shared_conn is not None:
            await self._shared_conn.close()
            self._shared_conn = None
            self._initialized = False

    @asynccontextmanager
    async def _get_connection(self) -> AsyncIterator[Connection]:
        """Get database connection with proper settings.

        For :memory: databases, maintains a shared connection to preserve data
        across multiple operations. For file databases, creates a new connection
        each time.
        """
        if str(self.db_path) == ":memory:":
            # Reuse same connection for memory databases to maintain data
            if self._shared_conn is None:
                self._shared_conn = await aiosqlite.connect(":memory:")
                self._shared_conn.row_factory = aiosqlite.Row
                # Enable foreign keys for shared memory connection
                await self._shared_conn.execute("PRAGMA foreign_keys=ON")
            yield self._shared_conn
        else:
            # File databases get new connections each time
            async with aiosqlite.connect(str(self.db_path)) as conn:
                conn.row_factory = aiosqlite.Row
                # CRITICAL: Enable foreign keys for EVERY new connection
                # SQLite defaults to foreign_keys=OFF, so we must enable it explicitly
                await conn.execute("PRAGMA foreign_keys=ON")
                yield conn

    async def validate_foreign_keys(self) -> list[tuple[str, ...]]:
        """Run PRAGMA foreign_key_check and return violations.

        Returns:
            List of foreign key violations (empty if valid)
        """
        async with self._get_connection() as conn:
            cursor = await conn.execute("PRAGMA foreign_key_check")
            violations = await cursor.fetchall()
            return [tuple(row) for row in violations]

    async def explain_query_plan(self, query: str, params: tuple[Any, ...] = ()) -> list[str]:
        """Return EXPLAIN QUERY PLAN output for optimization.

        Args:
            query: SQL query to analyze
            params: Query parameters

        Returns:
            List of query plan lines
        """
        async with self._get_connection() as conn:
            cursor = await conn.execute(f"EXPLAIN QUERY PLAN {query}", params)
            rows = await cursor.fetchall()
            return [" ".join(str(col) for col in row) for row in rows]

    async def get_index_usage(self) -> dict[str, Any]:
        """Report which indexes exist and basic statistics.

        Returns:
            Dictionary with index information
        """
        async with self._get_connection() as conn:
            cursor = await conn.execute(
                "SELECT name, tbl_name FROM sqlite_master WHERE type='index' ORDER BY tbl_name, name"
            )
            indexes = list(await cursor.fetchall())
            return {
                "index_count": len(indexes),
                "indexes": [{"name": row[0], "table": row[1]} for row in indexes],
            }

    async def _run_migrations(self, conn: Connection) -> None:
        """Run database migrations."""
        # Check if tasks table exists and has old schema
        cursor = await conn.execute(
            "SELECT name FROM sqlite_master WHERE type='table' AND name='tasks'"
        )
        table_exists = await cursor.fetchone()

        if table_exists:
            # Check if old schema (has template_name column)
            cursor = await conn.execute("PRAGMA table_info(tasks)")
            columns = await cursor.fetchall()
            column_names = [col["name"] for col in columns]

            if "template_name" in column_names and "prompt" not in column_names:
                # Migrate from old schema to new schema
                print("Migrating database schema: template_name → prompt + agent_type")

                try:
                    # Temporarily disable foreign keys for migration
                    await conn.execute("PRAGMA foreign_keys=OFF")

                    # Create new table with updated schema
                    await conn.execute(
                        """
                        CREATE TABLE tasks_new (
                            id TEXT PRIMARY KEY,
                            prompt TEXT NOT NULL,
                            agent_type TEXT NOT NULL DEFAULT 'general',
                            priority INTEGER NOT NULL DEFAULT 5,
                            status TEXT NOT NULL,
                            input_data TEXT NOT NULL,
                            result_data TEXT,
                            error_message TEXT,
                            retry_count INTEGER DEFAULT 0,
                            max_retries INTEGER DEFAULT 3,
                            submitted_at TIMESTAMP NOT NULL,
                            started_at TIMESTAMP,
                            completed_at TIMESTAMP,
                            created_by TEXT,
                            parent_task_id TEXT,
                            dependencies TEXT,
                            FOREIGN KEY (parent_task_id) REFERENCES tasks(id)
                        )
                        """
                    )

                    # Copy data from old table to new table
                    # template_name becomes prompt, agent_type defaults to 'general'
                    await conn.execute(
                        """
                        INSERT INTO tasks_new (
                            id, prompt, agent_type, priority, status, input_data,
                            result_data, error_message, retry_count, max_retries,
                            submitted_at, started_at, completed_at, created_by,
                            parent_task_id, dependencies
                        )
                        SELECT
                            id, template_name, 'general', priority, status, input_data,
                            result_data, error_message, retry_count, max_retries,
                            submitted_at, started_at, completed_at, created_by,
                            parent_task_id, dependencies
                        FROM tasks
                        """
                    )

                    # Drop old table
                    await conn.execute("DROP TABLE tasks")

                    # Rename new table to tasks
                    await conn.execute("ALTER TABLE tasks_new RENAME TO tasks")

                    # Recreate indexes
                    await conn.execute(
                        """
                        CREATE INDEX IF NOT EXISTS idx_tasks_status_priority
                        ON tasks(status, priority DESC, submitted_at ASC)
                        """
                    )

                    await conn.execute(
                        """
                        CREATE INDEX IF NOT EXISTS idx_tasks_submitted_at
                        ON tasks(submitted_at)
                        """
                    )

                    await conn.execute(
                        """
                        CREATE INDEX IF NOT EXISTS idx_tasks_parent
                        ON tasks(parent_task_id)
                        """
                    )

                    await conn.commit()
                    print("Database migration completed successfully")

                except Exception:
                    await conn.execute("ROLLBACK")
                    raise
                finally:
                    # Always re-enable foreign keys, even if re-enable fails
                    await conn.execute("PRAGMA foreign_keys=ON")

            # Migration: Add last_updated_at and max_execution_timeout_seconds columns
            if "last_updated_at" not in column_names:
                print(
                    "Migrating database schema: adding last_updated_at and max_execution_timeout_seconds columns"
                )

                # Add last_updated_at column
                await conn.execute(
                    """
                    ALTER TABLE tasks
                    ADD COLUMN last_updated_at TIMESTAMP
                    """
                )

                # Set last_updated_at to submitted_at for existing tasks
                await conn.execute(
                    """
                    UPDATE tasks
                    SET last_updated_at = COALESCE(completed_at, started_at, submitted_at)
                    WHERE last_updated_at IS NULL
                    """
                )

                # Add max_execution_timeout_seconds column with default of 1 hour (3600 seconds)
                await conn.execute(
                    """
                    ALTER TABLE tasks
                    ADD COLUMN max_execution_timeout_seconds INTEGER DEFAULT 3600
                    """
                )

                # Create index for efficient timeout detection queries
                await conn.execute(
                    """
                    CREATE INDEX IF NOT EXISTS idx_tasks_running_timeout
                    ON tasks(status, last_updated_at)
                    WHERE status = 'running'
                    """
                )

                await conn.commit()
                print(
                    "Added last_updated_at and max_execution_timeout_seconds columns successfully"
                )

            # Migration: Add session_id column to tasks
            if "session_id" not in column_names:
                print("Migrating database schema: adding session_id to tasks")
                await conn.execute(
                    """
                    ALTER TABLE tasks
                    ADD COLUMN session_id TEXT
                    """
                )
                await conn.commit()
                print("Added session_id column to tasks")

            # Migration: Add enhanced task queue columns
            if "source" not in column_names:
                print("Migrating database schema: adding enhanced task queue columns")

                # Add source column
                await conn.execute(
                    """
                    ALTER TABLE tasks
                    ADD COLUMN source TEXT NOT NULL DEFAULT 'human'
                    """
                )

                # Add dependency_type column
                await conn.execute(
                    """
                    ALTER TABLE tasks
                    ADD COLUMN dependency_type TEXT NOT NULL DEFAULT 'sequential'
                    """
                )

                # Add calculated_priority column
                await conn.execute(
                    """
                    ALTER TABLE tasks
                    ADD COLUMN calculated_priority REAL NOT NULL DEFAULT 5.0
                    """
                )

                # Add deadline column
                await conn.execute(
                    """
                    ALTER TABLE tasks
                    ADD COLUMN deadline TIMESTAMP
                    """
                )

                # Add estimated_duration_seconds column
                await conn.execute(
                    """
                    ALTER TABLE tasks
                    ADD COLUMN estimated_duration_seconds INTEGER
                    """
                )

                # Add dependency_depth column
                await conn.execute(
                    """
                    ALTER TABLE tasks
                    ADD COLUMN dependency_depth INTEGER DEFAULT 0
                    """
                )

                await conn.commit()
                print("Added enhanced task queue columns successfully")

            # Migration: Add feature_branch column to tasks
            if "feature_branch" not in column_names:
                print("Migrating database schema: adding feature_branch to tasks")
                await conn.execute(
                    """
                    ALTER TABLE tasks
                    ADD COLUMN feature_branch TEXT
                    """
                )
                await conn.commit()
                print("Added feature_branch column to tasks")

            # Migration: Add task_branch column to tasks
            if "task_branch" not in column_names:
                print("Migrating database schema: adding task_branch to tasks")
                await conn.execute(
                    """
                    ALTER TABLE tasks
                    ADD COLUMN task_branch TEXT
                    """
                )
                await conn.commit()
                print("Added task_branch column to tasks")

            # Migration: Add worktree_path column to tasks
            if "worktree_path" not in column_names:
                print("Migrating database schema: adding worktree_path to tasks")
                await conn.execute(
                    """
                    ALTER TABLE tasks
                    ADD COLUMN worktree_path TEXT
                    """
                )
                await conn.commit()
                print("Added worktree_path column to tasks")

            # Migration: Add summary column to tasks
            if "summary" not in column_names:
                print("Migrating database schema: adding summary to tasks")
                await conn.execute(
                    """
                    ALTER TABLE tasks
                    ADD COLUMN summary TEXT NOT NULL DEFAULT 'Task'
                    """
                )
                # Backfill existing rows with auto-generated summaries
                # This logic MUST match the service layer auto-generation in task_queue_service.py:174-181
                #
                # Service layer logic (for reference):
                #   if source == TaskSource.HUMAN:
                #       summary = "User Prompt: " + description[:126].strip()
                #   else:
                #       summary = description[:140].strip()
                #
                # SQL equivalent:
                #   TRIM(SUBSTR(prompt, 1, 126)) matches description[:126].strip()
                #   TRIM(SUBSTR(prompt, 1, 140)) matches description[:140].strip()
                #
                # Both truncate first, then trim whitespace, ensuring identical behavior.
                await conn.execute(
                    """
                    UPDATE tasks
                    SET summary = CASE
                        WHEN prompt IS NULL OR TRIM(prompt) = '' THEN 'Task'
                        WHEN source = 'human' THEN 'User Prompt: ' || TRIM(SUBSTR(prompt, 1, 126))
                        ELSE TRIM(SUBSTR(prompt, 1, 140))
                    END
                    WHERE summary IS NULL OR TRIM(summary) = ''
                    """
                )
                await conn.commit()
                print("Added summary column to tasks and backfilled existing rows")

            # Migration: Fix idx_tasks_summary partial index with pointless WHERE clause
            # Check if old index exists with WHERE clause
            cursor = await conn.execute(
                """
                SELECT sql FROM sqlite_master
                WHERE type='index' AND name='idx_tasks_summary'
                """
            )
            index_row = await cursor.fetchone()
            if index_row and index_row["sql"] and "WHERE summary IS NOT NULL" in index_row["sql"]:
                print("Migrating index: fixing idx_tasks_summary partial index condition")
                # Drop old index with pointless WHERE clause
                await conn.execute("DROP INDEX IF EXISTS idx_tasks_summary")
                # Recreate without WHERE clause
                await conn.execute("""CREATE INDEX idx_tasks_summary ON tasks(summary)""")
                await conn.commit()
                print("Fixed idx_tasks_summary index")

        # Check if agents table exists and needs session_id column
        cursor = await conn.execute(
            "SELECT name FROM sqlite_master WHERE type='table' AND name='agents'"
        )
        agents_exists = await cursor.fetchone()

        if agents_exists:
            cursor = await conn.execute("PRAGMA table_info(agents)")
            agent_columns = await cursor.fetchall()
            agent_column_names = [col["name"] for col in agent_columns]

            if "session_id" not in agent_column_names:
                print("Migrating database schema: adding session_id to agents")
                await conn.execute(
                    """
                    ALTER TABLE agents
                    ADD COLUMN session_id TEXT
                    """
                )
                await conn.commit()
                print("Added session_id column to agents")

            # Migration: Add CASCADE DELETE to agents.task_id foreign key
            # Check if CASCADE already exists
            cursor = await conn.execute("PRAGMA foreign_key_list(agents)")
            fk_list = await cursor.fetchall()
            task_fk = next(
                (fk for fk in fk_list if fk["table"] == "tasks" and fk["from"] == "task_id"), None
            )

            if task_fk and task_fk["on_delete"] != "CASCADE":
                # Pre-migration data integrity check: detect orphaned agents
                cursor = await conn.execute("""
                    SELECT COUNT(*) as orphan_count
                    FROM agents a
                    LEFT JOIN tasks t ON a.task_id = t.id
                    WHERE a.task_id IS NOT NULL AND t.id IS NULL
                """)
                orphan_result = await cursor.fetchone()
                orphan_count = orphan_result["orphan_count"]

                if orphan_count > 0:
                    print(f"\n{'='*80}")
                    print(f"CASCADE DELETE MIGRATION BLOCKED: Orphaned agent records detected")
                    print(f"{'='*80}")
                    print(f"Found {orphan_count} agent record(s) with task_id references to non-existent tasks.")
                    print(f"Enabling CASCADE DELETE would cause these agents to be deleted when their")
                    print(f"referenced tasks are deleted (but the tasks are already missing).")

                    # Query and display first 5 orphaned records
                    cursor = await conn.execute("""
                        SELECT a.id, a.name, a.task_id, a.spawned_at
                        FROM agents a
                        LEFT JOIN tasks t ON a.task_id = t.id
                        WHERE a.task_id IS NOT NULL AND t.id IS NULL
                        LIMIT 5
                    """)
                    orphans = await cursor.fetchall()

                    print(f"\nSample orphaned records (showing {min(orphan_count, 5)} of {orphan_count}):")
                    for orphan in orphans:
                        print(f"  - Agent ID: {orphan['id']}, Name: {orphan['name']}, "
                              f"Task ID: {orphan['task_id']}, Spawned At: {orphan['spawned_at']}")

                    print(f"\nRECOMMENDED ACTIONS:")
                    print(f"1. Identify all orphaned agents:")
                    print(f"   SELECT a.id, a.name, a.task_id, a.spawned_at")
                    print(f"   FROM agents a")
                    print(f"   LEFT JOIN tasks t ON a.task_id = t.id")
                    print(f"   WHERE a.task_id IS NOT NULL AND t.id IS NULL;")
                    print(f"\n2. Choose one of the following:")
                    print(f"   a) Delete orphaned agents (if they're obsolete):")
                    print(f"      DELETE FROM agents")
                    print(f"      WHERE task_id NOT IN (SELECT id FROM tasks);")
                    print(f"\n   b) Restore missing tasks (if they were deleted by mistake)")
                    print(f"\n   c) Set task_id to NULL for orphaned agents (keep agents but break reference):")
                    print(f"      UPDATE agents SET task_id = NULL")
                    print(f"      WHERE task_id NOT IN (SELECT id FROM tasks);")

                    print(f"\nSKIPPING CASCADE DELETE migration to prevent unintended data loss.")
                    print(f"Please resolve orphaned records and restart to retry migration.")
                    print(f"{'='*80}\n")
                else:
                    # No orphans detected - proceed with migration
                    print("Migrating database schema: adding CASCADE DELETE to agents.task_id foreign key")

                    try:
                        # Temporarily disable foreign keys
                        await conn.execute("PRAGMA foreign_keys=OFF")

                        # Create new table with CASCADE DELETE
                        await conn.execute(
                            """
                            CREATE TABLE agents_new (
                                id TEXT PRIMARY KEY,
                                name TEXT NOT NULL,
                                specialization TEXT NOT NULL,
                                task_id TEXT NOT NULL,
                                state TEXT NOT NULL,
                                model TEXT NOT NULL,
                                spawned_at TIMESTAMP NOT NULL,
                                terminated_at TIMESTAMP,
                                resource_usage TEXT,
                                session_id TEXT,
                                FOREIGN KEY (task_id) REFERENCES tasks(id) ON DELETE CASCADE,
                                FOREIGN KEY (session_id) REFERENCES sessions(id) ON DELETE SET NULL
                            )
                            """
                        )

                        # Copy data from old table to new table
                        await conn.execute(
                            """
                            INSERT INTO agents_new
                            SELECT * FROM agents
                            """
                        )

                        # Drop old table
                        await conn.execute("DROP TABLE agents")

                        # Rename new table to agents
                        await conn.execute("ALTER TABLE agents_new RENAME TO agents")

                        # Recreate indexes
                        await conn.execute(
                            "CREATE INDEX IF NOT EXISTS idx_agents_task ON agents(task_id)"
                        )
                        await conn.execute(
                            "CREATE INDEX IF NOT EXISTS idx_agents_state ON agents(state)"
                        )
                        await conn.execute(
                            """CREATE INDEX IF NOT EXISTS idx_agents_session
                               ON agents(session_id, spawned_at DESC)
                               WHERE session_id IS NOT NULL"""
                        )

                        await conn.commit()
                        print("Added CASCADE DELETE to agents.task_id foreign key")

                    except Exception:
                        await conn.execute("ROLLBACK")
                        raise
                    finally:
                        # Always re-enable foreign keys, even if re-enable fails
                        await conn.execute("PRAGMA foreign_keys=ON")

        # Check if audit table exists and needs memory columns
        cursor = await conn.execute(
            "SELECT name FROM sqlite_master WHERE type='table' AND name='audit'"
        )
        audit_exists = await cursor.fetchone()

        if audit_exists:
            cursor = await conn.execute("PRAGMA table_info(audit)")
            audit_columns = await cursor.fetchall()
            audit_column_names = [col["name"] for col in audit_columns]

            if "memory_operation_type" not in audit_column_names:
                print("Migrating database schema: adding memory columns to audit")
                await conn.execute(
                    """
                    ALTER TABLE audit
                    ADD COLUMN memory_operation_type TEXT
                    """
                )
                await conn.execute(
                    """
                    ALTER TABLE audit
                    ADD COLUMN memory_namespace TEXT
                    """
                )
                await conn.execute(
                    """
                    ALTER TABLE audit
                    ADD COLUMN memory_entry_id INTEGER
                    """
                )
                await conn.commit()
                print("Added memory columns to audit")

        # Check if checkpoints table exists and needs session_id column
        cursor = await conn.execute(
            "SELECT name FROM sqlite_master WHERE type='table' AND name='checkpoints'"
        )
        checkpoints_exists = await cursor.fetchone()

        if checkpoints_exists:
            cursor = await conn.execute("PRAGMA table_info(checkpoints)")
            checkpoint_columns = await cursor.fetchall()
            checkpoint_column_names = [col["name"] for col in checkpoint_columns]

            if "session_id" not in checkpoint_column_names:
                print("Migrating database schema: adding session_id to checkpoints")
                await conn.execute(
                    """
                    ALTER TABLE checkpoints
                    ADD COLUMN session_id TEXT
                    """
                )
                await conn.commit()
                print("Added session_id column to checkpoints")

            # Migration: Add CASCADE DELETE to checkpoints.task_id foreign key
            # Check if CASCADE already exists
            cursor = await conn.execute("PRAGMA foreign_key_list(checkpoints)")
            fk_list = await cursor.fetchall()
            task_fk = next(
                (fk for fk in fk_list if fk["table"] == "tasks" and fk["from"] == "task_id"), None
            )

            if task_fk and task_fk["on_delete"] != "CASCADE":
                # Pre-migration data integrity check: detect orphaned checkpoints
                cursor = await conn.execute("""
                    SELECT COUNT(*) as orphan_count
                    FROM checkpoints c
                    LEFT JOIN tasks t ON c.task_id = t.id
                    WHERE c.task_id IS NOT NULL AND t.id IS NULL
                """)
                orphan_result = await cursor.fetchone()
                orphan_count = orphan_result["orphan_count"]

                if orphan_count > 0:
                    print(f"\n{'='*80}")
                    print(f"CASCADE DELETE MIGRATION BLOCKED: Orphaned checkpoint records detected")
                    print(f"{'='*80}")
                    print(f"Found {orphan_count} checkpoint record(s) with task_id references to non-existent tasks.")
                    print(f"Enabling CASCADE DELETE would cause these checkpoints to be deleted when their")
                    print(f"referenced tasks are deleted (but the tasks are already missing).")

                    # Query and display first 5 orphaned records
                    cursor = await conn.execute("""
                        SELECT c.task_id, c.iteration, c.created_at
                        FROM checkpoints c
                        LEFT JOIN tasks t ON c.task_id = t.id
                        WHERE c.task_id IS NOT NULL AND t.id IS NULL
                        LIMIT 5
                    """)
                    orphans = await cursor.fetchall()

                    print(f"\nSample orphaned records (showing {min(orphan_count, 5)} of {orphan_count}):")
                    for orphan in orphans:
                        print(f"  - Task ID: {orphan['task_id']}, Iteration: {orphan['iteration']}, "
                              f"Created At: {orphan['created_at']}")

                    print(f"\nRECOMMENDED ACTIONS:")
                    print(f"1. Identify all orphaned checkpoints:")
                    print(f"   SELECT c.task_id, c.iteration, c.created_at")
                    print(f"   FROM checkpoints c")
                    print(f"   LEFT JOIN tasks t ON c.task_id = t.id")
                    print(f"   WHERE c.task_id IS NOT NULL AND t.id IS NULL;")
                    print(f"\n2. Choose one of the following:")
                    print(f"   a) Delete orphaned checkpoints (if they're obsolete):")
                    print(f"      DELETE FROM checkpoints")
                    print(f"      WHERE task_id NOT IN (SELECT id FROM tasks);")
                    print(f"\n   b) Restore missing tasks (if they were deleted by mistake)")

                    print(f"\nSKIPPING CASCADE DELETE migration to prevent unintended data loss.")
                    print(f"Please resolve orphaned records and restart to retry migration.")
                    print(f"{'='*80}\n")
                else:
                    # No orphans detected - proceed with migration
                    print("Migrating database schema: adding CASCADE DELETE to checkpoints.task_id foreign key")

                    try:
                        # Temporarily disable foreign keys
                        await conn.execute("PRAGMA foreign_keys=OFF")

                        # Create new table with CASCADE DELETE
                        await conn.execute(
                            """
                            CREATE TABLE checkpoints_new (
                                task_id TEXT NOT NULL,
                                iteration INTEGER NOT NULL,
                                state TEXT NOT NULL,
                                created_at TIMESTAMP NOT NULL,
                                session_id TEXT,
                                PRIMARY KEY (task_id, iteration),
                                FOREIGN KEY (task_id) REFERENCES tasks(id) ON DELETE CASCADE,
                                FOREIGN KEY (session_id) REFERENCES sessions(id) ON DELETE SET NULL
                            )
                            """
                        )

                        # Copy data from old table to new table
                        await conn.execute(
                            """
                            INSERT INTO checkpoints_new
                            SELECT * FROM checkpoints
                            """
                        )

                        # Drop old table
                        await conn.execute("DROP TABLE checkpoints")

                        # Rename new table to checkpoints
                        await conn.execute("ALTER TABLE checkpoints_new RENAME TO checkpoints")

                        # Recreate indexes
                        await conn.execute(
                            "CREATE INDEX IF NOT EXISTS idx_checkpoints_task ON checkpoints(task_id, iteration DESC)"
                        )

                        await conn.commit()
                        print("Added CASCADE DELETE to checkpoints.task_id foreign key")

                    except Exception:
                        await conn.execute("ROLLBACK")
                        raise
                    finally:
                        # Always re-enable foreign keys, even if re-enable fails
                        await conn.execute("PRAGMA foreign_keys=ON")

        # Check if audit table needs task_id to be nullable
        cursor = await conn.execute(
            "SELECT name FROM sqlite_master WHERE type='table' AND name='audit'"
        )
        audit_table_exists = await cursor.fetchone()

        if audit_table_exists:
            cursor = await conn.execute("PRAGMA table_info(audit)")
            audit_cols = await cursor.fetchall()
            task_id_col = next((col for col in audit_cols if col["name"] == "task_id"), None)

            # If task_id is NOT NULL (notnull=1), we need to recreate the table
            if task_id_col and task_id_col["notnull"] == 1:
                print("Migrating database schema: making audit.task_id nullable")

                try:
                    # Temporarily disable FK
                    await conn.execute("PRAGMA foreign_keys=OFF")

                    # Recreate audit table with nullable task_id (no FK constraint)
                    await conn.execute("ALTER TABLE audit RENAME TO audit_old")
                    await conn.execute(
                        """
                        CREATE TABLE audit (
                            id INTEGER PRIMARY KEY AUTOINCREMENT,
                            timestamp TIMESTAMP NOT NULL,
                            agent_id TEXT,
                            task_id TEXT,
                            action_type TEXT NOT NULL,
                            action_data TEXT,
                            result TEXT,
                            memory_operation_type TEXT,
                            memory_namespace TEXT,
                            memory_entry_id INTEGER,
                            FOREIGN KEY (agent_id) REFERENCES agents(id),
                            FOREIGN KEY (memory_entry_id) REFERENCES memory_entries(id) ON DELETE SET NULL
                        )
                        """
                    )
                    await conn.execute(
                        """
                        INSERT INTO audit SELECT * FROM audit_old
                        """
                    )
                    await conn.execute("DROP TABLE audit_old")

                    # Re-enable FK
                    await conn.execute("PRAGMA foreign_keys=ON")
                    await conn.commit()
                    print("Made audit.task_id nullable")

                except Exception as e:
                    # Re-enable foreign keys even on error
                    await conn.execute("PRAGMA foreign_keys=ON")
                    await conn.rollback()
                    print(f"✗ Migration failed: {type(e).__name__}: {e}")
                    print("Database rolled back to previous state")
                    raise  # Re-raise to prevent application from starting with failed migration

    async def _create_tables(self, conn: Connection) -> None:
        """Create database tables."""
        # Create memory management tables first (foreign key targets)
        await self._create_memory_tables(conn)

        # Create/enhance core tables
        await self._create_core_tables(conn)

        # Create indexes last
        await self._create_indexes(conn)

    async def _create_memory_tables(self, conn: Connection) -> None:
        """Create new memory management tables."""
        # Sessions table
        await conn.execute(
            """
            CREATE TABLE IF NOT EXISTS sessions (
                id TEXT PRIMARY KEY,
                app_name TEXT NOT NULL,
                user_id TEXT NOT NULL,
                project_id TEXT,
                status TEXT NOT NULL DEFAULT 'created',
                events TEXT NOT NULL DEFAULT '[]',
                state TEXT NOT NULL DEFAULT '{}',
                metadata TEXT DEFAULT '{}',
                created_at TIMESTAMP NOT NULL DEFAULT CURRENT_TIMESTAMP,
                last_update_time TIMESTAMP NOT NULL DEFAULT CURRENT_TIMESTAMP,
                terminated_at TIMESTAMP,
                archived_at TIMESTAMP,
                CHECK(status IN ('created', 'active', 'paused', 'terminated', 'archived')),
                CHECK(json_valid(events)),
                CHECK(json_valid(state)),
                CHECK(json_valid(metadata))
            )
        """
        )

        # Memory entries table
        await conn.execute(
            """
            CREATE TABLE IF NOT EXISTS memory_entries (
                id INTEGER PRIMARY KEY AUTOINCREMENT,
                namespace TEXT NOT NULL,
                key TEXT NOT NULL,
                value TEXT NOT NULL,
                memory_type TEXT NOT NULL,
                version INTEGER NOT NULL DEFAULT 1,
                is_deleted BOOLEAN NOT NULL DEFAULT 0,
                metadata TEXT DEFAULT '{}',
                created_by TEXT,
                updated_by TEXT,
                created_at TIMESTAMP NOT NULL DEFAULT CURRENT_TIMESTAMP,
                updated_at TIMESTAMP NOT NULL DEFAULT CURRENT_TIMESTAMP,
                CHECK(memory_type IN ('semantic', 'episodic', 'procedural')),
                CHECK(json_valid(value)),
                CHECK(json_valid(metadata)),
                CHECK(version > 0),
                UNIQUE(namespace, key, version)
            )
        """
        )

        # Document index table
        await conn.execute(
            """
            CREATE TABLE IF NOT EXISTS document_index (
                id INTEGER PRIMARY KEY AUTOINCREMENT,
                file_path TEXT NOT NULL UNIQUE,
                title TEXT NOT NULL,
                document_type TEXT,
                content_hash TEXT NOT NULL,
                chunk_count INTEGER DEFAULT 1,
                embedding_model TEXT,
                embedding_blob BLOB,
                metadata TEXT DEFAULT '{}',
                last_synced_at TIMESTAMP,
                sync_status TEXT DEFAULT 'pending',
                created_at TIMESTAMP NOT NULL DEFAULT CURRENT_TIMESTAMP,
                updated_at TIMESTAMP NOT NULL DEFAULT CURRENT_TIMESTAMP,
                CHECK(sync_status IN ('pending', 'synced', 'failed', 'stale')),
                CHECK(json_valid(metadata))
            )
        """
        )

        # Load sqlite-vss extensions for vector search
        await self._load_vss_extensions(conn)

        # Document embeddings virtual table (using sqlite-vss)
        await conn.execute(
            """
            CREATE VIRTUAL TABLE IF NOT EXISTS document_embeddings USING vss0(
                embedding(768)
            )
            """
        )

        # Document embedding metadata table
        await conn.execute(
            """
            CREATE TABLE IF NOT EXISTS document_embedding_metadata (
                rowid INTEGER PRIMARY KEY,
                document_id INTEGER NOT NULL,
                namespace TEXT NOT NULL,
                file_path TEXT NOT NULL,
                embedding_model TEXT NOT NULL DEFAULT 'nomic-embed-text-v1.5',
                created_at TIMESTAMP NOT NULL DEFAULT CURRENT_TIMESTAMP,
                FOREIGN KEY (document_id) REFERENCES document_index(id) ON DELETE CASCADE
            )
            """
        )

    async def _load_vss_extensions(self, conn: Connection) -> None:
        """Load sqlite-vss extensions for vector search.

        Raises:
            RuntimeError: If extensions cannot be loaded
        """
        try:
            await conn.enable_load_extension(True)

            # Load vector0 extension first (dependency for vss0)
            import os

            home = os.path.expanduser("~")
            vector_ext = f"{home}/.sqlite-extensions/vector0"
            vss_ext = f"{home}/.sqlite-extensions/vss0"

            await conn.load_extension(vector_ext)
            await conn.load_extension(vss_ext)

            await conn.enable_load_extension(False)
        except Exception as e:
            raise RuntimeError(
                f"Failed to load sqlite-vss extensions. "
                f"Ensure extensions are installed at ~/.sqlite-extensions/. "
                f"Error: {e}"
            ) from e

    async def _create_core_tables(self, conn: Connection) -> None:
        """Create core tables with session linkage."""
        # Tasks table
        await conn.execute(
            """
            CREATE TABLE IF NOT EXISTS tasks (
                id TEXT PRIMARY KEY,
                prompt TEXT NOT NULL,
                agent_type TEXT NOT NULL DEFAULT 'general',
                priority INTEGER NOT NULL DEFAULT 5,
                status TEXT NOT NULL,
                input_data TEXT NOT NULL,
                result_data TEXT,
                error_message TEXT,
                retry_count INTEGER DEFAULT 0,
                max_retries INTEGER DEFAULT 3,
                max_execution_timeout_seconds INTEGER DEFAULT 3600,
                submitted_at TIMESTAMP NOT NULL,
                started_at TIMESTAMP,
                completed_at TIMESTAMP,
                last_updated_at TIMESTAMP NOT NULL,
                created_by TEXT,
                parent_task_id TEXT,
                dependencies TEXT,
                session_id TEXT,
                source TEXT NOT NULL DEFAULT 'human',
                dependency_type TEXT NOT NULL DEFAULT 'sequential',
                calculated_priority REAL NOT NULL DEFAULT 5.0,
                deadline TIMESTAMP,
                estimated_duration_seconds INTEGER,
                dependency_depth INTEGER DEFAULT 0,
                feature_branch TEXT,
                task_branch TEXT,
                worktree_path TEXT,
                summary TEXT NOT NULL DEFAULT 'Task',
                FOREIGN KEY (parent_task_id) REFERENCES tasks(id),
                FOREIGN KEY (session_id) REFERENCES sessions(id) ON DELETE SET NULL
            )
        """
        )

        # Agents table
        await conn.execute(
            """
            CREATE TABLE IF NOT EXISTS agents (
                id TEXT PRIMARY KEY,
                name TEXT NOT NULL,
                specialization TEXT NOT NULL,
                task_id TEXT NOT NULL,
                state TEXT NOT NULL,
                model TEXT NOT NULL,
                spawned_at TIMESTAMP NOT NULL,
                terminated_at TIMESTAMP,
                resource_usage TEXT,
                session_id TEXT,
                FOREIGN KEY (task_id) REFERENCES tasks(id) ON DELETE CASCADE,
                FOREIGN KEY (session_id) REFERENCES sessions(id) ON DELETE SET NULL
            )
        """
        )

        # State table (deprecated, maintained for backward compatibility)
        await conn.execute(
            """
            CREATE TABLE IF NOT EXISTS state (
                id INTEGER PRIMARY KEY AUTOINCREMENT,
                task_id TEXT NOT NULL,
                key TEXT NOT NULL,
                value TEXT NOT NULL,
                created_at TIMESTAMP NOT NULL,
                updated_at TIMESTAMP NOT NULL,
                UNIQUE(task_id, key),
                FOREIGN KEY (task_id) REFERENCES tasks(id)
            )
        """
        )

        # Audit table with memory operation tracking
        # Note: task_id has no FK constraint for flexibility in audit logging
        await conn.execute(
            """
            CREATE TABLE IF NOT EXISTS audit (
                id INTEGER PRIMARY KEY AUTOINCREMENT,
                timestamp TIMESTAMP NOT NULL,
                agent_id TEXT,
                task_id TEXT,
                action_type TEXT NOT NULL,
                action_data TEXT,
                result TEXT,
                memory_operation_type TEXT,
                memory_namespace TEXT,
                memory_entry_id INTEGER,
                FOREIGN KEY (agent_id) REFERENCES agents(id),
                FOREIGN KEY (memory_entry_id) REFERENCES memory_entries(id) ON DELETE SET NULL
            )
        """
        )

        # Metrics table
        await conn.execute(
            """
            CREATE TABLE IF NOT EXISTS metrics (
                id INTEGER PRIMARY KEY AUTOINCREMENT,
                timestamp TIMESTAMP NOT NULL,
                metric_name TEXT NOT NULL,
                metric_value REAL NOT NULL,
                labels TEXT,
                CHECK(metric_value >= 0)
            )
        """
        )

        # Checkpoints table with session linkage
        await conn.execute(
            """
            CREATE TABLE IF NOT EXISTS checkpoints (
                task_id TEXT NOT NULL,
                iteration INTEGER NOT NULL,
                state TEXT NOT NULL,
                created_at TIMESTAMP NOT NULL,
                session_id TEXT,
                PRIMARY KEY (task_id, iteration),
                FOREIGN KEY (task_id) REFERENCES tasks(id) ON DELETE CASCADE,
                FOREIGN KEY (session_id) REFERENCES sessions(id) ON DELETE SET NULL
            )
        """
        )

        # Task dependencies table
        await conn.execute(
            """
            CREATE TABLE IF NOT EXISTS task_dependencies (
                id TEXT PRIMARY KEY,
                dependent_task_id TEXT NOT NULL,
                prerequisite_task_id TEXT NOT NULL,
                dependency_type TEXT NOT NULL DEFAULT 'sequential',
                created_at TIMESTAMP NOT NULL,
                resolved_at TIMESTAMP,

                FOREIGN KEY (dependent_task_id) REFERENCES tasks(id) ON DELETE CASCADE,
                FOREIGN KEY (prerequisite_task_id) REFERENCES tasks(id) ON DELETE CASCADE,
                CHECK(dependency_type IN ('sequential', 'parallel')),
                CHECK(dependent_task_id != prerequisite_task_id),
                UNIQUE(dependent_task_id, prerequisite_task_id)
            )
            """
        )

    async def _create_indexes(self, conn: Connection) -> None:
        """Create all performance indexes."""
        # Sessions indexes (5 indexes)
        await conn.execute("CREATE UNIQUE INDEX IF NOT EXISTS idx_sessions_pk ON sessions(id)")
        await conn.execute(
            """CREATE INDEX IF NOT EXISTS idx_sessions_status_updated
               ON sessions(status, last_update_time DESC)
               WHERE status IN ('active', 'paused')"""
        )
        await conn.execute(
            "CREATE INDEX IF NOT EXISTS idx_sessions_status ON sessions(status)"
        )
        await conn.execute(
            "CREATE INDEX IF NOT EXISTS idx_sessions_user_created ON sessions(user_id, created_at DESC)"
        )
        await conn.execute(
            """CREATE INDEX IF NOT EXISTS idx_sessions_project
               ON sessions(project_id, created_at DESC)
               WHERE project_id IS NOT NULL"""
        )

        # Memory entries indexes (7 indexes)
        await conn.execute(
            "CREATE UNIQUE INDEX IF NOT EXISTS idx_memory_entries_pk ON memory_entries(id)"
        )
        await conn.execute(
            """CREATE INDEX IF NOT EXISTS idx_memory_namespace_key_version
               ON memory_entries(namespace, key, is_deleted, version DESC)"""
        )
        await conn.execute(
            """CREATE INDEX IF NOT EXISTS idx_memory_type_updated
               ON memory_entries(memory_type, updated_at DESC)
               WHERE is_deleted = 0"""
        )
        await conn.execute(
            """CREATE INDEX IF NOT EXISTS idx_memory_namespace_prefix
               ON memory_entries(namespace, updated_at DESC)
               WHERE is_deleted = 0"""
        )
        await conn.execute(
            """CREATE INDEX IF NOT EXISTS idx_memory_episodic_ttl
               ON memory_entries(memory_type, updated_at)
               WHERE memory_type = 'episodic' AND is_deleted = 0"""
        )
        await conn.execute(
            "CREATE INDEX IF NOT EXISTS idx_memory_created_by ON memory_entries(created_by, created_at DESC)"
        )

        # Document index indexes (5 indexes)
        await conn.execute(
            "CREATE UNIQUE INDEX IF NOT EXISTS idx_document_index_pk ON document_index(id)"
        )
        await conn.execute(
            "CREATE UNIQUE INDEX IF NOT EXISTS idx_document_file_path ON document_index(file_path)"
        )
        await conn.execute(
            """CREATE INDEX IF NOT EXISTS idx_document_type_created
               ON document_index(document_type, created_at DESC)
               WHERE document_type IS NOT NULL"""
        )
        await conn.execute(
            """CREATE INDEX IF NOT EXISTS idx_document_sync_status
               ON document_index(sync_status, last_synced_at)
               WHERE sync_status IN ('pending', 'stale')"""
        )
        await conn.execute(
            "CREATE INDEX IF NOT EXISTS idx_document_content_hash ON document_index(content_hash)"
        )

        # Tasks indexes (6 indexes)
        await conn.execute(
            """CREATE INDEX IF NOT EXISTS idx_tasks_status_priority
               ON tasks(status, priority DESC, submitted_at ASC)"""
        )
        await conn.execute(
            "CREATE INDEX IF NOT EXISTS idx_tasks_submitted_at ON tasks(submitted_at)"
        )
        await conn.execute("CREATE INDEX IF NOT EXISTS idx_tasks_parent ON tasks(parent_task_id)")
        await conn.execute(
            """CREATE INDEX IF NOT EXISTS idx_tasks_running_timeout
               ON tasks(status, last_updated_at)
               WHERE status = 'running'"""
        )
        await conn.execute(
            """CREATE INDEX IF NOT EXISTS idx_tasks_session
               ON tasks(session_id, submitted_at DESC)
               WHERE session_id IS NOT NULL"""
        )

        # Summary field index for search and filtering
        await conn.execute(
            """CREATE INDEX IF NOT EXISTS idx_tasks_summary
               ON tasks(summary)"""
        )

        # Agents indexes (3 indexes)
        await conn.execute("CREATE INDEX IF NOT EXISTS idx_agents_task ON agents(task_id)")
        await conn.execute("CREATE INDEX IF NOT EXISTS idx_agents_state ON agents(state)")
        await conn.execute(
            """CREATE INDEX IF NOT EXISTS idx_agents_session
               ON agents(session_id, spawned_at DESC)
               WHERE session_id IS NOT NULL"""
        )

        # Audit indexes (6 indexes)
        await conn.execute(
            "CREATE INDEX IF NOT EXISTS idx_audit_task ON audit(task_id, timestamp DESC)"
        )
        await conn.execute(
            "CREATE INDEX IF NOT EXISTS idx_audit_agent ON audit(agent_id, timestamp DESC)"
        )
        await conn.execute(
            "CREATE INDEX IF NOT EXISTS idx_audit_timestamp ON audit(timestamp DESC)"
        )
        await conn.execute(
            """CREATE INDEX IF NOT EXISTS idx_audit_memory_operations
               ON audit(memory_operation_type, timestamp DESC)
               WHERE memory_operation_type IS NOT NULL"""
        )
        await conn.execute(
            """CREATE INDEX IF NOT EXISTS idx_audit_memory_namespace
               ON audit(memory_namespace, timestamp DESC)
               WHERE memory_namespace IS NOT NULL"""
        )
        await conn.execute(
            """CREATE INDEX IF NOT EXISTS idx_audit_memory_entry
               ON audit(memory_entry_id, timestamp DESC)
               WHERE memory_entry_id IS NOT NULL"""
        )

        # State index (1 index - legacy)
        await conn.execute("CREATE INDEX IF NOT EXISTS idx_state_task_key ON state(task_id, key)")

        # Metrics index (1 index)
        await conn.execute(
            "CREATE INDEX IF NOT EXISTS idx_metrics_name_timestamp ON metrics(metric_name, timestamp DESC)"
        )

        # Checkpoints index (1 index)
        await conn.execute(
            "CREATE INDEX IF NOT EXISTS idx_checkpoints_task ON checkpoints(task_id, iteration DESC)"
        )

        # NEW: Task dependencies indexes (2 indexes)
        await conn.execute(
            """
            CREATE INDEX IF NOT EXISTS idx_task_dependencies_prerequisite
            ON task_dependencies(prerequisite_task_id, resolved_at)
            WHERE resolved_at IS NULL
            """
        )

        await conn.execute(
            """
            CREATE INDEX IF NOT EXISTS idx_task_dependencies_dependent
            ON task_dependencies(dependent_task_id, resolved_at)
            WHERE resolved_at IS NULL
            """
        )

        # NEW: Priority queue index (composite for calculated priority)
        await conn.execute(
            """
            CREATE INDEX IF NOT EXISTS idx_tasks_ready_priority
            ON tasks(status, calculated_priority DESC, submitted_at ASC)
            WHERE status = 'ready'
            """
        )

        # NEW: Source tracking index
        await conn.execute(
            """
            CREATE INDEX IF NOT EXISTS idx_tasks_source_created
            ON tasks(source, created_by, submitted_at DESC)
            """
        )

        # NEW: Deadline urgency index
        await conn.execute(
            """
            CREATE INDEX IF NOT EXISTS idx_tasks_deadline
            ON tasks(deadline, status)
            WHERE deadline IS NOT NULL AND status IN ('pending', 'blocked', 'ready')
            """
        )

        # NEW: Blocked tasks index
        await conn.execute(
            """
            CREATE INDEX IF NOT EXISTS idx_tasks_blocked
            ON tasks(status, submitted_at ASC)
            WHERE status = 'blocked'
            """
        )

        # Feature branch coordination index
        await conn.execute(
            """
            CREATE INDEX IF NOT EXISTS idx_tasks_feature_branch
            ON tasks(feature_branch, status, submitted_at ASC)
            WHERE feature_branch IS NOT NULL
            """
        )

    # Task operations
    async def insert_task(self, task: Task) -> None:
        """Insert a new task into the database."""
        async with self._get_connection() as conn:
            await conn.execute(
                """
                INSERT INTO tasks (
                    id, prompt, agent_type, priority, status, input_data,
                    result_data, error_message, retry_count, max_retries,
                    max_execution_timeout_seconds,
                    submitted_at, started_at, completed_at, last_updated_at,
                    created_by, parent_task_id, dependencies, session_id,
                    source, dependency_type, calculated_priority, deadline,
                    estimated_duration_seconds, dependency_depth, feature_branch, task_branch, worktree_path, summary
                ) VALUES (?, ?, ?, ?, ?, ?, ?, ?, ?, ?, ?, ?, ?, ?, ?, ?, ?, ?, ?, ?, ?, ?, ?, ?, ?, ?, ?, ?, ?)
                """,
                (
                    str(task.id),
                    task.prompt,
                    task.agent_type,
                    task.priority,
                    task.status.value,
                    json.dumps(task.input_data),
                    json.dumps(task.result_data) if task.result_data else None,
                    task.error_message,
                    task.retry_count,
                    task.max_retries,
                    task.max_execution_timeout_seconds,
                    task.submitted_at.isoformat(),
                    task.started_at.isoformat() if task.started_at else None,
                    task.completed_at.isoformat() if task.completed_at else None,
                    task.last_updated_at.isoformat(),
                    task.created_by,
                    str(task.parent_task_id) if task.parent_task_id else None,
                    json.dumps([str(dep) for dep in task.dependencies]),
                    task.session_id,
                    task.source.value,
                    task.dependency_type.value,
                    task.calculated_priority,
                    task.deadline.isoformat() if task.deadline else None,
                    task.estimated_duration_seconds,
                    task.dependency_depth,
                    task.feature_branch,
                    task.task_branch,
                    task.worktree_path,
                    task.summary,
                ),
            )
            await conn.commit()

    async def update_task_status(
        self, task_id: UUID, status: TaskStatus, error_message: str | None = None
    ) -> None:
        """Update task status and last_updated_at timestamp."""
        async with self._get_connection() as conn:
            now = datetime.now(timezone.utc).isoformat()
            if status == TaskStatus.RUNNING:
                await conn.execute(
                    "UPDATE tasks SET status = ?, started_at = ?, last_updated_at = ? WHERE id = ?",
                    (status.value, now, now, str(task_id)),
                )
            elif status in (TaskStatus.COMPLETED, TaskStatus.FAILED, TaskStatus.CANCELLED):
                await conn.execute(
                    "UPDATE tasks SET status = ?, completed_at = ?, error_message = ?, last_updated_at = ? WHERE id = ?",
                    (status.value, now, error_message, now, str(task_id)),
                )
            else:
                await conn.execute(
                    "UPDATE tasks SET status = ?, last_updated_at = ? WHERE id = ?",
                    (status.value, now, str(task_id)),
                )
            await conn.commit()

    async def increment_task_retry_count(self, task_id: UUID) -> None:
        """Increment the retry count for a task.

        Args:
            task_id: Task ID
        """
        async with self._get_connection() as conn:
            await conn.execute(
                "UPDATE tasks SET retry_count = retry_count + 1 WHERE id = ?",
                (str(task_id),),
            )
            await conn.commit()

    async def get_task(self, task_id: UUID) -> Task | None:
        """Get task by ID."""
        async with self._get_connection() as conn:
            cursor = await conn.execute(
                "SELECT * FROM tasks WHERE id = ?",
                (str(task_id),),
            )
            row = await cursor.fetchone()
            if row:
                return self._row_to_task(row)
            return None

    async def list_tasks(
        self,
        status: TaskStatus | None = None,
        limit: int = 100,
        source: TaskSource | None = None,
        agent_type: str | None = None,
        feature_branch: str | None = None,
    ) -> list[Task]:
        """List tasks with optional filters.

        Args:
            status: Filter by task status
            limit: Maximum number of tasks to return
            source: Filter by task source
            agent_type: Filter by agent type
            feature_branch: Filter by feature branch

        Returns:
            List of tasks matching the filters
        """
        async with self._get_connection() as conn:
            # Build dynamic query based on filters
            where_clauses: list[str] = []
            params: list[Any] = []

            if status:
                where_clauses.append("status = ?")
                params.append(status.value)

            if source:
                where_clauses.append("source = ?")
                params.append(source.value)

            if agent_type:
                where_clauses.append("agent_type = ?")
                params.append(agent_type)

            if feature_branch:
                where_clauses.append("feature_branch = ?")
                params.append(feature_branch)

            where_sql = f"WHERE {' AND '.join(where_clauses)}" if where_clauses else ""

            query = f"""
                SELECT * FROM tasks
                {where_sql}
                ORDER BY priority DESC, submitted_at ASC
                LIMIT ?
            """
            params.append(limit)

            cursor = await conn.execute(query, tuple(params))
            rows = await cursor.fetchall()
            return [self._row_to_task(row) for row in rows]

    async def dequeue_next_task(self) -> Task | None:
        """Get next pending task with highest priority."""
        async with self._get_connection() as conn:
            cursor = await conn.execute(
                """
                SELECT * FROM tasks
                WHERE status = ?
                ORDER BY priority DESC, submitted_at ASC
                LIMIT 1
                """,
                (TaskStatus.PENDING.value,),
            )
            row = await cursor.fetchone()
            if row:
                task = self._row_to_task(row)
                # Update status to running
                await self.update_task_status(task.id, TaskStatus.RUNNING)
                # Update the task object to reflect the new status
                task.status = TaskStatus.RUNNING
                task.started_at = datetime.now(timezone.utc)
                return task
            return None

    async def get_stale_running_tasks(self) -> list[Task]:
        """Get running tasks that have exceeded their execution timeout.

        Returns:
            List of stale running tasks that need to be handled
        """
        async with self._get_connection() as conn:
            now = datetime.now(timezone.utc)
            cursor = await conn.execute(
                """
                SELECT * FROM tasks
                WHERE status = ?
                AND (julianday(?) - julianday(last_updated_at)) * 86400 > max_execution_timeout_seconds
                ORDER BY last_updated_at ASC
                """,
                (TaskStatus.RUNNING.value, now.isoformat()),
            )
            rows = await cursor.fetchall()
            return [self._row_to_task(row) for row in rows]

    async def get_feature_branch_summary(self, feature_branch: str) -> dict[str, Any]:
        """Get comprehensive summary of all tasks for a feature branch.

        Args:
            feature_branch: Feature branch name to summarize

        Returns:
            Dictionary with task counts, status breakdown, and progress metrics
        """
        async with self._get_connection() as conn:
            # Get overall task counts by status
            cursor = await conn.execute(
                """
                SELECT status, COUNT(*) as count
                FROM tasks
                WHERE feature_branch = ?
                GROUP BY status
                """,
                (feature_branch,),
            )
            status_counts = {row["status"]: row["count"] for row in await cursor.fetchall()}

            # Get total task count
            total_tasks = sum(status_counts.values())

            # Calculate progress metrics
            completed_count = status_counts.get(TaskStatus.COMPLETED.value, 0)
            failed_count = status_counts.get(TaskStatus.FAILED.value, 0)
            running_count = status_counts.get(TaskStatus.RUNNING.value, 0)
            pending_count = status_counts.get(TaskStatus.PENDING.value, 0)
            blocked_count = status_counts.get(TaskStatus.BLOCKED.value, 0)
            ready_count = status_counts.get(TaskStatus.READY.value, 0)

            # Get earliest and latest task timestamps
            cursor = await conn.execute(
                """
                SELECT MIN(submitted_at) as earliest,
                       MAX(COALESCE(completed_at, last_updated_at)) as latest
                FROM tasks
                WHERE feature_branch = ?
                """,
                (feature_branch,),
            )
            timestamps = await cursor.fetchone()

            # Get agent type breakdown
            cursor = await conn.execute(
                """
                SELECT agent_type, COUNT(*) as count,
                       SUM(CASE WHEN status = 'completed' THEN 1 ELSE 0 END) as completed
                FROM tasks
                WHERE feature_branch = ?
                GROUP BY agent_type
                ORDER BY count DESC
                """,
                (feature_branch,),
            )
            agent_breakdown = [
                {
                    "agent_type": row["agent_type"],
                    "total": row["count"],
                    "completed": row["completed"],
                }
                for row in await cursor.fetchall()
            ]

            return {
                "feature_branch": feature_branch,
                "total_tasks": total_tasks,
                "status_breakdown": status_counts,
                "progress": {
                    "completed": completed_count,
                    "failed": failed_count,
                    "running": running_count,
                    "pending": pending_count,
                    "blocked": blocked_count,
                    "ready": ready_count,
                    "completion_rate": (
                        round(completed_count / total_tasks * 100, 2) if total_tasks > 0 else 0
                    ),
                },
                "agent_breakdown": agent_breakdown,
                "timestamps": {
                    "earliest_task": timestamps["earliest"]
                    if timestamps and timestamps["earliest"]
                    else None,
                    "latest_activity": timestamps["latest"]
                    if timestamps and timestamps["latest"]
                    else None,
                },
            }

    async def get_feature_branch_tasks(
        self, feature_branch: str, status: TaskStatus | None = None
    ) -> list[Task]:
        """Get all tasks for a specific feature branch, optionally filtered by status.

        Args:
            feature_branch: Feature branch name
            status: Optional status filter

        Returns:
            List of tasks for the feature branch
        """
        return await self.list_tasks(feature_branch=feature_branch, status=status, limit=1000)

    async def get_feature_branch_blockers(self, feature_branch: str) -> list[dict[str, Any]]:
        """Identify blocking issues for a feature branch.

        Returns tasks that are failed or blocked, potentially preventing feature completion.

        Args:
            feature_branch: Feature branch name

        Returns:
            List of blocker task information
        """
        async with self._get_connection() as conn:
            cursor = await conn.execute(
                """
                SELECT id, prompt, agent_type, status, error_message, retry_count,
                       submitted_at, started_at
                FROM tasks
                WHERE feature_branch = ?
                  AND status IN ('failed', 'blocked')
                ORDER BY submitted_at ASC
                """,
                (feature_branch,),
            )
            rows = await cursor.fetchall()
            return [
                {
                    "task_id": row["id"],
                    "prompt": row["prompt"],
                    "agent_type": row["agent_type"],
                    "status": row["status"],
                    "error_message": row["error_message"],
                    "retry_count": row["retry_count"],
                    "submitted_at": row["submitted_at"],
                    "started_at": row["started_at"],
                }
                for row in rows
            ]

    async def list_feature_branches(self) -> list[dict[str, Any]]:
        """List all feature branches with task statistics.

        Returns:
            List of feature branch summaries
        """
        async with self._get_connection() as conn:
            cursor = await conn.execute(
                """
                SELECT feature_branch,
                       COUNT(*) as total_tasks,
                       SUM(CASE WHEN status = 'completed' THEN 1 ELSE 0 END) as completed,
                       SUM(CASE WHEN status = 'failed' THEN 1 ELSE 0 END) as failed,
                       SUM(CASE WHEN status = 'running' THEN 1 ELSE 0 END) as running,
                       SUM(CASE WHEN status IN ('pending', 'blocked', 'ready') THEN 1 ELSE 0 END) as pending,
                       MIN(submitted_at) as earliest_task,
                       MAX(last_updated_at) as latest_activity
                FROM tasks
                WHERE feature_branch IS NOT NULL
                GROUP BY feature_branch
                ORDER BY latest_activity DESC
                """
            )
            rows = await cursor.fetchall()
            return [
                {
                    "feature_branch": row["feature_branch"],
                    "total_tasks": row["total_tasks"],
                    "completed": row["completed"],
                    "failed": row["failed"],
                    "running": row["running"],
                    "pending": row["pending"],
                    "completion_rate": (
                        round(row["completed"] / row["total_tasks"] * 100, 2)
                        if row["total_tasks"] > 0
                        else 0
                    ),
                    "earliest_task": row["earliest_task"],
                    "latest_activity": row["latest_activity"],
                }
                for row in rows
            ]

    async def get_child_tasks(self, parent_task_ids: list[UUID]) -> list[Task]:
        """Query all tasks that have any of the given parent_task_ids.

        Args:
            parent_task_ids: List of parent task UUIDs to check for children

        Returns:
            List of Task domain objects representing child tasks

        Raises:
            ValueError: If parent_task_ids is empty
        """
        if not parent_task_ids:
            raise ValueError("parent_task_ids cannot be empty")

        async with self._get_connection() as conn:
            # Build dynamic IN clause with placeholders
            placeholders = ",".join("?" * len(parent_task_ids))
            query = f"""
                SELECT * FROM tasks
                WHERE parent_task_id IN ({placeholders})
                ORDER BY submitted_at ASC
            """

            cursor = await conn.execute(
                query,
                tuple(str(task_id) for task_id in parent_task_ids),
            )
            rows = await cursor.fetchall()
            return [self._row_to_task(row) for row in rows]

<<<<<<< HEAD
    async def check_tree_all_match_status(
        self,
        root_task_ids: list[UUID],
        allowed_statuses: list[TaskStatus]
    ) -> dict[UUID, bool]:
        """Check if entire tree matches deletion criteria.

        For each root task, recursively checks if all descendants (including the root)
        have statuses in the allowed_statuses list. Uses SQL WITH RECURSIVE for
        efficient tree traversal.

        Args:
            root_task_ids: Root task IDs to check (non-empty list required)
            allowed_statuses: Statuses matching deletion criteria (e.g., [COMPLETED, FAILED, CANCELLED])

        Returns:
            Mapping of root_task_id -> bool (True if all descendants match, False otherwise)

        Raises:
            ValueError: If root_task_ids or allowed_statuses is empty
            DatabaseError: If SQL query fails

        Performance:
            O(n) where n = total descendants across all trees
        """
        # Validate parameters
        if not root_task_ids:
            raise ValueError("root_task_ids cannot be empty")
        if not allowed_statuses:
            raise ValueError("allowed_statuses cannot be empty")

        # Convert statuses to values for SQL
        status_values = [status.value for status in allowed_statuses]

        result: dict[UUID, bool] = {}

        async with self._get_connection() as conn:
            # Process each root task individually
            # Future optimization: batch multiple roots into single query
            for root_task_id in root_task_ids:
                root_id_str = str(root_task_id)

                # Build status filter placeholders
                status_placeholders = ",".join("?" * len(status_values))

                # Count total descendants (including root) using WITH RECURSIVE
                total_count_query = f"""
                    WITH RECURSIVE task_tree(id, parent_task_id, status, depth) AS (
                        -- Base case: root task
                        SELECT id, parent_task_id, status, 0 as depth
                        FROM tasks
                        WHERE id = ?

                        UNION ALL

                        -- Recursive case: children of tasks in tree
                        SELECT t.id, t.parent_task_id, t.status, tree.depth + 1
                        FROM tasks t
                        INNER JOIN task_tree tree ON t.parent_task_id = tree.id
                        WHERE tree.depth < 100  -- Prevent infinite loops
                    )
                    SELECT COUNT(*) as total_count
                    FROM task_tree
                """

                cursor = await conn.execute(total_count_query, (root_id_str,))
                total_row = await cursor.fetchone()
                total_count = total_row["total_count"] if total_row else 0

                # Count descendants with allowed statuses using WITH RECURSIVE
                matching_count_query = f"""
                    WITH RECURSIVE task_tree(id, parent_task_id, status, depth) AS (
                        -- Base case: root task
                        SELECT id, parent_task_id, status, 0 as depth
                        FROM tasks
                        WHERE id = ?

                        UNION ALL

                        -- Recursive case: children of tasks in tree
                        SELECT t.id, t.parent_task_id, t.status, tree.depth + 1
                        FROM tasks t
                        INNER JOIN task_tree tree ON t.parent_task_id = tree.id
                        WHERE tree.depth < 100  -- Prevent infinite loops
                    )
                    SELECT COUNT(*) as matching_count
                    FROM task_tree
                    WHERE status IN ({status_placeholders})
                """

                cursor = await conn.execute(
                    matching_count_query,
                    (root_id_str, *status_values)
                )
                matching_row = await cursor.fetchone()
                matching_count = matching_row["matching_count"] if matching_row else 0

                # All descendants match if counts are equal and > 0
                all_match = total_count > 0 and total_count == matching_count
                result[root_task_id] = all_match

        return result

=======
>>>>>>> e2e72399
    async def get_task_tree_with_status(
        self,
        root_task_ids: list[UUID],
        filter_statuses: list[TaskStatus] | None = None,
        max_depth: int = 100,
    ) -> dict[UUID, TreeNode]:
<<<<<<< HEAD
        """Use WITH RECURSIVE CTE to retrieve descendant tree with optional status filtering.

        Args:
            root_task_ids: Root task IDs to start traversal
            filter_statuses: Optional status filter (None = all descendants)
            max_depth: Maximum traversal depth to prevent infinite loops

        Returns:
            Mapping of task_id -> TreeNode for all descendants (including roots)

        Raises:
            ValueError: If root_task_ids empty or max_depth invalid
            RuntimeError: If tree depth exceeds max_depth (cycle detected)
=======
        """Get entire descendant tree with optional status filtering using WITH RECURSIVE.

        Uses SQLite WITH RECURSIVE CTE to efficiently retrieve all descendants
        of the given root tasks in a single query, with depth calculation and
        cycle detection.

        Args:
            root_task_ids: Root task IDs to start tree traversal
            filter_statuses: Optional status filter (None = return all descendants)
            max_depth: Maximum traversal depth to prevent infinite loops (0 < max_depth <= 1000)

        Returns:
            Mapping of task_id to TreeNode for all descendants (including roots)

        Raises:
            ValueError: If root_task_ids is empty or max_depth invalid
            RecursionLimitError: If tree depth exceeds max_depth (indicates cycle)
>>>>>>> e2e72399
        """
        # Validate parameters
        if not root_task_ids:
            raise ValueError("root_task_ids cannot be empty")
<<<<<<< HEAD
        if max_depth <= 0 or max_depth > 1000:
            raise ValueError("max_depth must be between 1 and 1000")

        async with self._get_connection() as conn:
            # Build root_id_placeholders
            root_id_placeholders = ",".join("?" * len(root_task_ids))

            # Build status filter clause
            status_filter_sql = ""
            status_params = []
            if filter_statuses is not None and len(filter_statuses) > 0:
                status_placeholders = ",".join("?" * len(filter_statuses))
                status_filter_sql = f"WHERE status IN ({status_placeholders})"
                status_params = [status.value for status in filter_statuses]

            # Build the WITH RECURSIVE CTE query
            query = f"""
                WITH RECURSIVE task_tree AS (
                    -- Base case: root tasks
                    SELECT
                        id,
                        parent_task_id,
                        status,
                        0 AS depth
                    FROM tasks
                    WHERE id IN ({root_id_placeholders})

                    UNION ALL

                    -- Recursive case: children of current level
                    SELECT
                        t.id,
                        t.parent_task_id,
                        t.status,
                        tt.depth + 1 AS depth
                    FROM tasks t
                    INNER JOIN task_tree tt ON t.parent_task_id = tt.id
                    WHERE tt.depth < ?
                )
=======

        if max_depth <= 0 or max_depth > 1000:
            raise ValueError(f"max_depth must be 0 < max_depth <= 1000, got {max_depth}")

        async with self._get_connection() as conn:
            # Build SQL query with WITH RECURSIVE CTE
            root_id_placeholders = ",".join("?" * len(root_task_ids))

            # Build optional status filter
            status_filter = ""
            status_params: list[str] = []
            if filter_statuses:
                status_placeholders = ",".join("?" * len(filter_statuses))
                status_filter = f"WHERE status IN ({status_placeholders})"
                status_params = [s.value for s in filter_statuses]

            sql = f"""
            WITH RECURSIVE task_tree AS (
                -- Base case: root tasks
>>>>>>> e2e72399
                SELECT
                    id,
                    parent_task_id,
                    status,
<<<<<<< HEAD
                    depth
                FROM task_tree
                {status_filter_sql}
                ORDER BY depth ASC, id ASC
            """

            # Build parameters: root IDs + max_depth + optional status filters
            params = [str(task_id) for task_id in root_task_ids]
            params.append(max_depth)
            params.extend(status_params)

            # Execute query
            cursor = await conn.execute(query, tuple(params))
            rows = await cursor.fetchall()

            # Check if we hit the max_depth limit (potential cycle)
            if rows:
                max_observed_depth = max(row["depth"] for row in rows)
                if max_observed_depth >= max_depth:
                    raise RuntimeError(
                        f"Tree depth exceeded max_depth={max_depth}. "
                        "This may indicate a cycle in parent_task_id relationships."
                    )

            # Build TreeNode mapping
            tree_nodes: dict[UUID, TreeNode] = {}

            # First pass: Create all TreeNode objects
=======
                    0 AS depth
                FROM tasks
                WHERE id IN ({root_id_placeholders})

                UNION ALL

                -- Recursive case: children of current level
                SELECT
                    t.id,
                    t.parent_task_id,
                    t.status,
                    tt.depth + 1 AS depth
                FROM tasks t
                INNER JOIN task_tree tt ON t.parent_task_id = tt.id
                WHERE tt.depth < ?
            )
            SELECT
                id,
                parent_task_id,
                status,
                depth
            FROM task_tree
            {status_filter}
            ORDER BY depth ASC, id ASC
            """

            # Execute query
            params = (
                [str(task_id) for task_id in root_task_ids]
                + [max_depth]
                + status_params
            )
            cursor = await conn.execute(sql, tuple(params))
            rows = await cursor.fetchall()

            # Build TreeNode mapping
            nodes: dict[UUID, TreeNode] = {}
>>>>>>> e2e72399
            for row in rows:
                task_id = UUID(row["id"])
                parent_id = UUID(row["parent_task_id"]) if row["parent_task_id"] else None
                status = TaskStatus(row["status"])
                depth = row["depth"]

<<<<<<< HEAD
                tree_nodes[task_id] = TreeNode(
=======
                # Create TreeNode
                node = TreeNode(
>>>>>>> e2e72399
                    id=task_id,
                    parent_id=parent_id,
                    status=status,
                    depth=depth,
                    children_ids=[],
                )
<<<<<<< HEAD

            # Second pass: Build children_ids lists by iterating results
            for row in rows:
                task_id = UUID(row["id"])
                parent_id = UUID(row["parent_task_id"]) if row["parent_task_id"] else None

                if parent_id and parent_id in tree_nodes:
                    # Add this task to parent's children_ids
                    tree_nodes[parent_id].children_ids.append(task_id)

            return tree_nodes
=======
                nodes[task_id] = node

            # Build children relationships
            for node in nodes.values():
                if node.parent_id and node.parent_id in nodes:
                    nodes[node.parent_id].add_child(node.id)

            # Cycle detection: check if any node reached max_depth
            if nodes:
                max_observed_depth = max(node.depth for node in nodes.values())
                if max_observed_depth >= max_depth:
                    raise RecursionError(
                        f"Tree depth {max_observed_depth} reached max_depth {max_depth}. "
                        "Possible cycle detected or tree too deep."
                    )

            return nodes
>>>>>>> e2e72399

    async def delete_task(self, task_id: UUID) -> bool:
        """Delete a single task by UUID.

        Args:
            task_id: Task ID to delete

        Returns:
            True if task was deleted, False if not found
        """
        async with self._get_connection() as conn:
            cursor = await conn.execute(
                "DELETE FROM tasks WHERE id = ?",
                (str(task_id),),
            )
            await conn.commit()
            return cursor.rowcount > 0

    async def delete_task_by_id(self, task_id: UUID) -> bool:
        """Delete a single task by ID with CASCADE to dependent tables.

        Args:
            task_id: Task ID to delete

        Returns:
            True if task was deleted, False if not found

        Raises:
            DatabaseError: If deletion fails
        """
        async with self._get_connection() as conn:
            cursor = await conn.execute(
                "DELETE FROM tasks WHERE id = ?",
                (str(task_id),),
            )
            await conn.commit()
            return cursor.rowcount > 0

    async def delete_tasks_by_status(self, status: TaskStatus) -> int:
        """Delete all tasks matching a status filter with CASCADE to dependent tables.

        Args:
            status: Status filter for deletion (TaskStatus enum)

        Returns:
            Number of tasks deleted

        Raises:
            DatabaseError: If deletion fails
        """
        async with self._get_connection() as conn:
            cursor = await conn.execute(
                "DELETE FROM tasks WHERE status = ?",
                (status.value,),
            )
            await conn.commit()
            return cursor.rowcount

    async def _delete_tasks_by_ids(
        self,
        conn: Connection,
        task_ids: list[str],
        collect_stats: bool = False
    ) -> dict[str, Any]:
        """Core task deletion logic - unified implementation.

        This is the single source of truth for task deletion.
        Both delete_tasks() and prune_tasks() use this.

        Handles large deletions by batching task IDs to avoid SQLite's
        999 parameter limit (SQLITE_MAX_VARIABLE_NUMBER).

        Args:
            conn: Active database connection (with foreign keys enabled)
            task_ids: List of task ID strings to delete
            collect_stats: Whether to collect status breakdown statistics

        Returns:
            Dictionary with:
                - deleted_count: Number of tasks deleted
                - deleted_dependencies: Number of dependencies deleted
                - breakdown_by_status: Dict of status -> count (if collect_stats=True)

        Side Effects:
            - Orphans children (sets parent_task_id to NULL)
            - Deletes state entries
            - Deletes task dependencies
            - Deletes tasks
        """
        if not task_ids:
            return {
                "deleted_count": 0,
                "deleted_dependencies": 0,
                "breakdown_by_status": {}
            }

        # SQLite has a limit of 999 SQL parameters per query (SQLITE_MAX_VARIABLE_NUMBER).
        # To safely handle large deletions, we batch task IDs into chunks of 900.
        # This ensures we stay well below the limit even when parameters are used multiple times
        # in a single query (e.g., "WHERE id IN (?) OR parent_id IN (?)").
        BATCH_SIZE = 900

        # Accumulate statistics across all batches
        total_deleted_count = 0
        total_deleted_dependencies = 0
        combined_breakdown_by_status: dict[TaskStatus, int] = {}

        # Process task IDs in batches
        for i in range(0, len(task_ids), BATCH_SIZE):
            batch = task_ids[i:i + BATCH_SIZE]
            task_id_placeholders = ",".join("?" * len(batch))

            # Collect statistics if requested
            if collect_stats:
                cursor = await conn.execute(
                    f"""
                    SELECT status, COUNT(*) as count
                    FROM tasks
                    WHERE id IN ({task_id_placeholders})
                    GROUP BY status
                    """,
                    tuple(batch),
                )
                status_rows = await cursor.fetchall()
                for row in status_rows:
                    status = TaskStatus(row["status"])
                    combined_breakdown_by_status[status] = (
                        combined_breakdown_by_status.get(status, 0) + row["count"]
                    )

            # Count dependencies before deletion for this batch
            cursor = await conn.execute(
                f"""
                SELECT COUNT(*) as count
                FROM task_dependencies
                WHERE prerequisite_task_id IN ({task_id_placeholders})
                   OR dependent_task_id IN ({task_id_placeholders})
                """,
                tuple(batch + batch),
            )
            dep_row = await cursor.fetchone()
            batch_deleted_dependencies = dep_row["count"] if dep_row else 0
            total_deleted_dependencies += batch_deleted_dependencies

            # Execute deletion for this batch (orphans children, cleans state, deletes tasks)
            await self._orphan_children_and_delete_tasks(conn, batch)

            total_deleted_count += len(batch)

        return {
            "deleted_count": total_deleted_count,
            "deleted_dependencies": total_deleted_dependencies,
            "breakdown_by_status": combined_breakdown_by_status
        }

    async def _orphan_children_and_delete_tasks(
        self, conn: Connection, task_ids: list[str]
    ) -> None:
        """Delete tasks and orphan their children (set parent_task_id to NULL).

        This is the correct behavior for prune operations - only delete tasks
        that match the filter criteria, and orphan any children that don't match.

        Handles large deletions by batching task IDs to avoid SQLite's
        999 parameter limit (SQLITE_MAX_VARIABLE_NUMBER).

        Handles foreign key constraints by:
        1. Setting children's parent_task_id to NULL (orphaning)
        2. Nullifying audit.agent_id to allow agent CASCADE deletion
        3. Deleting state table entries (no CASCADE on state.task_id FK)
        4. Deleting task dependencies (CASCADE but explicit for clarity)
        5. Deleting the tasks themselves (agents, checkpoints CASCADE automatically)

        Args:
            conn: Active database connection
            task_ids: List of task ID strings to delete

        Side Effects:
            - Updates tasks.parent_task_id to NULL for children (orphaning)
            - Updates audit.agent_id to NULL for affected agents
            - Deletes from state table (explicit cleanup)
            - Deletes from task_dependencies (explicit cleanup)
            - Deletes from tasks table (agents, checkpoints CASCADE)
        """
        if not task_ids:
            return

        # SQLite has a limit of 999 SQL parameters per query (SQLITE_MAX_VARIABLE_NUMBER).
        # Batch task IDs into chunks of 900 to safely handle large deletions.
        BATCH_SIZE = 900

        # Process task IDs in batches, executing all 5 deletion steps for each batch
        for i in range(0, len(task_ids), BATCH_SIZE):
            batch = task_ids[i:i + BATCH_SIZE]
            task_id_placeholders = ",".join("?" * len(batch))

            # Step 1: Orphan children (set parent_task_id to NULL)
            # This allows us to delete parents without violating FK constraints
            await conn.execute(
                f"""
                UPDATE tasks
                SET parent_task_id = NULL
                WHERE parent_task_id IN ({task_id_placeholders})
                """,
                tuple(batch),
            )

            # Step 2: Clean up audit.agent_id to allow agent CASCADE deletion
            # audit.agent_id has FK to agents WITHOUT CASCADE, so we must NULL it first
            await conn.execute(
                f"""
                UPDATE audit
                SET agent_id = NULL
                WHERE agent_id IN (
                    SELECT id FROM agents WHERE task_id IN ({task_id_placeholders})
                )
                """,
                tuple(batch),
            )

            # Step 3: Delete state entries for current tasks
            await conn.execute(
                f"""
                DELETE FROM state
                WHERE task_id IN ({task_id_placeholders})
                """,
                tuple(batch),
            )

            # Step 4: Delete task dependencies
            await conn.execute(
                f"""
                DELETE FROM task_dependencies
                WHERE prerequisite_task_id IN ({task_id_placeholders})
                   OR dependent_task_id IN ({task_id_placeholders})
                """,
                tuple(batch + batch),
            )

            # Step 5: Delete the tasks themselves
            # At this point:
            # - Children are orphaned (parent_task_id=NULL)
            # - Audit entries won't block agent deletion (agent_id=NULL)
            # - State entries are deleted
            # - Task dependencies are deleted
            # - Agents, checkpoints will CASCADE
            await conn.execute(
                f"""
                DELETE FROM tasks
                WHERE id IN ({task_id_placeholders})
                """,
                tuple(batch),
            )

    async def prune_tasks(self, filters: PruneFilters) -> PruneResult:
        """Prune tasks based on age and status criteria.

        This method handles:
        1. Task selection (via filters)
        2. Task deletion (via unified core)
        3. Statistics collection
        4. Optional VACUUM

        VACUUM behavior depends on filters.vacuum_mode:
        - "always": Always run VACUUM after deletion (may be slow)
        - "conditional": Only run VACUUM if deleted_tasks >= 100 (default)
        - "never": Never run VACUUM (fastest, but doesn't reclaim space)

        Args:
            filters: PruneFilters with deletion criteria and vacuum_mode

        Returns:
            PruneResult with deletion counts and reclaimed bytes (if VACUUM ran)

        Raises:
            ValueError: If filters are invalid
            DatabaseError: If deletion fails
        """
        async with self._get_connection() as conn:
            # STEP 1: SELECT tasks to delete using filters
            where_sql, params = filters.build_where_clause()
            limit_sql = f"LIMIT {filters.limit}" if filters.limit else ""

            cursor = await conn.execute(
                f"""
                SELECT id FROM tasks
                WHERE {where_sql}
                ORDER BY submitted_at ASC
                {limit_sql}
                """,
                tuple(params),
            )
            task_rows = await cursor.fetchall()
            task_ids = [row["id"] for row in task_rows]

            if not task_ids:
                # Nothing to delete
                return PruneResult(
                    deleted_tasks=0,
                    deleted_dependencies=0,
                    reclaimed_bytes=None,
                    dry_run=filters.dry_run,
                    breakdown_by_status={},
                    vacuum_auto_skipped=False,
                )

            # Auto-selection: override vacuum_mode to 'never' for large prune operations
            # Only applies to 'conditional' mode - 'always' is never overridden
            vacuum_auto_skipped = False
            effective_vacuum_mode = filters.vacuum_mode

            if len(task_ids) >= AUTO_SKIP_VACUUM_THRESHOLD and filters.vacuum_mode == "conditional":
                effective_vacuum_mode = "never"
                vacuum_auto_skipped = True

            # Start transaction
            await conn.execute("BEGIN TRANSACTION")

            try:
                # STEP 2: DELETE tasks using unified core (collects stats)
                if filters.dry_run:
                    # Dry run: collect stats without deleting
                    result = await self._delete_tasks_by_ids(
                        conn, task_ids, collect_stats=True
                    )
                    await conn.execute("ROLLBACK")

                    return PruneResult(
                        deleted_tasks=result["deleted_count"],
                        deleted_dependencies=result["deleted_dependencies"],
                        reclaimed_bytes=None,
                        dry_run=True,
                        breakdown_by_status=result["breakdown_by_status"],
                        vacuum_auto_skipped=vacuum_auto_skipped,
                    )
                else:
                    # Real deletion
                    result = await self._delete_tasks_by_ids(
                        conn, task_ids, collect_stats=True
                    )
                    await conn.commit()

                    # STEP 3: VACUUM (outside transaction, conditional)
                    # Use effective_vacuum_mode which may have been auto-overridden
                    reclaimed_bytes = None
                    should_vacuum = False

                    if effective_vacuum_mode == "always":
                        should_vacuum = True
                    elif effective_vacuum_mode == "conditional":
                        should_vacuum = result["deleted_count"] >= VACUUM_THRESHOLD_TASKS
                    # "never" mode: should_vacuum stays False

                    if should_vacuum:
                        # Get database size before VACUUM
                        cursor = await conn.execute("PRAGMA page_count")
                        page_count_row = await cursor.fetchone()
                        cursor = await conn.execute("PRAGMA page_size")
                        page_size_row = await cursor.fetchone()

                        if page_count_row and page_size_row:
                            page_count_before = page_count_row[0]
                            page_size = page_size_row[0]
                            size_before = page_count_before * page_size

                            # Run VACUUM
                            await conn.execute("VACUUM")

                            # Get database size after VACUUM
                            cursor = await conn.execute("PRAGMA page_count")
                            page_count_after_row = await cursor.fetchone()
                            if page_count_after_row:
                                page_count_after = page_count_after_row[0]
                                size_after = page_count_after * page_size
                                reclaimed_bytes = size_before - size_after

                    return PruneResult(
                        deleted_tasks=result["deleted_count"],
                        deleted_dependencies=result["deleted_dependencies"],
                        reclaimed_bytes=reclaimed_bytes,
                        dry_run=False,
                        breakdown_by_status=result["breakdown_by_status"],
                        vacuum_auto_skipped=vacuum_auto_skipped,
                    )

            except Exception as e:
                await conn.execute("ROLLBACK")
                raise RuntimeError(f"Failed to prune tasks: {e}") from e

    async def _discover_task_tree(
        self,
        conn: Connection,
        root_task_ids: list[UUID],
        max_depth: int = 100
    ) -> list[TreeNode]:
        """Execute WITH RECURSIVE CTE to discover all descendants of root tasks.

        Uses SQLite's WITH RECURSIVE common table expression to efficiently
        traverse the task hierarchy and discover all descendants of the given
        root tasks. Returns nodes ordered by depth (deepest first) for safe
        deletion order.

        Args:
            conn: Active database connection within transaction
            root_task_ids: Root task IDs to start tree traversal from
            max_depth: Maximum tree depth to prevent infinite loops (default 100)

        Returns:
            All nodes in discovered trees, ordered by depth DESC (deepest first)

        Raises:
            ValueError: If root_task_ids is empty
            aiosqlite.DatabaseError: If SQL execution fails

        Example:
            >>> async with self._get_connection() as conn:
            ...     nodes = await self._discover_task_tree(
            ...         conn,
            ...         [UUID('ebec23ad-...')],
            ...         max_depth=50
            ...     )
            >>> # nodes[0] is deepest descendant
            >>> # nodes[-1] is root task
        """
        if not root_task_ids:
            raise ValueError("root_task_ids cannot be empty")

        # Build parameter placeholders for IN clause
        placeholders = ",".join("?" * len(root_task_ids))

        # WITH RECURSIVE CTE query
        # - Base case: Select root tasks with depth=0
        # - Recursive case: Join children with parent tree, increment depth
        # - Order by depth DESC to get leaves first (safe deletion order)
        query = f"""
        WITH RECURSIVE task_tree (id, parent_id, status, depth) AS (
          SELECT id, parent_task_id, status, 0 as depth
          FROM tasks
          WHERE id IN ({placeholders})
          UNION ALL
          SELECT t.id, t.parent_task_id, t.status, tree.depth + 1
          FROM tasks t
          JOIN task_tree tree ON t.parent_task_id = tree.id
          WHERE tree.depth < ?
        )
        SELECT * FROM task_tree
        ORDER BY depth DESC
        """

        # Build parameters: root task IDs as strings + max_depth
        params = [str(task_id) for task_id in root_task_ids] + [max_depth]

        cursor = await conn.execute(query, params)
        rows = await cursor.fetchall()

        # Convert rows to TreeNode objects
        nodes = []
        for row in rows:
            # aiosqlite.Row supports both index and name access
            row_dict = {
                "id": row[0],
                "parent_id": row[1],
                "status": row[2],
                "depth": row[3]
            }
            nodes.append(TreeNode.from_row(row_dict))

        return nodes

    def _row_to_task(self, row: aiosqlite.Row) -> Task:
        """Convert database row to Task model."""
        # Convert row to dict for easier access with fallbacks
        row_dict = dict(row)

        return Task(
            id=UUID(row_dict["id"]),
            prompt=row_dict["prompt"],
            agent_type=row_dict["agent_type"],
            priority=row_dict["priority"],
            status=TaskStatus(row_dict["status"]),
            input_data=json.loads(row_dict["input_data"]),
            result_data=json.loads(row_dict["result_data"]) if row_dict["result_data"] else None,
            error_message=row_dict["error_message"],
            retry_count=row_dict["retry_count"],
            max_retries=row_dict["max_retries"],
            max_execution_timeout_seconds=row_dict.get("max_execution_timeout_seconds", 3600),
            submitted_at=datetime.fromisoformat(row_dict["submitted_at"]),
            started_at=datetime.fromisoformat(row_dict["started_at"])
            if row_dict["started_at"]
            else None,
            completed_at=(
                datetime.fromisoformat(row_dict["completed_at"])
                if row_dict["completed_at"]
                else None
            ),
            last_updated_at=datetime.fromisoformat(row_dict["last_updated_at"])
            if row_dict.get("last_updated_at")
            else datetime.now(timezone.utc),
            created_by=row_dict["created_by"],
            parent_task_id=UUID(row_dict["parent_task_id"]) if row_dict["parent_task_id"] else None,
            dependencies=[UUID(dep) for dep in json.loads(row_dict["dependencies"])]
            if row_dict.get("dependencies")
            else [],
            session_id=row_dict.get("session_id"),
            # NEW: Enhanced task queue fields
            source=TaskSource(row_dict.get("source", "human")),
            dependency_type=DependencyType(row_dict.get("dependency_type", "sequential")),
            calculated_priority=row_dict.get("calculated_priority", 5.0),
            deadline=datetime.fromisoformat(row_dict["deadline"])
            if row_dict.get("deadline")
            else None,
            estimated_duration_seconds=row_dict.get("estimated_duration_seconds"),
            dependency_depth=row_dict.get("dependency_depth", 0),
            feature_branch=row_dict.get("feature_branch"),
            task_branch=row_dict.get("task_branch"),
            worktree_path=row_dict.get("worktree_path"),
            summary=row_dict.get("summary") or "Task",
        )

    # Task dependency operations
    async def insert_task_dependency(self, dependency: TaskDependency) -> None:
        """Insert a task dependency relationship."""
        async with self._get_connection() as conn:
            await conn.execute(
                """
                INSERT INTO task_dependencies (
                    id, dependent_task_id, prerequisite_task_id,
                    dependency_type, created_at, resolved_at
                ) VALUES (?, ?, ?, ?, ?, ?)
                """,
                (
                    str(dependency.id),
                    str(dependency.dependent_task_id),
                    str(dependency.prerequisite_task_id),
                    dependency.dependency_type.value,
                    dependency.created_at.isoformat(),
                    dependency.resolved_at.isoformat() if dependency.resolved_at else None,
                ),
            )
            await conn.commit()

    async def get_task_dependencies(self, task_id: UUID) -> list[TaskDependency]:
        """Get all dependencies for a task."""
        async with self._get_connection() as conn:
            cursor = await conn.execute(
                """
                SELECT * FROM task_dependencies
                WHERE dependent_task_id = ?
                ORDER BY created_at ASC
                """,
                (str(task_id),),
            )
            rows = await cursor.fetchall()
            return [self._row_to_task_dependency(row) for row in rows]

    async def resolve_dependency(self, prerequisite_task_id: UUID) -> None:
        """Mark all dependencies on a prerequisite task as resolved."""
        async with self._get_connection() as conn:
            await conn.execute(
                """
                UPDATE task_dependencies
                SET resolved_at = ?
                WHERE prerequisite_task_id = ? AND resolved_at IS NULL
                """,
                (datetime.now(timezone.utc).isoformat(), str(prerequisite_task_id)),
            )
            await conn.commit()

    def _row_to_task_dependency(self, row: aiosqlite.Row) -> TaskDependency:
        """Convert database row to TaskDependency model."""
        return TaskDependency(
            id=UUID(row["id"]),
            dependent_task_id=UUID(row["dependent_task_id"]),
            prerequisite_task_id=UUID(row["prerequisite_task_id"]),
            dependency_type=DependencyType(row["dependency_type"]),
            created_at=datetime.fromisoformat(row["created_at"]),
            resolved_at=datetime.fromisoformat(row["resolved_at"]) if row["resolved_at"] else None,
        )

    # Agent operations
    async def insert_agent(self, agent: Agent) -> None:
        """Insert a new agent into the database."""
        async with self._get_connection() as conn:
            await conn.execute(
                """
                INSERT INTO agents (
                    id, name, specialization, task_id, state, model,
                    spawned_at, terminated_at, resource_usage, session_id
                ) VALUES (?, ?, ?, ?, ?, ?, ?, ?, ?, ?)
                """,
                (
                    str(agent.id),
                    agent.name,
                    agent.specialization,
                    str(agent.task_id),
                    agent.state.value,
                    agent.model,
                    agent.spawned_at.isoformat(),
                    agent.terminated_at.isoformat() if agent.terminated_at else None,
                    json.dumps(agent.resource_usage),
                    agent.session_id,
                ),
            )
            await conn.commit()

    async def update_agent_state(self, agent_id: UUID, state: AgentState) -> None:
        """Update agent state."""
        async with self._get_connection() as conn:
            if state == AgentState.TERMINATED:
                await conn.execute(
                    "UPDATE agents SET state = ?, terminated_at = ? WHERE id = ?",
                    (state.value, datetime.now(timezone.utc).isoformat(), str(agent_id)),
                )
            else:
                await conn.execute(
                    "UPDATE agents SET state = ? WHERE id = ?",
                    (state.value, str(agent_id)),
                )
            await conn.commit()

    # State operations
    async def set_state(self, task_id: UUID, key: str, value: dict[str, Any]) -> None:
        """Set shared state for a task."""
        async with self._get_connection() as conn:
            now = datetime.now(timezone.utc).isoformat()
            await conn.execute(
                """
                INSERT INTO state (task_id, key, value, created_at, updated_at)
                VALUES (?, ?, ?, ?, ?)
                ON CONFLICT(task_id, key) DO UPDATE SET
                    value = excluded.value,
                    updated_at = excluded.updated_at
                """,
                (str(task_id), key, json.dumps(value), now, now),
            )
            await conn.commit()

    async def get_state(self, task_id: UUID, key: str) -> dict[str, Any] | None:
        """Get shared state for a task."""
        async with self._get_connection() as conn:
            cursor = await conn.execute(
                "SELECT value FROM state WHERE task_id = ? AND key = ?",
                (str(task_id), key),
            )
            row = await cursor.fetchone()
            if row:
                return cast(dict[str, Any], json.loads(row["value"]))
            return None

    # Audit operations
    async def log_audit(
        self,
        task_id: UUID,
        action_type: str,
        agent_id: UUID | None = None,
        action_data: dict[str, Any] | None = None,
        result: str | None = None,
    ) -> None:
        """Log an audit entry."""
        async with self._get_connection() as conn:
            await conn.execute(
                """
                INSERT INTO audit (timestamp, agent_id, task_id, action_type, action_data, result)
                VALUES (?, ?, ?, ?, ?, ?)
                """,
                (
                    datetime.now(timezone.utc).isoformat(),
                    str(agent_id) if agent_id else None,
                    str(task_id),
                    action_type,
                    json.dumps(action_data) if action_data else None,
                    result,
                ),
            )
            await conn.commit()

    # Service properties (lazy-loaded)
    @property
    def memory(self) -> "MemoryService":
        """Get memory service instance.

        Returns:
            MemoryService instance for managing long-term memory
        """
        if self._memory_service is None:
            from abathur.services.memory_service import MemoryService

            self._memory_service = MemoryService(self)
        return self._memory_service

    @property
    def sessions(self) -> "SessionService":
        """Get session service instance.

        Returns:
            SessionService instance for managing conversation sessions
        """
        if self._session_service is None:
            from abathur.services.session_service import SessionService

            self._session_service = SessionService(self)
        return self._session_service

    @property
    def documents(self) -> "DocumentIndexService":
        """Get document index service instance.

        Returns:
            DocumentIndexService instance for managing document indexing and search
        """
        if self._document_service is None:
            from abathur.services.document_index_service import DocumentIndexService

            self._document_service = DocumentIndexService(self)
        return self._document_service<|MERGE_RESOLUTION|>--- conflicted
+++ resolved
@@ -294,22 +294,6 @@
 
 
 class TreeNode(BaseModel):
-<<<<<<< HEAD
-    """Runtime data structure for task tree traversal (not persisted)."""
-
-    id: UUID = Field(description="Task identifier")
-    parent_id: UUID | None = Field(default=None, description="Parent task reference")
-    status: TaskStatus = Field(description="Current task status")
-    depth: int = Field(ge=0, le=100, description="Depth in tree (0 for root)")
-    children_ids: list[UUID] = Field(default_factory=list, description="Direct children")
-
-    def is_leaf(self) -> bool:
-        """Check if node is a leaf (no children)."""
-        return len(self.children_ids) == 0
-
-    def add_child(self, child_id: UUID) -> None:
-        """Add child ID to children list."""
-=======
     """Runtime data structure representing a task node in tree traversal.
 
     Used by recursive tree operations to represent the hierarchical structure
@@ -336,7 +320,6 @@
         Args:
             child_id: UUID of child task to add
         """
->>>>>>> e2e72399
         self.children_ids.append(child_id)
 
 
@@ -2056,133 +2039,12 @@
             rows = await cursor.fetchall()
             return [self._row_to_task(row) for row in rows]
 
-<<<<<<< HEAD
-    async def check_tree_all_match_status(
-        self,
-        root_task_ids: list[UUID],
-        allowed_statuses: list[TaskStatus]
-    ) -> dict[UUID, bool]:
-        """Check if entire tree matches deletion criteria.
-
-        For each root task, recursively checks if all descendants (including the root)
-        have statuses in the allowed_statuses list. Uses SQL WITH RECURSIVE for
-        efficient tree traversal.
-
-        Args:
-            root_task_ids: Root task IDs to check (non-empty list required)
-            allowed_statuses: Statuses matching deletion criteria (e.g., [COMPLETED, FAILED, CANCELLED])
-
-        Returns:
-            Mapping of root_task_id -> bool (True if all descendants match, False otherwise)
-
-        Raises:
-            ValueError: If root_task_ids or allowed_statuses is empty
-            DatabaseError: If SQL query fails
-
-        Performance:
-            O(n) where n = total descendants across all trees
-        """
-        # Validate parameters
-        if not root_task_ids:
-            raise ValueError("root_task_ids cannot be empty")
-        if not allowed_statuses:
-            raise ValueError("allowed_statuses cannot be empty")
-
-        # Convert statuses to values for SQL
-        status_values = [status.value for status in allowed_statuses]
-
-        result: dict[UUID, bool] = {}
-
-        async with self._get_connection() as conn:
-            # Process each root task individually
-            # Future optimization: batch multiple roots into single query
-            for root_task_id in root_task_ids:
-                root_id_str = str(root_task_id)
-
-                # Build status filter placeholders
-                status_placeholders = ",".join("?" * len(status_values))
-
-                # Count total descendants (including root) using WITH RECURSIVE
-                total_count_query = f"""
-                    WITH RECURSIVE task_tree(id, parent_task_id, status, depth) AS (
-                        -- Base case: root task
-                        SELECT id, parent_task_id, status, 0 as depth
-                        FROM tasks
-                        WHERE id = ?
-
-                        UNION ALL
-
-                        -- Recursive case: children of tasks in tree
-                        SELECT t.id, t.parent_task_id, t.status, tree.depth + 1
-                        FROM tasks t
-                        INNER JOIN task_tree tree ON t.parent_task_id = tree.id
-                        WHERE tree.depth < 100  -- Prevent infinite loops
-                    )
-                    SELECT COUNT(*) as total_count
-                    FROM task_tree
-                """
-
-                cursor = await conn.execute(total_count_query, (root_id_str,))
-                total_row = await cursor.fetchone()
-                total_count = total_row["total_count"] if total_row else 0
-
-                # Count descendants with allowed statuses using WITH RECURSIVE
-                matching_count_query = f"""
-                    WITH RECURSIVE task_tree(id, parent_task_id, status, depth) AS (
-                        -- Base case: root task
-                        SELECT id, parent_task_id, status, 0 as depth
-                        FROM tasks
-                        WHERE id = ?
-
-                        UNION ALL
-
-                        -- Recursive case: children of tasks in tree
-                        SELECT t.id, t.parent_task_id, t.status, tree.depth + 1
-                        FROM tasks t
-                        INNER JOIN task_tree tree ON t.parent_task_id = tree.id
-                        WHERE tree.depth < 100  -- Prevent infinite loops
-                    )
-                    SELECT COUNT(*) as matching_count
-                    FROM task_tree
-                    WHERE status IN ({status_placeholders})
-                """
-
-                cursor = await conn.execute(
-                    matching_count_query,
-                    (root_id_str, *status_values)
-                )
-                matching_row = await cursor.fetchone()
-                matching_count = matching_row["matching_count"] if matching_row else 0
-
-                # All descendants match if counts are equal and > 0
-                all_match = total_count > 0 and total_count == matching_count
-                result[root_task_id] = all_match
-
-        return result
-
-=======
->>>>>>> e2e72399
     async def get_task_tree_with_status(
         self,
         root_task_ids: list[UUID],
         filter_statuses: list[TaskStatus] | None = None,
         max_depth: int = 100,
     ) -> dict[UUID, TreeNode]:
-<<<<<<< HEAD
-        """Use WITH RECURSIVE CTE to retrieve descendant tree with optional status filtering.
-
-        Args:
-            root_task_ids: Root task IDs to start traversal
-            filter_statuses: Optional status filter (None = all descendants)
-            max_depth: Maximum traversal depth to prevent infinite loops
-
-        Returns:
-            Mapping of task_id -> TreeNode for all descendants (including roots)
-
-        Raises:
-            ValueError: If root_task_ids empty or max_depth invalid
-            RuntimeError: If tree depth exceeds max_depth (cycle detected)
-=======
         """Get entire descendant tree with optional status filtering using WITH RECURSIVE.
 
         Uses SQLite WITH RECURSIVE CTE to efficiently retrieve all descendants
@@ -2200,52 +2062,10 @@
         Raises:
             ValueError: If root_task_ids is empty or max_depth invalid
             RecursionLimitError: If tree depth exceeds max_depth (indicates cycle)
->>>>>>> e2e72399
         """
         # Validate parameters
         if not root_task_ids:
             raise ValueError("root_task_ids cannot be empty")
-<<<<<<< HEAD
-        if max_depth <= 0 or max_depth > 1000:
-            raise ValueError("max_depth must be between 1 and 1000")
-
-        async with self._get_connection() as conn:
-            # Build root_id_placeholders
-            root_id_placeholders = ",".join("?" * len(root_task_ids))
-
-            # Build status filter clause
-            status_filter_sql = ""
-            status_params = []
-            if filter_statuses is not None and len(filter_statuses) > 0:
-                status_placeholders = ",".join("?" * len(filter_statuses))
-                status_filter_sql = f"WHERE status IN ({status_placeholders})"
-                status_params = [status.value for status in filter_statuses]
-
-            # Build the WITH RECURSIVE CTE query
-            query = f"""
-                WITH RECURSIVE task_tree AS (
-                    -- Base case: root tasks
-                    SELECT
-                        id,
-                        parent_task_id,
-                        status,
-                        0 AS depth
-                    FROM tasks
-                    WHERE id IN ({root_id_placeholders})
-
-                    UNION ALL
-
-                    -- Recursive case: children of current level
-                    SELECT
-                        t.id,
-                        t.parent_task_id,
-                        t.status,
-                        tt.depth + 1 AS depth
-                    FROM tasks t
-                    INNER JOIN task_tree tt ON t.parent_task_id = tt.id
-                    WHERE tt.depth < ?
-                )
-=======
 
         if max_depth <= 0 or max_depth > 1000:
             raise ValueError(f"max_depth must be 0 < max_depth <= 1000, got {max_depth}")
@@ -2265,41 +2085,10 @@
             sql = f"""
             WITH RECURSIVE task_tree AS (
                 -- Base case: root tasks
->>>>>>> e2e72399
                 SELECT
                     id,
                     parent_task_id,
                     status,
-<<<<<<< HEAD
-                    depth
-                FROM task_tree
-                {status_filter_sql}
-                ORDER BY depth ASC, id ASC
-            """
-
-            # Build parameters: root IDs + max_depth + optional status filters
-            params = [str(task_id) for task_id in root_task_ids]
-            params.append(max_depth)
-            params.extend(status_params)
-
-            # Execute query
-            cursor = await conn.execute(query, tuple(params))
-            rows = await cursor.fetchall()
-
-            # Check if we hit the max_depth limit (potential cycle)
-            if rows:
-                max_observed_depth = max(row["depth"] for row in rows)
-                if max_observed_depth >= max_depth:
-                    raise RuntimeError(
-                        f"Tree depth exceeded max_depth={max_depth}. "
-                        "This may indicate a cycle in parent_task_id relationships."
-                    )
-
-            # Build TreeNode mapping
-            tree_nodes: dict[UUID, TreeNode] = {}
-
-            # First pass: Create all TreeNode objects
-=======
                     0 AS depth
                 FROM tasks
                 WHERE id IN ({root_id_placeholders})
@@ -2337,38 +2126,20 @@
 
             # Build TreeNode mapping
             nodes: dict[UUID, TreeNode] = {}
->>>>>>> e2e72399
             for row in rows:
                 task_id = UUID(row["id"])
                 parent_id = UUID(row["parent_task_id"]) if row["parent_task_id"] else None
                 status = TaskStatus(row["status"])
                 depth = row["depth"]
 
-<<<<<<< HEAD
-                tree_nodes[task_id] = TreeNode(
-=======
                 # Create TreeNode
                 node = TreeNode(
->>>>>>> e2e72399
                     id=task_id,
                     parent_id=parent_id,
                     status=status,
                     depth=depth,
                     children_ids=[],
                 )
-<<<<<<< HEAD
-
-            # Second pass: Build children_ids lists by iterating results
-            for row in rows:
-                task_id = UUID(row["id"])
-                parent_id = UUID(row["parent_task_id"]) if row["parent_task_id"] else None
-
-                if parent_id and parent_id in tree_nodes:
-                    # Add this task to parent's children_ids
-                    tree_nodes[parent_id].children_ids.append(task_id)
-
-            return tree_nodes
-=======
                 nodes[task_id] = node
 
             # Build children relationships
@@ -2386,7 +2157,6 @@
                     )
 
             return nodes
->>>>>>> e2e72399
 
     async def delete_task(self, task_id: UUID) -> bool:
         """Delete a single task by UUID.
