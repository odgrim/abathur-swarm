"""Database infrastructure using SQLite with WAL mode."""

import json
from collections.abc import AsyncIterator
from contextlib import asynccontextmanager
from datetime import datetime, timezone
from pathlib import Path
from typing import TYPE_CHECKING, Any, cast
from uuid import UUID

import aiosqlite
from aiosqlite import Connection
from pydantic import BaseModel, Field, field_validator, model_validator

from abathur.domain.models import (
    Agent,
    AgentState,
    DependencyType,
    Task,
    TaskDependency,
    TaskSource,
    TaskStatus,
    TreeNode,
)

if TYPE_CHECKING:
    from abathur.services.document_index_service import DocumentIndexService
    from abathur.services.memory_service import MemoryService
    from abathur.services.session_service import SessionService


# VACUUM threshold: only run conditional VACUUM if deleting this many tasks
VACUUM_THRESHOLD_TASKS = 100

# Auto-skip VACUUM threshold: automatically set vacuum_mode='never' for large prunes
# Rationale: VACUUM on 10,000+ tasks can take minutes, blocking the database
AUTO_SKIP_VACUUM_THRESHOLD = 10_000


class PruneFilters(BaseModel):
    """Filtering criteria for pruning operation.

    Supports three selection strategies:
    1. By IDs: task_ids list (direct selection)
    2. By status: statuses list (all tasks with given statuses)
    3. By time: older_than_days or before_date (time-based filtering)

    Can combine strategies (e.g., task_ids + statuses, or time + statuses).
    """

    task_ids: list[UUID] | None = Field(
        default=None,
        description="Specific task IDs to delete (direct selection)",
    )

    older_than_days: int | None = Field(
        default=None,
        ge=1,
        description="Delete tasks older than N days (completed_at/submitted_at)",
    )

    before_date: datetime | None = Field(
        default=None, description="Delete tasks completed/submitted before this date"
    )

    statuses: list[TaskStatus] | None = Field(
        default=None,
        description="Task statuses to prune (None = all pruneable statuses)",
    )

    limit: int | None = Field(
        default=None, ge=1, description="Maximum tasks to delete in one operation"
    )

    dry_run: bool = Field(default=False, description="Preview mode without deletion")

    vacuum_mode: str = Field(
        default="conditional",
        description="VACUUM strategy: 'always', 'conditional', or 'never'",
    )

    @model_validator(mode="after")
    def validate_filters(self) -> "PruneFilters":
        """Ensure at least one selection criterion is specified."""
        has_ids = self.task_ids is not None and len(self.task_ids) > 0
        has_time = self.older_than_days is not None or self.before_date is not None
        has_status = self.statuses is not None and len(self.statuses) > 0

        if not (has_ids or has_time or has_status):
            raise ValueError(
                "At least one selection criterion must be specified: "
                "'task_ids', 'older_than_days', 'before_date', or 'statuses'"
            )

        # Set default statuses if using time-based selection without explicit statuses
        if has_time and self.statuses is None:
            self.statuses = [
                TaskStatus.COMPLETED,
                TaskStatus.FAILED,
                TaskStatus.CANCELLED,
            ]

        return self

    @field_validator("statuses")
    @classmethod
    def validate_statuses(cls, v: list[TaskStatus]) -> list[TaskStatus]:
        """Ensure only pruneable statuses are specified."""
        forbidden = {
            TaskStatus.PENDING,
            TaskStatus.BLOCKED,
            TaskStatus.READY,
            TaskStatus.RUNNING,
        }
        invalid = set(v) & forbidden
        if invalid:
            raise ValueError(
                f"Cannot prune tasks with statuses: {invalid}. "
                f"Only COMPLETED, FAILED, or CANCELLED tasks can be pruned."
            )
        return v

    @field_validator("vacuum_mode")
    @classmethod
    def validate_vacuum_mode(cls, v: str) -> str:
        """Validate vacuum_mode is one of allowed values."""
        allowed = {"always", "conditional", "never"}
        if v not in allowed:
            raise ValueError(f"vacuum_mode must be one of {allowed}, got '{v}'")
        return v

    def build_where_clause(self) -> tuple[str, list[str]]:
        """Build SQL WHERE clause and parameters for task filtering.

        Handles multiple selection strategies:
        - ID-based: WHERE id IN (...)
        - Time-based: WHERE completed_at/submitted_at < ...
        - Status-based: WHERE status IN (...)

        Returns:
            Tuple of (where_clause_sql, parameters) where:
            - where_clause_sql: SQL WHERE condition without 'WHERE' keyword
            - parameters: List of parameter values for SQL placeholders

        Used by both CLI preview queries and database prune_tasks() execution
        to ensure consistent filtering logic.
        """
        where_clauses = []
        params = []

        # ID filter (if specified, most specific)
        if self.task_ids is not None and len(self.task_ids) > 0:
            id_placeholders = ",".join("?" * len(self.task_ids))
            where_clauses.append(f"id IN ({id_placeholders})")
            params.extend([str(task_id) for task_id in self.task_ids])

        # Time filter (optional)
        if self.older_than_days is not None:
            where_clauses.append(
                "(completed_at < date('now', ?) OR "
                "(completed_at IS NULL AND submitted_at < date('now', ?)))"
            )
            days_param = f"-{self.older_than_days} days"
            params.extend([days_param, days_param])
        elif self.before_date is not None:
            where_clauses.append(
                "(completed_at < ? OR (completed_at IS NULL AND submitted_at < ?))"
            )
            before_iso = self.before_date.isoformat()
            params.extend([before_iso, before_iso])

        # Status filter (optional)
        if self.statuses is not None and len(self.statuses) > 0:
            status_placeholders = ",".join("?" * len(self.statuses))
            where_clauses.append(f"status IN ({status_placeholders})")
            params.extend([status.value for status in self.statuses])

        # Default to always match if no filters (shouldn't happen due to validation)
        if not where_clauses:
            where_clauses.append("1=1")

        where_sql = " AND ".join(where_clauses)
        return (where_sql, params)


class PruneResult(BaseModel):
    """Statistics from prune operation.

    Contains comprehensive metrics about the pruning operation including
    the number of tasks and dependencies deleted, space reclaimed, and
    a breakdown of deleted tasks by status.
    """

    deleted_tasks: int = Field(ge=0, description="Number of tasks deleted")

    deleted_dependencies: int = Field(
        ge=0, description="Number of task_dependencies records deleted"
    )

    reclaimed_bytes: int | None = Field(
        default=None, ge=0, description="Bytes reclaimed by VACUUM (optional)"
    )

    dry_run: bool = Field(description="Whether this was a dry run")

    breakdown_by_status: dict[TaskStatus, int] = Field(
        default_factory=dict, description="Count of deleted tasks by status"
    )

    vacuum_auto_skipped: bool = Field(
        default=False,
        description="Whether VACUUM was automatically skipped due to large task count (>10,000 tasks)"
    )

    @field_validator("breakdown_by_status")
    @classmethod
    def validate_breakdown_values(cls, v: dict[TaskStatus, int]) -> dict[TaskStatus, int]:
        """Ensure all breakdown values are non-negative."""
        for status, count in v.items():
            if count < 0:
                raise ValueError(
                    f"Breakdown count for status {status} must be non-negative, got {count}"
                )
        return v


class Database:
    """SQLite database with WAL mode for concurrent access."""

    def __init__(self, db_path: Path) -> None:
        """Initialize database.

        Args:
            db_path: Path to SQLite database file
        """
        self.db_path = db_path
        self._initialized = False
        self._memory_service: MemoryService | None = None
        self._session_service: SessionService | None = None
        self._document_service: DocumentIndexService | None = None
        self._shared_conn: Connection | None = None  # For :memory: databases

    async def initialize(self) -> None:
        """Initialize database schema and settings."""
        if self._initialized:
            return

        # Create parent directory if it doesn't exist
        self.db_path.parent.mkdir(parents=True, exist_ok=True)

        async with self._get_connection() as conn:
            # Enable WAL mode for concurrent reads
            await conn.execute("PRAGMA journal_mode=WAL")
            await conn.execute("PRAGMA synchronous=NORMAL")
            await conn.execute("PRAGMA foreign_keys=ON")
            await conn.execute("PRAGMA busy_timeout=5000")
            await conn.execute("PRAGMA wal_autocheckpoint=1000")

            # Run migrations before creating tables
            await self._run_migrations(conn)

            # Create tables
            await self._create_tables(conn)
            await conn.commit()

        self._initialized = True

    async def close(self) -> None:
        """Close the database connection.

        Only needed for :memory: databases to clean up the shared connection.
        File-based databases close connections automatically.
        """
        if self._shared_conn is not None:
            await self._shared_conn.close()
            self._shared_conn = None
            self._initialized = False

    @asynccontextmanager
    async def _get_connection(self) -> AsyncIterator[Connection]:
        """Get database connection with proper settings.

        For :memory: databases, maintains a shared connection to preserve data
        across multiple operations. For file databases, creates a new connection
        each time.
        """
        if str(self.db_path) == ":memory:":
            # Reuse same connection for memory databases to maintain data
            if self._shared_conn is None:
                self._shared_conn = await aiosqlite.connect(":memory:")
                self._shared_conn.row_factory = aiosqlite.Row
                # Enable foreign keys for shared memory connection
                await self._shared_conn.execute("PRAGMA foreign_keys=ON")
            yield self._shared_conn
        else:
            # File databases get new connections each time
            async with aiosqlite.connect(str(self.db_path)) as conn:
                conn.row_factory = aiosqlite.Row
                # CRITICAL: Enable foreign keys for EVERY new connection
                # SQLite defaults to foreign_keys=OFF, so we must enable it explicitly
                await conn.execute("PRAGMA foreign_keys=ON")
                yield conn

    async def validate_foreign_keys(self) -> list[tuple[str, ...]]:
        """Run PRAGMA foreign_key_check and return violations.

        Returns:
            List of foreign key violations (empty if valid)
        """
        async with self._get_connection() as conn:
            cursor = await conn.execute("PRAGMA foreign_key_check")
            violations = await cursor.fetchall()
            return [tuple(row) for row in violations]

    async def explain_query_plan(self, query: str, params: tuple[Any, ...] = ()) -> list[str]:
        """Return EXPLAIN QUERY PLAN output for optimization.

        Args:
            query: SQL query to analyze
            params: Query parameters

        Returns:
            List of query plan lines
        """
        async with self._get_connection() as conn:
            cursor = await conn.execute(f"EXPLAIN QUERY PLAN {query}", params)
            rows = await cursor.fetchall()
            return [" ".join(str(col) for col in row) for row in rows]

    async def get_index_usage(self) -> dict[str, Any]:
        """Report which indexes exist and basic statistics.

        Returns:
            Dictionary with index information
        """
        async with self._get_connection() as conn:
            cursor = await conn.execute(
                "SELECT name, tbl_name FROM sqlite_master WHERE type='index' ORDER BY tbl_name, name"
            )
            indexes = list(await cursor.fetchall())
            return {
                "index_count": len(indexes),
                "indexes": [{"name": row[0], "table": row[1]} for row in indexes],
            }

    async def _run_migrations(self, conn: Connection) -> None:
        """Run database migrations."""
        # Check if tasks table exists and has old schema
        cursor = await conn.execute(
            "SELECT name FROM sqlite_master WHERE type='table' AND name='tasks'"
        )
        table_exists = await cursor.fetchone()

        if table_exists:
            # Check if old schema (has template_name column)
            cursor = await conn.execute("PRAGMA table_info(tasks)")
            columns = await cursor.fetchall()
            column_names = [col["name"] for col in columns]

            if "template_name" in column_names and "prompt" not in column_names:
                # Migrate from old schema to new schema
                print("Migrating database schema: template_name → prompt + agent_type")

                try:
                    # Temporarily disable foreign keys for migration
                    await conn.execute("PRAGMA foreign_keys=OFF")

                    # Create new table with updated schema
                    await conn.execute(
                        """
                        CREATE TABLE tasks_new (
                            id TEXT PRIMARY KEY,
                            prompt TEXT NOT NULL,
                            agent_type TEXT NOT NULL DEFAULT 'general',
                            priority INTEGER NOT NULL DEFAULT 5,
                            status TEXT NOT NULL,
                            input_data TEXT NOT NULL,
                            result_data TEXT,
                            error_message TEXT,
                            retry_count INTEGER DEFAULT 0,
                            max_retries INTEGER DEFAULT 3,
                            submitted_at TIMESTAMP NOT NULL,
                            started_at TIMESTAMP,
                            completed_at TIMESTAMP,
                            created_by TEXT,
                            parent_task_id TEXT,
                            dependencies TEXT,
                            FOREIGN KEY (parent_task_id) REFERENCES tasks(id)
                        )
                        """
                    )

                    # Copy data from old table to new table
                    # template_name becomes prompt, agent_type defaults to 'general'
                    await conn.execute(
                        """
                        INSERT INTO tasks_new (
                            id, prompt, agent_type, priority, status, input_data,
                            result_data, error_message, retry_count, max_retries,
                            submitted_at, started_at, completed_at, created_by,
                            parent_task_id, dependencies
                        )
                        SELECT
                            id, template_name, 'general', priority, status, input_data,
                            result_data, error_message, retry_count, max_retries,
                            submitted_at, started_at, completed_at, created_by,
                            parent_task_id, dependencies
                        FROM tasks
                        """
                    )

                    # Drop old table
                    await conn.execute("DROP TABLE tasks")

                    # Rename new table to tasks
                    await conn.execute("ALTER TABLE tasks_new RENAME TO tasks")

                    # Recreate indexes
                    await conn.execute(
                        """
                        CREATE INDEX IF NOT EXISTS idx_tasks_status_priority
                        ON tasks(status, priority DESC, submitted_at ASC)
                        """
                    )

                    await conn.execute(
                        """
                        CREATE INDEX IF NOT EXISTS idx_tasks_submitted_at
                        ON tasks(submitted_at)
                        """
                    )

                    await conn.execute(
                        """
                        CREATE INDEX IF NOT EXISTS idx_tasks_parent
                        ON tasks(parent_task_id)
                        """
                    )

                    await conn.commit()
                    print("Database migration completed successfully")

                except Exception:
                    await conn.execute("ROLLBACK")
                    raise
                finally:
                    # Always re-enable foreign keys, even if re-enable fails
                    await conn.execute("PRAGMA foreign_keys=ON")

            # Migration: Add last_updated_at and max_execution_timeout_seconds columns
            if "last_updated_at" not in column_names:
                print(
                    "Migrating database schema: adding last_updated_at and max_execution_timeout_seconds columns"
                )

                # Add last_updated_at column
                await conn.execute(
                    """
                    ALTER TABLE tasks
                    ADD COLUMN last_updated_at TIMESTAMP
                    """
                )

                # Set last_updated_at to submitted_at for existing tasks
                await conn.execute(
                    """
                    UPDATE tasks
                    SET last_updated_at = COALESCE(completed_at, started_at, submitted_at)
                    WHERE last_updated_at IS NULL
                    """
                )

                # Add max_execution_timeout_seconds column with default of 1 hour (3600 seconds)
                await conn.execute(
                    """
                    ALTER TABLE tasks
                    ADD COLUMN max_execution_timeout_seconds INTEGER DEFAULT 3600
                    """
                )

                # Create index for efficient timeout detection queries
                await conn.execute(
                    """
                    CREATE INDEX IF NOT EXISTS idx_tasks_running_timeout
                    ON tasks(status, last_updated_at)
                    WHERE status = 'running'
                    """
                )

                await conn.commit()
                print(
                    "Added last_updated_at and max_execution_timeout_seconds columns successfully"
                )

            # Migration: Add session_id column to tasks
            if "session_id" not in column_names:
                print("Migrating database schema: adding session_id to tasks")
                await conn.execute(
                    """
                    ALTER TABLE tasks
                    ADD COLUMN session_id TEXT
                    """
                )
                await conn.commit()
                print("Added session_id column to tasks")

            # Migration: Add enhanced task queue columns
            if "source" not in column_names:
                print("Migrating database schema: adding enhanced task queue columns")

                # Add source column
                await conn.execute(
                    """
                    ALTER TABLE tasks
                    ADD COLUMN source TEXT NOT NULL DEFAULT 'human'
                    """
                )

                # Add dependency_type column
                await conn.execute(
                    """
                    ALTER TABLE tasks
                    ADD COLUMN dependency_type TEXT NOT NULL DEFAULT 'sequential'
                    """
                )

                # Add calculated_priority column
                await conn.execute(
                    """
                    ALTER TABLE tasks
                    ADD COLUMN calculated_priority REAL NOT NULL DEFAULT 5.0
                    """
                )

                # Add deadline column
                await conn.execute(
                    """
                    ALTER TABLE tasks
                    ADD COLUMN deadline TIMESTAMP
                    """
                )

                # Add estimated_duration_seconds column
                await conn.execute(
                    """
                    ALTER TABLE tasks
                    ADD COLUMN estimated_duration_seconds INTEGER
                    """
                )

                # Add dependency_depth column
                await conn.execute(
                    """
                    ALTER TABLE tasks
                    ADD COLUMN dependency_depth INTEGER DEFAULT 0
                    """
                )

                await conn.commit()
                print("Added enhanced task queue columns successfully")

            # Migration: Add feature_branch column to tasks
            if "feature_branch" not in column_names:
                print("Migrating database schema: adding feature_branch to tasks")
                await conn.execute(
                    """
                    ALTER TABLE tasks
                    ADD COLUMN feature_branch TEXT
                    """
                )
                await conn.commit()
                print("Added feature_branch column to tasks")

            # Migration: Add task_branch column to tasks
            if "task_branch" not in column_names:
                print("Migrating database schema: adding task_branch to tasks")
                await conn.execute(
                    """
                    ALTER TABLE tasks
                    ADD COLUMN task_branch TEXT
                    """
                )
                await conn.commit()
                print("Added task_branch column to tasks")

            # Migration: Add worktree_path column to tasks
            if "worktree_path" not in column_names:
                print("Migrating database schema: adding worktree_path to tasks")
                await conn.execute(
                    """
                    ALTER TABLE tasks
                    ADD COLUMN worktree_path TEXT
                    """
                )
                await conn.commit()
                print("Added worktree_path column to tasks")

            # Migration: Add summary column to tasks
            if "summary" not in column_names:
                print("Migrating database schema: adding summary to tasks")
                await conn.execute(
                    """
                    ALTER TABLE tasks
                    ADD COLUMN summary TEXT NOT NULL DEFAULT 'Task'
                    """
                )
                # Backfill existing rows with auto-generated summaries
                # This logic MUST match the service layer auto-generation in task_queue_service.py:174-181
                #
                # Service layer logic (for reference):
                #   if source == TaskSource.HUMAN:
                #       summary = "User Prompt: " + description[:126].strip()
                #   else:
                #       summary = description[:140].strip()
                #
                # SQL equivalent:
                #   TRIM(SUBSTR(prompt, 1, 126)) matches description[:126].strip()
                #   TRIM(SUBSTR(prompt, 1, 140)) matches description[:140].strip()
                #
                # Both truncate first, then trim whitespace, ensuring identical behavior.
                await conn.execute(
                    """
                    UPDATE tasks
                    SET summary = CASE
                        WHEN prompt IS NULL OR TRIM(prompt) = '' THEN 'Task'
                        WHEN source = 'human' THEN 'User Prompt: ' || TRIM(SUBSTR(prompt, 1, 126))
                        ELSE TRIM(SUBSTR(prompt, 1, 140))
                    END
                    WHERE summary IS NULL OR TRIM(summary) = ''
                    """
                )
                await conn.commit()
                print("Added summary column to tasks and backfilled existing rows")

            # Migration: Fix idx_tasks_summary partial index with pointless WHERE clause
            # Check if old index exists with WHERE clause
            cursor = await conn.execute(
                """
                SELECT sql FROM sqlite_master
                WHERE type='index' AND name='idx_tasks_summary'
                """
            )
            index_row = await cursor.fetchone()
            if index_row and index_row["sql"] and "WHERE summary IS NOT NULL" in index_row["sql"]:
                print("Migrating index: fixing idx_tasks_summary partial index condition")
                # Drop old index with pointless WHERE clause
                await conn.execute("DROP INDEX IF EXISTS idx_tasks_summary")
                # Recreate without WHERE clause
                await conn.execute("""CREATE INDEX idx_tasks_summary ON tasks(summary)""")
                await conn.commit()
                print("Fixed idx_tasks_summary index")

        # Check if agents table exists and needs session_id column
        cursor = await conn.execute(
            "SELECT name FROM sqlite_master WHERE type='table' AND name='agents'"
        )
        agents_exists = await cursor.fetchone()

        if agents_exists:
            cursor = await conn.execute("PRAGMA table_info(agents)")
            agent_columns = await cursor.fetchall()
            agent_column_names = [col["name"] for col in agent_columns]

            if "session_id" not in agent_column_names:
                print("Migrating database schema: adding session_id to agents")
                await conn.execute(
                    """
                    ALTER TABLE agents
                    ADD COLUMN session_id TEXT
                    """
                )
                await conn.commit()
                print("Added session_id column to agents")

            # Migration: Add CASCADE DELETE to agents.task_id foreign key
            # Check if CASCADE already exists
            cursor = await conn.execute("PRAGMA foreign_key_list(agents)")
            fk_list = await cursor.fetchall()
            task_fk = next(
                (fk for fk in fk_list if fk["table"] == "tasks" and fk["from"] == "task_id"), None
            )

            if task_fk and task_fk["on_delete"] != "CASCADE":
                # Pre-migration data integrity check: detect orphaned agents
                cursor = await conn.execute("""
                    SELECT COUNT(*) as orphan_count
                    FROM agents a
                    LEFT JOIN tasks t ON a.task_id = t.id
                    WHERE a.task_id IS NOT NULL AND t.id IS NULL
                """)
                orphan_result = await cursor.fetchone()
                orphan_count = orphan_result["orphan_count"]

                if orphan_count > 0:
                    print(f"\n{'='*80}")
                    print(f"CASCADE DELETE MIGRATION BLOCKED: Orphaned agent records detected")
                    print(f"{'='*80}")
                    print(f"Found {orphan_count} agent record(s) with task_id references to non-existent tasks.")
                    print(f"Enabling CASCADE DELETE would cause these agents to be deleted when their")
                    print(f"referenced tasks are deleted (but the tasks are already missing).")

                    # Query and display first 5 orphaned records
                    cursor = await conn.execute("""
                        SELECT a.id, a.name, a.task_id, a.spawned_at
                        FROM agents a
                        LEFT JOIN tasks t ON a.task_id = t.id
                        WHERE a.task_id IS NOT NULL AND t.id IS NULL
                        LIMIT 5
                    """)
                    orphans = await cursor.fetchall()

                    print(f"\nSample orphaned records (showing {min(orphan_count, 5)} of {orphan_count}):")
                    for orphan in orphans:
                        print(f"  - Agent ID: {orphan['id']}, Name: {orphan['name']}, "
                              f"Task ID: {orphan['task_id']}, Spawned At: {orphan['spawned_at']}")

                    print(f"\nRECOMMENDED ACTIONS:")
                    print(f"1. Identify all orphaned agents:")
                    print(f"   SELECT a.id, a.name, a.task_id, a.spawned_at")
                    print(f"   FROM agents a")
                    print(f"   LEFT JOIN tasks t ON a.task_id = t.id")
                    print(f"   WHERE a.task_id IS NOT NULL AND t.id IS NULL;")
                    print(f"\n2. Choose one of the following:")
                    print(f"   a) Delete orphaned agents (if they're obsolete):")
                    print(f"      DELETE FROM agents")
                    print(f"      WHERE task_id NOT IN (SELECT id FROM tasks);")
                    print(f"\n   b) Restore missing tasks (if they were deleted by mistake)")
                    print(f"\n   c) Set task_id to NULL for orphaned agents (keep agents but break reference):")
                    print(f"      UPDATE agents SET task_id = NULL")
                    print(f"      WHERE task_id NOT IN (SELECT id FROM tasks);")

                    print(f"\nSKIPPING CASCADE DELETE migration to prevent unintended data loss.")
                    print(f"Please resolve orphaned records and restart to retry migration.")
                    print(f"{'='*80}\n")
                else:
                    # No orphans detected - proceed with migration
                    print("Migrating database schema: adding CASCADE DELETE to agents.task_id foreign key")

                    try:
                        # Temporarily disable foreign keys
                        await conn.execute("PRAGMA foreign_keys=OFF")

                        # Create new table with CASCADE DELETE
                        await conn.execute(
                            """
                            CREATE TABLE agents_new (
                                id TEXT PRIMARY KEY,
                                name TEXT NOT NULL,
                                specialization TEXT NOT NULL,
                                task_id TEXT NOT NULL,
                                state TEXT NOT NULL,
                                model TEXT NOT NULL,
                                spawned_at TIMESTAMP NOT NULL,
                                terminated_at TIMESTAMP,
                                resource_usage TEXT,
                                session_id TEXT,
                                FOREIGN KEY (task_id) REFERENCES tasks(id) ON DELETE CASCADE,
                                FOREIGN KEY (session_id) REFERENCES sessions(id) ON DELETE SET NULL
                            )
                            """
                        )

                        # Copy data from old table to new table
                        await conn.execute(
                            """
                            INSERT INTO agents_new
                            SELECT * FROM agents
                            """
                        )

                        # Drop old table
                        await conn.execute("DROP TABLE agents")

                        # Rename new table to agents
                        await conn.execute("ALTER TABLE agents_new RENAME TO agents")

                        # Recreate indexes
                        await conn.execute(
                            "CREATE INDEX IF NOT EXISTS idx_agents_task ON agents(task_id)"
                        )
                        await conn.execute(
                            "CREATE INDEX IF NOT EXISTS idx_agents_state ON agents(state)"
                        )
                        await conn.execute(
                            """CREATE INDEX IF NOT EXISTS idx_agents_session
                               ON agents(session_id, spawned_at DESC)
                               WHERE session_id IS NOT NULL"""
                        )

                        await conn.commit()
                        print("Added CASCADE DELETE to agents.task_id foreign key")

                    except Exception:
                        await conn.execute("ROLLBACK")
                        raise
                    finally:
                        # Always re-enable foreign keys, even if re-enable fails
                        await conn.execute("PRAGMA foreign_keys=ON")

        # Check if audit table exists and needs memory columns
        cursor = await conn.execute(
            "SELECT name FROM sqlite_master WHERE type='table' AND name='audit'"
        )
        audit_exists = await cursor.fetchone()

        if audit_exists:
            cursor = await conn.execute("PRAGMA table_info(audit)")
            audit_columns = await cursor.fetchall()
            audit_column_names = [col["name"] for col in audit_columns]

            if "memory_operation_type" not in audit_column_names:
                print("Migrating database schema: adding memory columns to audit")
                await conn.execute(
                    """
                    ALTER TABLE audit
                    ADD COLUMN memory_operation_type TEXT
                    """
                )
                await conn.execute(
                    """
                    ALTER TABLE audit
                    ADD COLUMN memory_namespace TEXT
                    """
                )
                await conn.execute(
                    """
                    ALTER TABLE audit
                    ADD COLUMN memory_entry_id INTEGER
                    """
                )
                await conn.commit()
                print("Added memory columns to audit")

        # Check if checkpoints table exists and needs session_id column
        cursor = await conn.execute(
            "SELECT name FROM sqlite_master WHERE type='table' AND name='checkpoints'"
        )
        checkpoints_exists = await cursor.fetchone()

        if checkpoints_exists:
            cursor = await conn.execute("PRAGMA table_info(checkpoints)")
            checkpoint_columns = await cursor.fetchall()
            checkpoint_column_names = [col["name"] for col in checkpoint_columns]

            if "session_id" not in checkpoint_column_names:
                print("Migrating database schema: adding session_id to checkpoints")
                await conn.execute(
                    """
                    ALTER TABLE checkpoints
                    ADD COLUMN session_id TEXT
                    """
                )
                await conn.commit()
                print("Added session_id column to checkpoints")

            # Migration: Add CASCADE DELETE to checkpoints.task_id foreign key
            # Check if CASCADE already exists
            cursor = await conn.execute("PRAGMA foreign_key_list(checkpoints)")
            fk_list = await cursor.fetchall()
            task_fk = next(
                (fk for fk in fk_list if fk["table"] == "tasks" and fk["from"] == "task_id"), None
            )

            if task_fk and task_fk["on_delete"] != "CASCADE":
                # Pre-migration data integrity check: detect orphaned checkpoints
                cursor = await conn.execute("""
                    SELECT COUNT(*) as orphan_count
                    FROM checkpoints c
                    LEFT JOIN tasks t ON c.task_id = t.id
                    WHERE c.task_id IS NOT NULL AND t.id IS NULL
                """)
                orphan_result = await cursor.fetchone()
                orphan_count = orphan_result["orphan_count"]

                if orphan_count > 0:
                    print(f"\n{'='*80}")
                    print(f"CASCADE DELETE MIGRATION BLOCKED: Orphaned checkpoint records detected")
                    print(f"{'='*80}")
                    print(f"Found {orphan_count} checkpoint record(s) with task_id references to non-existent tasks.")
                    print(f"Enabling CASCADE DELETE would cause these checkpoints to be deleted when their")
                    print(f"referenced tasks are deleted (but the tasks are already missing).")

                    # Query and display first 5 orphaned records
                    cursor = await conn.execute("""
                        SELECT c.task_id, c.iteration, c.created_at
                        FROM checkpoints c
                        LEFT JOIN tasks t ON c.task_id = t.id
                        WHERE c.task_id IS NOT NULL AND t.id IS NULL
                        LIMIT 5
                    """)
                    orphans = await cursor.fetchall()

                    print(f"\nSample orphaned records (showing {min(orphan_count, 5)} of {orphan_count}):")
                    for orphan in orphans:
                        print(f"  - Task ID: {orphan['task_id']}, Iteration: {orphan['iteration']}, "
                              f"Created At: {orphan['created_at']}")

                    print(f"\nRECOMMENDED ACTIONS:")
                    print(f"1. Identify all orphaned checkpoints:")
                    print(f"   SELECT c.task_id, c.iteration, c.created_at")
                    print(f"   FROM checkpoints c")
                    print(f"   LEFT JOIN tasks t ON c.task_id = t.id")
                    print(f"   WHERE c.task_id IS NOT NULL AND t.id IS NULL;")
                    print(f"\n2. Choose one of the following:")
                    print(f"   a) Delete orphaned checkpoints (if they're obsolete):")
                    print(f"      DELETE FROM checkpoints")
                    print(f"      WHERE task_id NOT IN (SELECT id FROM tasks);")
                    print(f"\n   b) Restore missing tasks (if they were deleted by mistake)")

                    print(f"\nSKIPPING CASCADE DELETE migration to prevent unintended data loss.")
                    print(f"Please resolve orphaned records and restart to retry migration.")
                    print(f"{'='*80}\n")
                else:
                    # No orphans detected - proceed with migration
                    print("Migrating database schema: adding CASCADE DELETE to checkpoints.task_id foreign key")

                    try:
                        # Temporarily disable foreign keys
                        await conn.execute("PRAGMA foreign_keys=OFF")

                        # Create new table with CASCADE DELETE
                        await conn.execute(
                            """
                            CREATE TABLE checkpoints_new (
                                task_id TEXT NOT NULL,
                                iteration INTEGER NOT NULL,
                                state TEXT NOT NULL,
                                created_at TIMESTAMP NOT NULL,
                                session_id TEXT,
                                PRIMARY KEY (task_id, iteration),
                                FOREIGN KEY (task_id) REFERENCES tasks(id) ON DELETE CASCADE,
                                FOREIGN KEY (session_id) REFERENCES sessions(id) ON DELETE SET NULL
                            )
                            """
                        )

                        # Copy data from old table to new table
                        await conn.execute(
                            """
                            INSERT INTO checkpoints_new
                            SELECT * FROM checkpoints
                            """
                        )

                        # Drop old table
                        await conn.execute("DROP TABLE checkpoints")

                        # Rename new table to checkpoints
                        await conn.execute("ALTER TABLE checkpoints_new RENAME TO checkpoints")

                        # Recreate indexes
                        await conn.execute(
                            "CREATE INDEX IF NOT EXISTS idx_checkpoints_task ON checkpoints(task_id, iteration DESC)"
                        )

                        await conn.commit()
                        print("Added CASCADE DELETE to checkpoints.task_id foreign key")

                    except Exception:
                        await conn.execute("ROLLBACK")
                        raise
                    finally:
                        # Always re-enable foreign keys, even if re-enable fails
                        await conn.execute("PRAGMA foreign_keys=ON")

        # Check if audit table needs task_id to be nullable
        cursor = await conn.execute(
            "SELECT name FROM sqlite_master WHERE type='table' AND name='audit'"
        )
        audit_table_exists = await cursor.fetchone()

        if audit_table_exists:
            cursor = await conn.execute("PRAGMA table_info(audit)")
            audit_cols = await cursor.fetchall()
            task_id_col = next((col for col in audit_cols if col["name"] == "task_id"), None)

            # If task_id is NOT NULL (notnull=1), we need to recreate the table
            if task_id_col and task_id_col["notnull"] == 1:
                print("Migrating database schema: making audit.task_id nullable")

                try:
                    # Temporarily disable FK
                    await conn.execute("PRAGMA foreign_keys=OFF")

                    # Recreate audit table with nullable task_id (no FK constraint)
                    await conn.execute("ALTER TABLE audit RENAME TO audit_old")
                    await conn.execute(
                        """
                        CREATE TABLE audit (
                            id INTEGER PRIMARY KEY AUTOINCREMENT,
                            timestamp TIMESTAMP NOT NULL,
                            agent_id TEXT,
                            task_id TEXT,
                            action_type TEXT NOT NULL,
                            action_data TEXT,
                            result TEXT,
                            memory_operation_type TEXT,
                            memory_namespace TEXT,
                            memory_entry_id INTEGER,
                            FOREIGN KEY (agent_id) REFERENCES agents(id),
                            FOREIGN KEY (memory_entry_id) REFERENCES memory_entries(id) ON DELETE SET NULL
                        )
                        """
                    )
                    await conn.execute(
                        """
                        INSERT INTO audit SELECT * FROM audit_old
                        """
                    )
                    await conn.execute("DROP TABLE audit_old")

                    # Re-enable FK
                    await conn.execute("PRAGMA foreign_keys=ON")
                    await conn.commit()
                    print("Made audit.task_id nullable")

                except Exception as e:
                    # Re-enable foreign keys even on error
                    await conn.execute("PRAGMA foreign_keys=ON")
                    await conn.rollback()
                    print(f"✗ Migration failed: {type(e).__name__}: {e}")
                    print("Database rolled back to previous state")
                    raise  # Re-raise to prevent application from starting with failed migration

    async def _create_tables(self, conn: Connection) -> None:
        """Create database tables."""
        # Create memory management tables first (foreign key targets)
        await self._create_memory_tables(conn)

        # Create/enhance core tables
        await self._create_core_tables(conn)

        # Create indexes last
        await self._create_indexes(conn)

    async def _create_memory_tables(self, conn: Connection) -> None:
        """Create new memory management tables."""
        # Sessions table
        await conn.execute(
            """
            CREATE TABLE IF NOT EXISTS sessions (
                id TEXT PRIMARY KEY,
                app_name TEXT NOT NULL,
                user_id TEXT NOT NULL,
                project_id TEXT,
                status TEXT NOT NULL DEFAULT 'created',
                events TEXT NOT NULL DEFAULT '[]',
                state TEXT NOT NULL DEFAULT '{}',
                metadata TEXT DEFAULT '{}',
                created_at TIMESTAMP NOT NULL DEFAULT CURRENT_TIMESTAMP,
                last_update_time TIMESTAMP NOT NULL DEFAULT CURRENT_TIMESTAMP,
                terminated_at TIMESTAMP,
                archived_at TIMESTAMP,
                CHECK(status IN ('created', 'active', 'paused', 'terminated', 'archived')),
                CHECK(json_valid(events)),
                CHECK(json_valid(state)),
                CHECK(json_valid(metadata))
            )
        """
        )

        # Memory entries table
        await conn.execute(
            """
            CREATE TABLE IF NOT EXISTS memory_entries (
                id INTEGER PRIMARY KEY AUTOINCREMENT,
                namespace TEXT NOT NULL,
                key TEXT NOT NULL,
                value TEXT NOT NULL,
                memory_type TEXT NOT NULL,
                version INTEGER NOT NULL DEFAULT 1,
                is_deleted BOOLEAN NOT NULL DEFAULT 0,
                metadata TEXT DEFAULT '{}',
                created_by TEXT,
                updated_by TEXT,
                created_at TIMESTAMP NOT NULL DEFAULT CURRENT_TIMESTAMP,
                updated_at TIMESTAMP NOT NULL DEFAULT CURRENT_TIMESTAMP,
                CHECK(memory_type IN ('semantic', 'episodic', 'procedural')),
                CHECK(json_valid(value)),
                CHECK(json_valid(metadata)),
                CHECK(version > 0),
                UNIQUE(namespace, key, version)
            )
        """
        )

        # Document index table
        await conn.execute(
            """
            CREATE TABLE IF NOT EXISTS document_index (
                id INTEGER PRIMARY KEY AUTOINCREMENT,
                file_path TEXT NOT NULL UNIQUE,
                title TEXT NOT NULL,
                document_type TEXT,
                content_hash TEXT NOT NULL,
                chunk_count INTEGER DEFAULT 1,
                embedding_model TEXT,
                embedding_blob BLOB,
                metadata TEXT DEFAULT '{}',
                last_synced_at TIMESTAMP,
                sync_status TEXT DEFAULT 'pending',
                created_at TIMESTAMP NOT NULL DEFAULT CURRENT_TIMESTAMP,
                updated_at TIMESTAMP NOT NULL DEFAULT CURRENT_TIMESTAMP,
                CHECK(sync_status IN ('pending', 'synced', 'failed', 'stale')),
                CHECK(json_valid(metadata))
            )
        """
        )

        # Load sqlite-vss extensions for vector search
        await self._load_vss_extensions(conn)

        # Document embeddings virtual table (using sqlite-vss)
        await conn.execute(
            """
            CREATE VIRTUAL TABLE IF NOT EXISTS document_embeddings USING vss0(
                embedding(768)
            )
            """
        )

        # Document embedding metadata table
        await conn.execute(
            """
            CREATE TABLE IF NOT EXISTS document_embedding_metadata (
                rowid INTEGER PRIMARY KEY,
                document_id INTEGER NOT NULL,
                namespace TEXT NOT NULL,
                file_path TEXT NOT NULL,
                embedding_model TEXT NOT NULL DEFAULT 'nomic-embed-text-v1.5',
                created_at TIMESTAMP NOT NULL DEFAULT CURRENT_TIMESTAMP,
                FOREIGN KEY (document_id) REFERENCES document_index(id) ON DELETE CASCADE
            )
            """
        )

    async def _load_vss_extensions(self, conn: Connection) -> None:
        """Load sqlite-vss extensions for vector search.

        Raises:
            RuntimeError: If extensions cannot be loaded
        """
        try:
            await conn.enable_load_extension(True)

            # Load vector0 extension first (dependency for vss0)
            import os

            home = os.path.expanduser("~")
            vector_ext = f"{home}/.sqlite-extensions/vector0"
            vss_ext = f"{home}/.sqlite-extensions/vss0"

            await conn.load_extension(vector_ext)
            await conn.load_extension(vss_ext)

            await conn.enable_load_extension(False)
        except Exception as e:
            raise RuntimeError(
                f"Failed to load sqlite-vss extensions. "
                f"Ensure extensions are installed at ~/.sqlite-extensions/. "
                f"Error: {e}"
            ) from e

    async def _create_core_tables(self, conn: Connection) -> None:
        """Create core tables with session linkage."""
        # Tasks table
        await conn.execute(
            """
            CREATE TABLE IF NOT EXISTS tasks (
                id TEXT PRIMARY KEY,
                prompt TEXT NOT NULL,
                agent_type TEXT NOT NULL DEFAULT 'general',
                priority INTEGER NOT NULL DEFAULT 5,
                status TEXT NOT NULL,
                input_data TEXT NOT NULL,
                result_data TEXT,
                error_message TEXT,
                retry_count INTEGER DEFAULT 0,
                max_retries INTEGER DEFAULT 3,
                max_execution_timeout_seconds INTEGER DEFAULT 3600,
                submitted_at TIMESTAMP NOT NULL,
                started_at TIMESTAMP,
                completed_at TIMESTAMP,
                last_updated_at TIMESTAMP NOT NULL,
                created_by TEXT,
                parent_task_id TEXT,
                dependencies TEXT,
                session_id TEXT,
                source TEXT NOT NULL DEFAULT 'human',
                dependency_type TEXT NOT NULL DEFAULT 'sequential',
                calculated_priority REAL NOT NULL DEFAULT 5.0,
                deadline TIMESTAMP,
                estimated_duration_seconds INTEGER,
                dependency_depth INTEGER DEFAULT 0,
                feature_branch TEXT,
                task_branch TEXT,
                worktree_path TEXT,
                summary TEXT NOT NULL DEFAULT 'Task',
                FOREIGN KEY (parent_task_id) REFERENCES tasks(id),
                FOREIGN KEY (session_id) REFERENCES sessions(id) ON DELETE SET NULL
            )
        """
        )

        # Agents table
        await conn.execute(
            """
            CREATE TABLE IF NOT EXISTS agents (
                id TEXT PRIMARY KEY,
                name TEXT NOT NULL,
                specialization TEXT NOT NULL,
                task_id TEXT NOT NULL,
                state TEXT NOT NULL,
                model TEXT NOT NULL,
                spawned_at TIMESTAMP NOT NULL,
                terminated_at TIMESTAMP,
                resource_usage TEXT,
                session_id TEXT,
                FOREIGN KEY (task_id) REFERENCES tasks(id) ON DELETE CASCADE,
                FOREIGN KEY (session_id) REFERENCES sessions(id) ON DELETE SET NULL
            )
        """
        )

        # State table (deprecated, maintained for backward compatibility)
        await conn.execute(
            """
            CREATE TABLE IF NOT EXISTS state (
                id INTEGER PRIMARY KEY AUTOINCREMENT,
                task_id TEXT NOT NULL,
                key TEXT NOT NULL,
                value TEXT NOT NULL,
                created_at TIMESTAMP NOT NULL,
                updated_at TIMESTAMP NOT NULL,
                UNIQUE(task_id, key),
                FOREIGN KEY (task_id) REFERENCES tasks(id)
            )
        """
        )

        # Audit table with memory operation tracking
        # Note: task_id has no FK constraint for flexibility in audit logging
        await conn.execute(
            """
            CREATE TABLE IF NOT EXISTS audit (
                id INTEGER PRIMARY KEY AUTOINCREMENT,
                timestamp TIMESTAMP NOT NULL,
                agent_id TEXT,
                task_id TEXT,
                action_type TEXT NOT NULL,
                action_data TEXT,
                result TEXT,
                memory_operation_type TEXT,
                memory_namespace TEXT,
                memory_entry_id INTEGER,
                FOREIGN KEY (agent_id) REFERENCES agents(id),
                FOREIGN KEY (memory_entry_id) REFERENCES memory_entries(id) ON DELETE SET NULL
            )
        """
        )

        # Metrics table
        await conn.execute(
            """
            CREATE TABLE IF NOT EXISTS metrics (
                id INTEGER PRIMARY KEY AUTOINCREMENT,
                timestamp TIMESTAMP NOT NULL,
                metric_name TEXT NOT NULL,
                metric_value REAL NOT NULL,
                labels TEXT,
                CHECK(metric_value >= 0)
            )
        """
        )

        # Checkpoints table with session linkage
        await conn.execute(
            """
            CREATE TABLE IF NOT EXISTS checkpoints (
                task_id TEXT NOT NULL,
                iteration INTEGER NOT NULL,
                state TEXT NOT NULL,
                created_at TIMESTAMP NOT NULL,
                session_id TEXT,
                PRIMARY KEY (task_id, iteration),
                FOREIGN KEY (task_id) REFERENCES tasks(id) ON DELETE CASCADE,
                FOREIGN KEY (session_id) REFERENCES sessions(id) ON DELETE SET NULL
            )
        """
        )

        # Task dependencies table
        await conn.execute(
            """
            CREATE TABLE IF NOT EXISTS task_dependencies (
                id TEXT PRIMARY KEY,
                dependent_task_id TEXT NOT NULL,
                prerequisite_task_id TEXT NOT NULL,
                dependency_type TEXT NOT NULL DEFAULT 'sequential',
                created_at TIMESTAMP NOT NULL,
                resolved_at TIMESTAMP,

                FOREIGN KEY (dependent_task_id) REFERENCES tasks(id) ON DELETE CASCADE,
                FOREIGN KEY (prerequisite_task_id) REFERENCES tasks(id) ON DELETE CASCADE,
                CHECK(dependency_type IN ('sequential', 'parallel')),
                CHECK(dependent_task_id != prerequisite_task_id),
                UNIQUE(dependent_task_id, prerequisite_task_id)
            )
            """
        )

    async def _create_indexes(self, conn: Connection) -> None:
        """Create all performance indexes."""
        # Sessions indexes (5 indexes)
        await conn.execute("CREATE UNIQUE INDEX IF NOT EXISTS idx_sessions_pk ON sessions(id)")
        await conn.execute(
            """CREATE INDEX IF NOT EXISTS idx_sessions_status_updated
               ON sessions(status, last_update_time DESC)
               WHERE status IN ('active', 'paused')"""
        )
        await conn.execute(
            "CREATE INDEX IF NOT EXISTS idx_sessions_status ON sessions(status)"
        )
        await conn.execute(
            "CREATE INDEX IF NOT EXISTS idx_sessions_user_created ON sessions(user_id, created_at DESC)"
        )
        await conn.execute(
            """CREATE INDEX IF NOT EXISTS idx_sessions_project
               ON sessions(project_id, created_at DESC)
               WHERE project_id IS NOT NULL"""
        )

        # Memory entries indexes (7 indexes)
        await conn.execute(
            "CREATE UNIQUE INDEX IF NOT EXISTS idx_memory_entries_pk ON memory_entries(id)"
        )
        await conn.execute(
            """CREATE INDEX IF NOT EXISTS idx_memory_namespace_key_version
               ON memory_entries(namespace, key, is_deleted, version DESC)"""
        )
        await conn.execute(
            """CREATE INDEX IF NOT EXISTS idx_memory_type_updated
               ON memory_entries(memory_type, updated_at DESC)
               WHERE is_deleted = 0"""
        )
        await conn.execute(
            """CREATE INDEX IF NOT EXISTS idx_memory_namespace_prefix
               ON memory_entries(namespace, updated_at DESC)
               WHERE is_deleted = 0"""
        )
        await conn.execute(
            """CREATE INDEX IF NOT EXISTS idx_memory_episodic_ttl
               ON memory_entries(memory_type, updated_at)
               WHERE memory_type = 'episodic' AND is_deleted = 0"""
        )
        await conn.execute(
            "CREATE INDEX IF NOT EXISTS idx_memory_created_by ON memory_entries(created_by, created_at DESC)"
        )

        # Document index indexes (5 indexes)
        await conn.execute(
            "CREATE UNIQUE INDEX IF NOT EXISTS idx_document_index_pk ON document_index(id)"
        )
        await conn.execute(
            "CREATE UNIQUE INDEX IF NOT EXISTS idx_document_file_path ON document_index(file_path)"
        )
        await conn.execute(
            """CREATE INDEX IF NOT EXISTS idx_document_type_created
               ON document_index(document_type, created_at DESC)
               WHERE document_type IS NOT NULL"""
        )
        await conn.execute(
            """CREATE INDEX IF NOT EXISTS idx_document_sync_status
               ON document_index(sync_status, last_synced_at)
               WHERE sync_status IN ('pending', 'stale')"""
        )
        await conn.execute(
            "CREATE INDEX IF NOT EXISTS idx_document_content_hash ON document_index(content_hash)"
        )

        # Tasks indexes (6 indexes)
        await conn.execute(
            """CREATE INDEX IF NOT EXISTS idx_tasks_status_priority
               ON tasks(status, priority DESC, submitted_at ASC)"""
        )
        await conn.execute(
            "CREATE INDEX IF NOT EXISTS idx_tasks_submitted_at ON tasks(submitted_at)"
        )
        await conn.execute("CREATE INDEX IF NOT EXISTS idx_tasks_parent ON tasks(parent_task_id)")
        await conn.execute(
            """CREATE INDEX IF NOT EXISTS idx_tasks_running_timeout
               ON tasks(status, last_updated_at)
               WHERE status = 'running'"""
        )
        await conn.execute(
            """CREATE INDEX IF NOT EXISTS idx_tasks_session
               ON tasks(session_id, submitted_at DESC)
               WHERE session_id IS NOT NULL"""
        )

        # Summary field index for search and filtering
        await conn.execute(
            """CREATE INDEX IF NOT EXISTS idx_tasks_summary
               ON tasks(summary)"""
        )

        # Agents indexes (3 indexes)
        await conn.execute("CREATE INDEX IF NOT EXISTS idx_agents_task ON agents(task_id)")
        await conn.execute("CREATE INDEX IF NOT EXISTS idx_agents_state ON agents(state)")
        await conn.execute(
            """CREATE INDEX IF NOT EXISTS idx_agents_session
               ON agents(session_id, spawned_at DESC)
               WHERE session_id IS NOT NULL"""
        )

        # Audit indexes (6 indexes)
        await conn.execute(
            "CREATE INDEX IF NOT EXISTS idx_audit_task ON audit(task_id, timestamp DESC)"
        )
        await conn.execute(
            "CREATE INDEX IF NOT EXISTS idx_audit_agent ON audit(agent_id, timestamp DESC)"
        )
        await conn.execute(
            "CREATE INDEX IF NOT EXISTS idx_audit_timestamp ON audit(timestamp DESC)"
        )
        await conn.execute(
            """CREATE INDEX IF NOT EXISTS idx_audit_memory_operations
               ON audit(memory_operation_type, timestamp DESC)
               WHERE memory_operation_type IS NOT NULL"""
        )
        await conn.execute(
            """CREATE INDEX IF NOT EXISTS idx_audit_memory_namespace
               ON audit(memory_namespace, timestamp DESC)
               WHERE memory_namespace IS NOT NULL"""
        )
        await conn.execute(
            """CREATE INDEX IF NOT EXISTS idx_audit_memory_entry
               ON audit(memory_entry_id, timestamp DESC)
               WHERE memory_entry_id IS NOT NULL"""
        )

        # State index (1 index - legacy)
        await conn.execute("CREATE INDEX IF NOT EXISTS idx_state_task_key ON state(task_id, key)")

        # Metrics index (1 index)
        await conn.execute(
            "CREATE INDEX IF NOT EXISTS idx_metrics_name_timestamp ON metrics(metric_name, timestamp DESC)"
        )

        # Checkpoints index (1 index)
        await conn.execute(
            "CREATE INDEX IF NOT EXISTS idx_checkpoints_task ON checkpoints(task_id, iteration DESC)"
        )

        # NEW: Task dependencies indexes (2 indexes)
        await conn.execute(
            """
            CREATE INDEX IF NOT EXISTS idx_task_dependencies_prerequisite
            ON task_dependencies(prerequisite_task_id, resolved_at)
            WHERE resolved_at IS NULL
            """
        )

        await conn.execute(
            """
            CREATE INDEX IF NOT EXISTS idx_task_dependencies_dependent
            ON task_dependencies(dependent_task_id, resolved_at)
            WHERE resolved_at IS NULL
            """
        )

        # NEW: Priority queue index (composite for calculated priority)
        await conn.execute(
            """
            CREATE INDEX IF NOT EXISTS idx_tasks_ready_priority
            ON tasks(status, calculated_priority DESC, submitted_at ASC)
            WHERE status = 'ready'
            """
        )

        # NEW: Source tracking index
        await conn.execute(
            """
            CREATE INDEX IF NOT EXISTS idx_tasks_source_created
            ON tasks(source, created_by, submitted_at DESC)
            """
        )

        # NEW: Deadline urgency index
        await conn.execute(
            """
            CREATE INDEX IF NOT EXISTS idx_tasks_deadline
            ON tasks(deadline, status)
            WHERE deadline IS NOT NULL AND status IN ('pending', 'blocked', 'ready')
            """
        )

        # NEW: Blocked tasks index
        await conn.execute(
            """
            CREATE INDEX IF NOT EXISTS idx_tasks_blocked
            ON tasks(status, submitted_at ASC)
            WHERE status = 'blocked'
            """
        )

        # Feature branch coordination index
        await conn.execute(
            """
            CREATE INDEX IF NOT EXISTS idx_tasks_feature_branch
            ON tasks(feature_branch, status, submitted_at ASC)
            WHERE feature_branch IS NOT NULL
            """
        )

    # Task operations
    async def insert_task(self, task: Task) -> None:
        """Insert a new task into the database."""
        async with self._get_connection() as conn:
            await conn.execute(
                """
                INSERT INTO tasks (
                    id, prompt, agent_type, priority, status, input_data,
                    result_data, error_message, retry_count, max_retries,
                    max_execution_timeout_seconds,
                    submitted_at, started_at, completed_at, last_updated_at,
                    created_by, parent_task_id, dependencies, session_id,
                    source, dependency_type, calculated_priority, deadline,
                    estimated_duration_seconds, dependency_depth, feature_branch, task_branch, worktree_path, summary
                ) VALUES (?, ?, ?, ?, ?, ?, ?, ?, ?, ?, ?, ?, ?, ?, ?, ?, ?, ?, ?, ?, ?, ?, ?, ?, ?, ?, ?, ?, ?)
                """,
                (
                    str(task.id),
                    task.prompt,
                    task.agent_type,
                    task.priority,
                    task.status.value,
                    json.dumps(task.input_data),
                    json.dumps(task.result_data) if task.result_data else None,
                    task.error_message,
                    task.retry_count,
                    task.max_retries,
                    task.max_execution_timeout_seconds,
                    task.submitted_at.isoformat(),
                    task.started_at.isoformat() if task.started_at else None,
                    task.completed_at.isoformat() if task.completed_at else None,
                    task.last_updated_at.isoformat(),
                    task.created_by,
                    str(task.parent_task_id) if task.parent_task_id else None,
                    json.dumps([str(dep) for dep in task.dependencies]),
                    task.session_id,
                    task.source.value,
                    task.dependency_type.value,
                    task.calculated_priority,
                    task.deadline.isoformat() if task.deadline else None,
                    task.estimated_duration_seconds,
                    task.dependency_depth,
                    task.feature_branch,
                    task.task_branch,
                    task.worktree_path,
                    task.summary,
                ),
            )
            await conn.commit()

    async def update_task_status(
        self, task_id: UUID, status: TaskStatus, error_message: str | None = None
    ) -> None:
        """Update task status and last_updated_at timestamp."""
        async with self._get_connection() as conn:
            now = datetime.now(timezone.utc).isoformat()
            if status == TaskStatus.RUNNING:
                await conn.execute(
                    "UPDATE tasks SET status = ?, started_at = ?, last_updated_at = ? WHERE id = ?",
                    (status.value, now, now, str(task_id)),
                )
            elif status in (TaskStatus.COMPLETED, TaskStatus.FAILED, TaskStatus.CANCELLED):
                await conn.execute(
                    "UPDATE tasks SET status = ?, completed_at = ?, error_message = ?, last_updated_at = ? WHERE id = ?",
                    (status.value, now, error_message, now, str(task_id)),
                )
            else:
                await conn.execute(
                    "UPDATE tasks SET status = ?, last_updated_at = ? WHERE id = ?",
                    (status.value, now, str(task_id)),
                )
            await conn.commit()

    async def increment_task_retry_count(self, task_id: UUID) -> None:
        """Increment the retry count for a task.

        Args:
            task_id: Task ID
        """
        async with self._get_connection() as conn:
            await conn.execute(
                "UPDATE tasks SET retry_count = retry_count + 1 WHERE id = ?",
                (str(task_id),),
            )
            await conn.commit()

    async def get_task(self, task_id: UUID) -> Task | None:
        """Get task by ID."""
        async with self._get_connection() as conn:
            cursor = await conn.execute(
                "SELECT * FROM tasks WHERE id = ?",
                (str(task_id),),
            )
            row = await cursor.fetchone()
            if row:
                return self._row_to_task(row)
            return None

    async def list_tasks(
        self,
        status: TaskStatus | None = None,
        limit: int = 100,
        source: TaskSource | None = None,
        agent_type: str | None = None,
        feature_branch: str | None = None,
    ) -> list[Task]:
        """List tasks with optional filters.

        Args:
            status: Filter by task status
            limit: Maximum number of tasks to return
            source: Filter by task source
            agent_type: Filter by agent type
            feature_branch: Filter by feature branch

        Returns:
            List of tasks matching the filters
        """
        async with self._get_connection() as conn:
            # Build dynamic query based on filters
            where_clauses: list[str] = []
            params: list[Any] = []

            if status:
                where_clauses.append("status = ?")
                params.append(status.value)

            if source:
                where_clauses.append("source = ?")
                params.append(source.value)

            if agent_type:
                where_clauses.append("agent_type = ?")
                params.append(agent_type)

            if feature_branch:
                where_clauses.append("feature_branch = ?")
                params.append(feature_branch)

            where_sql = f"WHERE {' AND '.join(where_clauses)}" if where_clauses else ""

            query = f"""
                SELECT * FROM tasks
                {where_sql}
                ORDER BY priority DESC, submitted_at ASC
                LIMIT ?
            """
            params.append(limit)

            cursor = await conn.execute(query, tuple(params))
            rows = await cursor.fetchall()
            return [self._row_to_task(row) for row in rows]

    async def dequeue_next_task(self) -> Task | None:
        """Get next pending task with highest priority."""
        async with self._get_connection() as conn:
            cursor = await conn.execute(
                """
                SELECT * FROM tasks
                WHERE status = ?
                ORDER BY priority DESC, submitted_at ASC
                LIMIT 1
                """,
                (TaskStatus.PENDING.value,),
            )
            row = await cursor.fetchone()
            if row:
                task = self._row_to_task(row)
                # Update status to running
                await self.update_task_status(task.id, TaskStatus.RUNNING)
                # Update the task object to reflect the new status
                task.status = TaskStatus.RUNNING
                task.started_at = datetime.now(timezone.utc)
                return task
            return None

    async def get_stale_running_tasks(self) -> list[Task]:
        """Get running tasks that have exceeded their execution timeout.

        Returns:
            List of stale running tasks that need to be handled
        """
        async with self._get_connection() as conn:
            now = datetime.now(timezone.utc)
            cursor = await conn.execute(
                """
                SELECT * FROM tasks
                WHERE status = ?
                AND (julianday(?) - julianday(last_updated_at)) * 86400 > max_execution_timeout_seconds
                ORDER BY last_updated_at ASC
                """,
                (TaskStatus.RUNNING.value, now.isoformat()),
            )
            rows = await cursor.fetchall()
            return [self._row_to_task(row) for row in rows]

    async def get_feature_branch_summary(self, feature_branch: str) -> dict[str, Any]:
        """Get comprehensive summary of all tasks for a feature branch.

        Args:
            feature_branch: Feature branch name to summarize

        Returns:
            Dictionary with task counts, status breakdown, and progress metrics
        """
        async with self._get_connection() as conn:
            # Get overall task counts by status
            cursor = await conn.execute(
                """
                SELECT status, COUNT(*) as count
                FROM tasks
                WHERE feature_branch = ?
                GROUP BY status
                """,
                (feature_branch,),
            )
            status_counts = {row["status"]: row["count"] for row in await cursor.fetchall()}

            # Get total task count
            total_tasks = sum(status_counts.values())

            # Calculate progress metrics
            completed_count = status_counts.get(TaskStatus.COMPLETED.value, 0)
            failed_count = status_counts.get(TaskStatus.FAILED.value, 0)
            running_count = status_counts.get(TaskStatus.RUNNING.value, 0)
            pending_count = status_counts.get(TaskStatus.PENDING.value, 0)
            blocked_count = status_counts.get(TaskStatus.BLOCKED.value, 0)
            ready_count = status_counts.get(TaskStatus.READY.value, 0)

            # Get earliest and latest task timestamps
            cursor = await conn.execute(
                """
                SELECT MIN(submitted_at) as earliest,
                       MAX(COALESCE(completed_at, last_updated_at)) as latest
                FROM tasks
                WHERE feature_branch = ?
                """,
                (feature_branch,),
            )
            timestamps = await cursor.fetchone()

            # Get agent type breakdown
            cursor = await conn.execute(
                """
                SELECT agent_type, COUNT(*) as count,
                       SUM(CASE WHEN status = 'completed' THEN 1 ELSE 0 END) as completed
                FROM tasks
                WHERE feature_branch = ?
                GROUP BY agent_type
                ORDER BY count DESC
                """,
                (feature_branch,),
            )
            agent_breakdown = [
                {
                    "agent_type": row["agent_type"],
                    "total": row["count"],
                    "completed": row["completed"],
                }
                for row in await cursor.fetchall()
            ]

            return {
                "feature_branch": feature_branch,
                "total_tasks": total_tasks,
                "status_breakdown": status_counts,
                "progress": {
                    "completed": completed_count,
                    "failed": failed_count,
                    "running": running_count,
                    "pending": pending_count,
                    "blocked": blocked_count,
                    "ready": ready_count,
                    "completion_rate": (
                        round(completed_count / total_tasks * 100, 2) if total_tasks > 0 else 0
                    ),
                },
                "agent_breakdown": agent_breakdown,
                "timestamps": {
                    "earliest_task": timestamps["earliest"]
                    if timestamps and timestamps["earliest"]
                    else None,
                    "latest_activity": timestamps["latest"]
                    if timestamps and timestamps["latest"]
                    else None,
                },
            }

    async def get_feature_branch_tasks(
        self, feature_branch: str, status: TaskStatus | None = None
    ) -> list[Task]:
        """Get all tasks for a specific feature branch, optionally filtered by status.

        Args:
            feature_branch: Feature branch name
            status: Optional status filter

        Returns:
            List of tasks for the feature branch
        """
        return await self.list_tasks(feature_branch=feature_branch, status=status, limit=1000)

    async def get_feature_branch_blockers(self, feature_branch: str) -> list[dict[str, Any]]:
        """Identify blocking issues for a feature branch.

        Returns tasks that are failed or blocked, potentially preventing feature completion.

        Args:
            feature_branch: Feature branch name

        Returns:
            List of blocker task information
        """
        async with self._get_connection() as conn:
            cursor = await conn.execute(
                """
                SELECT id, prompt, agent_type, status, error_message, retry_count,
                       submitted_at, started_at
                FROM tasks
                WHERE feature_branch = ?
                  AND status IN ('failed', 'blocked')
                ORDER BY submitted_at ASC
                """,
                (feature_branch,),
            )
            rows = await cursor.fetchall()
            return [
                {
                    "task_id": row["id"],
                    "prompt": row["prompt"],
                    "agent_type": row["agent_type"],
                    "status": row["status"],
                    "error_message": row["error_message"],
                    "retry_count": row["retry_count"],
                    "submitted_at": row["submitted_at"],
                    "started_at": row["started_at"],
                }
                for row in rows
            ]

    async def list_feature_branches(self) -> list[dict[str, Any]]:
        """List all feature branches with task statistics.

        Returns:
            List of feature branch summaries
        """
        async with self._get_connection() as conn:
            cursor = await conn.execute(
                """
                SELECT feature_branch,
                       COUNT(*) as total_tasks,
                       SUM(CASE WHEN status = 'completed' THEN 1 ELSE 0 END) as completed,
                       SUM(CASE WHEN status = 'failed' THEN 1 ELSE 0 END) as failed,
                       SUM(CASE WHEN status = 'running' THEN 1 ELSE 0 END) as running,
                       SUM(CASE WHEN status IN ('pending', 'blocked', 'ready') THEN 1 ELSE 0 END) as pending,
                       MIN(submitted_at) as earliest_task,
                       MAX(last_updated_at) as latest_activity
                FROM tasks
                WHERE feature_branch IS NOT NULL
                GROUP BY feature_branch
                ORDER BY latest_activity DESC
                """
            )
            rows = await cursor.fetchall()
            return [
                {
                    "feature_branch": row["feature_branch"],
                    "total_tasks": row["total_tasks"],
                    "completed": row["completed"],
                    "failed": row["failed"],
                    "running": row["running"],
                    "pending": row["pending"],
                    "completion_rate": (
                        round(row["completed"] / row["total_tasks"] * 100, 2)
                        if row["total_tasks"] > 0
                        else 0
                    ),
                    "earliest_task": row["earliest_task"],
                    "latest_activity": row["latest_activity"],
                }
                for row in rows
            ]

    async def get_child_tasks(self, parent_task_ids: list[UUID]) -> list[Task]:
        """Query all tasks that have any of the given parent_task_ids.

        Args:
            parent_task_ids: List of parent task UUIDs to check for children

        Returns:
            List of Task domain objects representing child tasks

        Raises:
            ValueError: If parent_task_ids is empty
        """
        if not parent_task_ids:
            raise ValueError("parent_task_ids cannot be empty")

        async with self._get_connection() as conn:
            # Build dynamic IN clause with placeholders
            placeholders = ",".join("?" * len(parent_task_ids))
            query = f"""
                SELECT * FROM tasks
                WHERE parent_task_id IN ({placeholders})
                ORDER BY submitted_at ASC
            """

            cursor = await conn.execute(
                query,
                tuple(str(task_id) for task_id in parent_task_ids),
            )
            rows = await cursor.fetchall()
            return [self._row_to_task(row) for row in rows]

<<<<<<< HEAD
    async def get_task_tree_with_status(
        self,
        root_task_ids: list[UUID],
        filter_statuses: list[TaskStatus] | None = None,
        max_depth: int = 100,
    ) -> dict[UUID, TreeNode]:
        """Use WITH RECURSIVE CTE to retrieve descendant tree with optional status filtering.

        Args:
            root_task_ids: Root task IDs to start traversal
            filter_statuses: Optional status filter (None = all descendants)
            max_depth: Maximum traversal depth to prevent infinite loops

        Returns:
            Mapping of task_id -> TreeNode for all descendants (including roots)

        Raises:
            ValueError: If root_task_ids empty or max_depth invalid
            RuntimeError: If tree depth exceeds max_depth (cycle detected)
=======
    async def check_tree_all_match_status(
        self,
        root_task_ids: list[UUID],
        allowed_statuses: list[TaskStatus]
    ) -> dict[UUID, bool]:
        """Check if entire tree matches deletion criteria.

        For each root task, recursively checks if all descendants (including the root)
        have statuses in the allowed_statuses list. Uses SQL WITH RECURSIVE for
        efficient tree traversal.

        Args:
            root_task_ids: Root task IDs to check (non-empty list required)
            allowed_statuses: Statuses matching deletion criteria (e.g., [COMPLETED, FAILED, CANCELLED])

        Returns:
            Mapping of root_task_id -> bool (True if all descendants match, False otherwise)

        Raises:
            ValueError: If root_task_ids or allowed_statuses is empty
            DatabaseError: If SQL query fails

        Performance:
            O(n) where n = total descendants across all trees
>>>>>>> db08689a
        """
        # Validate parameters
        if not root_task_ids:
            raise ValueError("root_task_ids cannot be empty")
<<<<<<< HEAD
        if max_depth <= 0 or max_depth > 1000:
            raise ValueError("max_depth must be between 1 and 1000")

        async with self._get_connection() as conn:
            # Build root_id_placeholders
            root_id_placeholders = ",".join("?" * len(root_task_ids))

            # Build status filter clause
            status_filter_sql = ""
            status_params = []
            if filter_statuses is not None and len(filter_statuses) > 0:
                status_placeholders = ",".join("?" * len(filter_statuses))
                status_filter_sql = f"WHERE status IN ({status_placeholders})"
                status_params = [status.value for status in filter_statuses]

            # Build the WITH RECURSIVE CTE query
            query = f"""
                WITH RECURSIVE task_tree AS (
                    -- Base case: root tasks
                    SELECT
                        id,
                        parent_task_id,
                        status,
                        0 AS depth
                    FROM tasks
                    WHERE id IN ({root_id_placeholders})

                    UNION ALL

                    -- Recursive case: children of current level
                    SELECT
                        t.id,
                        t.parent_task_id,
                        t.status,
                        tt.depth + 1 AS depth
                    FROM tasks t
                    INNER JOIN task_tree tt ON t.parent_task_id = tt.id
                    WHERE tt.depth < ?
                )
                SELECT
                    id,
                    parent_task_id,
                    status,
                    depth
                FROM task_tree
                {status_filter_sql}
                ORDER BY depth ASC, id ASC
            """

            # Build parameters: root IDs + max_depth + optional status filters
            params = [str(task_id) for task_id in root_task_ids]
            params.append(max_depth)
            params.extend(status_params)

            # Execute query
            cursor = await conn.execute(query, tuple(params))
            rows = await cursor.fetchall()

            # Check if we hit the max_depth limit (potential cycle)
            if rows:
                max_observed_depth = max(row["depth"] for row in rows)
                if max_observed_depth >= max_depth:
                    raise RuntimeError(
                        f"Tree depth exceeded max_depth={max_depth}. "
                        "This may indicate a cycle in parent_task_id relationships."
                    )

            # Build TreeNode mapping
            tree_nodes: dict[UUID, TreeNode] = {}

            # First pass: Create all TreeNode objects
            for row in rows:
                task_id = UUID(row["id"])
                parent_id = UUID(row["parent_task_id"]) if row["parent_task_id"] else None
                status = TaskStatus(row["status"])
                depth = row["depth"]

                tree_nodes[task_id] = TreeNode(
                    id=task_id,
                    parent_id=parent_id,
                    status=status,
                    depth=depth,
                    children_ids=[],
                )

            # Second pass: Build children_ids lists by iterating results
            for row in rows:
                task_id = UUID(row["id"])
                parent_id = UUID(row["parent_task_id"]) if row["parent_task_id"] else None

                if parent_id and parent_id in tree_nodes:
                    # Add this task to parent's children_ids
                    tree_nodes[parent_id].children_ids.append(task_id)

            return tree_nodes
=======
        if not allowed_statuses:
            raise ValueError("allowed_statuses cannot be empty")

        # Convert statuses to values for SQL
        status_values = [status.value for status in allowed_statuses]

        result: dict[UUID, bool] = {}

        async with self._get_connection() as conn:
            # Process each root task individually
            # Future optimization: batch multiple roots into single query
            for root_task_id in root_task_ids:
                root_id_str = str(root_task_id)

                # Build status filter placeholders
                status_placeholders = ",".join("?" * len(status_values))

                # Count total descendants (including root) using WITH RECURSIVE
                total_count_query = f"""
                    WITH RECURSIVE task_tree(id, parent_task_id, status, depth) AS (
                        -- Base case: root task
                        SELECT id, parent_task_id, status, 0 as depth
                        FROM tasks
                        WHERE id = ?

                        UNION ALL

                        -- Recursive case: children of tasks in tree
                        SELECT t.id, t.parent_task_id, t.status, tree.depth + 1
                        FROM tasks t
                        INNER JOIN task_tree tree ON t.parent_task_id = tree.id
                        WHERE tree.depth < 100  -- Prevent infinite loops
                    )
                    SELECT COUNT(*) as total_count
                    FROM task_tree
                """

                cursor = await conn.execute(total_count_query, (root_id_str,))
                total_row = await cursor.fetchone()
                total_count = total_row["total_count"] if total_row else 0

                # Count descendants with allowed statuses using WITH RECURSIVE
                matching_count_query = f"""
                    WITH RECURSIVE task_tree(id, parent_task_id, status, depth) AS (
                        -- Base case: root task
                        SELECT id, parent_task_id, status, 0 as depth
                        FROM tasks
                        WHERE id = ?

                        UNION ALL

                        -- Recursive case: children of tasks in tree
                        SELECT t.id, t.parent_task_id, t.status, tree.depth + 1
                        FROM tasks t
                        INNER JOIN task_tree tree ON t.parent_task_id = tree.id
                        WHERE tree.depth < 100  -- Prevent infinite loops
                    )
                    SELECT COUNT(*) as matching_count
                    FROM task_tree
                    WHERE status IN ({status_placeholders})
                """

                cursor = await conn.execute(
                    matching_count_query,
                    (root_id_str, *status_values)
                )
                matching_row = await cursor.fetchone()
                matching_count = matching_row["matching_count"] if matching_row else 0

                # All descendants match if counts are equal and > 0
                all_match = total_count > 0 and total_count == matching_count
                result[root_task_id] = all_match

        return result
>>>>>>> db08689a

    async def delete_task(self, task_id: UUID) -> bool:
        """Delete a single task by UUID.

        Args:
            task_id: Task ID to delete

        Returns:
            True if task was deleted, False if not found
        """
        async with self._get_connection() as conn:
            cursor = await conn.execute(
                "DELETE FROM tasks WHERE id = ?",
                (str(task_id),),
            )
            await conn.commit()
            return cursor.rowcount > 0

    async def delete_task_by_id(self, task_id: UUID) -> bool:
        """Delete a single task by ID with CASCADE to dependent tables.

        Args:
            task_id: Task ID to delete

        Returns:
            True if task was deleted, False if not found

        Raises:
            DatabaseError: If deletion fails
        """
        async with self._get_connection() as conn:
            cursor = await conn.execute(
                "DELETE FROM tasks WHERE id = ?",
                (str(task_id),),
            )
            await conn.commit()
            return cursor.rowcount > 0

    async def delete_tasks_by_status(self, status: TaskStatus) -> int:
        """Delete all tasks matching a status filter with CASCADE to dependent tables.

        Args:
            status: Status filter for deletion (TaskStatus enum)

        Returns:
            Number of tasks deleted

        Raises:
            DatabaseError: If deletion fails
        """
        async with self._get_connection() as conn:
            cursor = await conn.execute(
                "DELETE FROM tasks WHERE status = ?",
                (status.value,),
            )
            await conn.commit()
            return cursor.rowcount

    async def _delete_tasks_by_ids(
        self,
        conn: Connection,
        task_ids: list[str],
        collect_stats: bool = False
    ) -> dict[str, Any]:
        """Core task deletion logic - unified implementation.

        This is the single source of truth for task deletion.
        Both delete_tasks() and prune_tasks() use this.

        Handles large deletions by batching task IDs to avoid SQLite's
        999 parameter limit (SQLITE_MAX_VARIABLE_NUMBER).

        Args:
            conn: Active database connection (with foreign keys enabled)
            task_ids: List of task ID strings to delete
            collect_stats: Whether to collect status breakdown statistics

        Returns:
            Dictionary with:
                - deleted_count: Number of tasks deleted
                - deleted_dependencies: Number of dependencies deleted
                - breakdown_by_status: Dict of status -> count (if collect_stats=True)

        Side Effects:
            - Orphans children (sets parent_task_id to NULL)
            - Deletes state entries
            - Deletes task dependencies
            - Deletes tasks
        """
        if not task_ids:
            return {
                "deleted_count": 0,
                "deleted_dependencies": 0,
                "breakdown_by_status": {}
            }

        # SQLite has a limit of 999 SQL parameters per query (SQLITE_MAX_VARIABLE_NUMBER).
        # To safely handle large deletions, we batch task IDs into chunks of 900.
        # This ensures we stay well below the limit even when parameters are used multiple times
        # in a single query (e.g., "WHERE id IN (?) OR parent_id IN (?)").
        BATCH_SIZE = 900

        # Accumulate statistics across all batches
        total_deleted_count = 0
        total_deleted_dependencies = 0
        combined_breakdown_by_status: dict[TaskStatus, int] = {}

        # Process task IDs in batches
        for i in range(0, len(task_ids), BATCH_SIZE):
            batch = task_ids[i:i + BATCH_SIZE]
            task_id_placeholders = ",".join("?" * len(batch))

            # Collect statistics if requested
            if collect_stats:
                cursor = await conn.execute(
                    f"""
                    SELECT status, COUNT(*) as count
                    FROM tasks
                    WHERE id IN ({task_id_placeholders})
                    GROUP BY status
                    """,
                    tuple(batch),
                )
                status_rows = await cursor.fetchall()
                for row in status_rows:
                    status = TaskStatus(row["status"])
                    combined_breakdown_by_status[status] = (
                        combined_breakdown_by_status.get(status, 0) + row["count"]
                    )

            # Count dependencies before deletion for this batch
            cursor = await conn.execute(
                f"""
                SELECT COUNT(*) as count
                FROM task_dependencies
                WHERE prerequisite_task_id IN ({task_id_placeholders})
                   OR dependent_task_id IN ({task_id_placeholders})
                """,
                tuple(batch + batch),
            )
            dep_row = await cursor.fetchone()
            batch_deleted_dependencies = dep_row["count"] if dep_row else 0
            total_deleted_dependencies += batch_deleted_dependencies

            # Execute deletion for this batch (orphans children, cleans state, deletes tasks)
            await self._orphan_children_and_delete_tasks(conn, batch)

            total_deleted_count += len(batch)

        return {
            "deleted_count": total_deleted_count,
            "deleted_dependencies": total_deleted_dependencies,
            "breakdown_by_status": combined_breakdown_by_status
        }

    async def _orphan_children_and_delete_tasks(
        self, conn: Connection, task_ids: list[str]
    ) -> None:
        """Delete tasks and orphan their children (set parent_task_id to NULL).

        This is the correct behavior for prune operations - only delete tasks
        that match the filter criteria, and orphan any children that don't match.

        Handles large deletions by batching task IDs to avoid SQLite's
        999 parameter limit (SQLITE_MAX_VARIABLE_NUMBER).

        Handles foreign key constraints by:
        1. Setting children's parent_task_id to NULL (orphaning)
        2. Nullifying audit.agent_id to allow agent CASCADE deletion
        3. Deleting state table entries (no CASCADE on state.task_id FK)
        4. Deleting task dependencies (CASCADE but explicit for clarity)
        5. Deleting the tasks themselves (agents, checkpoints CASCADE automatically)

        Args:
            conn: Active database connection
            task_ids: List of task ID strings to delete

        Side Effects:
            - Updates tasks.parent_task_id to NULL for children (orphaning)
            - Updates audit.agent_id to NULL for affected agents
            - Deletes from state table (explicit cleanup)
            - Deletes from task_dependencies (explicit cleanup)
            - Deletes from tasks table (agents, checkpoints CASCADE)
        """
        if not task_ids:
            return

        # SQLite has a limit of 999 SQL parameters per query (SQLITE_MAX_VARIABLE_NUMBER).
        # Batch task IDs into chunks of 900 to safely handle large deletions.
        BATCH_SIZE = 900

        # Process task IDs in batches, executing all 5 deletion steps for each batch
        for i in range(0, len(task_ids), BATCH_SIZE):
            batch = task_ids[i:i + BATCH_SIZE]
            task_id_placeholders = ",".join("?" * len(batch))

            # Step 1: Orphan children (set parent_task_id to NULL)
            # This allows us to delete parents without violating FK constraints
            await conn.execute(
                f"""
                UPDATE tasks
                SET parent_task_id = NULL
                WHERE parent_task_id IN ({task_id_placeholders})
                """,
                tuple(batch),
            )

            # Step 2: Clean up audit.agent_id to allow agent CASCADE deletion
            # audit.agent_id has FK to agents WITHOUT CASCADE, so we must NULL it first
            await conn.execute(
                f"""
                UPDATE audit
                SET agent_id = NULL
                WHERE agent_id IN (
                    SELECT id FROM agents WHERE task_id IN ({task_id_placeholders})
                )
                """,
                tuple(batch),
            )

            # Step 3: Delete state entries for current tasks
            await conn.execute(
                f"""
                DELETE FROM state
                WHERE task_id IN ({task_id_placeholders})
                """,
                tuple(batch),
            )

            # Step 4: Delete task dependencies
            await conn.execute(
                f"""
                DELETE FROM task_dependencies
                WHERE prerequisite_task_id IN ({task_id_placeholders})
                   OR dependent_task_id IN ({task_id_placeholders})
                """,
                tuple(batch + batch),
            )

            # Step 5: Delete the tasks themselves
            # At this point:
            # - Children are orphaned (parent_task_id=NULL)
            # - Audit entries won't block agent deletion (agent_id=NULL)
            # - State entries are deleted
            # - Task dependencies are deleted
            # - Agents, checkpoints will CASCADE
            await conn.execute(
                f"""
                DELETE FROM tasks
                WHERE id IN ({task_id_placeholders})
                """,
                tuple(batch),
            )

    async def prune_tasks(self, filters: PruneFilters) -> PruneResult:
        """Prune tasks based on age and status criteria.

        This method handles:
        1. Task selection (via filters)
        2. Task deletion (via unified core)
        3. Statistics collection
        4. Optional VACUUM

        VACUUM behavior depends on filters.vacuum_mode:
        - "always": Always run VACUUM after deletion (may be slow)
        - "conditional": Only run VACUUM if deleted_tasks >= 100 (default)
        - "never": Never run VACUUM (fastest, but doesn't reclaim space)

        Args:
            filters: PruneFilters with deletion criteria and vacuum_mode

        Returns:
            PruneResult with deletion counts and reclaimed bytes (if VACUUM ran)

        Raises:
            ValueError: If filters are invalid
            DatabaseError: If deletion fails
        """
        async with self._get_connection() as conn:
            # STEP 1: SELECT tasks to delete using filters
            where_sql, params = filters.build_where_clause()
            limit_sql = f"LIMIT {filters.limit}" if filters.limit else ""

            cursor = await conn.execute(
                f"""
                SELECT id FROM tasks
                WHERE {where_sql}
                ORDER BY submitted_at ASC
                {limit_sql}
                """,
                tuple(params),
            )
            task_rows = await cursor.fetchall()
            task_ids = [row["id"] for row in task_rows]

            if not task_ids:
                # Nothing to delete
                return PruneResult(
                    deleted_tasks=0,
                    deleted_dependencies=0,
                    reclaimed_bytes=None,
                    dry_run=filters.dry_run,
                    breakdown_by_status={},
                    vacuum_auto_skipped=False,
                )

            # Auto-selection: override vacuum_mode to 'never' for large prune operations
            # Only applies to 'conditional' mode - 'always' is never overridden
            vacuum_auto_skipped = False
            effective_vacuum_mode = filters.vacuum_mode

            if len(task_ids) >= AUTO_SKIP_VACUUM_THRESHOLD and filters.vacuum_mode == "conditional":
                effective_vacuum_mode = "never"
                vacuum_auto_skipped = True

            # Start transaction
            await conn.execute("BEGIN TRANSACTION")

            try:
                # STEP 2: DELETE tasks using unified core (collects stats)
                if filters.dry_run:
                    # Dry run: collect stats without deleting
                    result = await self._delete_tasks_by_ids(
                        conn, task_ids, collect_stats=True
                    )
                    await conn.execute("ROLLBACK")

                    return PruneResult(
                        deleted_tasks=result["deleted_count"],
                        deleted_dependencies=result["deleted_dependencies"],
                        reclaimed_bytes=None,
                        dry_run=True,
                        breakdown_by_status=result["breakdown_by_status"],
                        vacuum_auto_skipped=vacuum_auto_skipped,
                    )
                else:
                    # Real deletion
                    result = await self._delete_tasks_by_ids(
                        conn, task_ids, collect_stats=True
                    )
                    await conn.commit()

                    # STEP 3: VACUUM (outside transaction, conditional)
                    # Use effective_vacuum_mode which may have been auto-overridden
                    reclaimed_bytes = None
                    should_vacuum = False

                    if effective_vacuum_mode == "always":
                        should_vacuum = True
                    elif effective_vacuum_mode == "conditional":
                        should_vacuum = result["deleted_count"] >= VACUUM_THRESHOLD_TASKS
                    # "never" mode: should_vacuum stays False

                    if should_vacuum:
                        # Get database size before VACUUM
                        cursor = await conn.execute("PRAGMA page_count")
                        page_count_row = await cursor.fetchone()
                        cursor = await conn.execute("PRAGMA page_size")
                        page_size_row = await cursor.fetchone()

                        if page_count_row and page_size_row:
                            page_count_before = page_count_row[0]
                            page_size = page_size_row[0]
                            size_before = page_count_before * page_size

                            # Run VACUUM
                            await conn.execute("VACUUM")

                            # Get database size after VACUUM
                            cursor = await conn.execute("PRAGMA page_count")
                            page_count_after_row = await cursor.fetchone()
                            if page_count_after_row:
                                page_count_after = page_count_after_row[0]
                                size_after = page_count_after * page_size
                                reclaimed_bytes = size_before - size_after

                    return PruneResult(
                        deleted_tasks=result["deleted_count"],
                        deleted_dependencies=result["deleted_dependencies"],
                        reclaimed_bytes=reclaimed_bytes,
                        dry_run=False,
                        breakdown_by_status=result["breakdown_by_status"],
                        vacuum_auto_skipped=vacuum_auto_skipped,
                    )

            except Exception as e:
                await conn.execute("ROLLBACK")
                raise RuntimeError(f"Failed to prune tasks: {e}") from e

    def _row_to_task(self, row: aiosqlite.Row) -> Task:
        """Convert database row to Task model."""
        # Convert row to dict for easier access with fallbacks
        row_dict = dict(row)

        return Task(
            id=UUID(row_dict["id"]),
            prompt=row_dict["prompt"],
            agent_type=row_dict["agent_type"],
            priority=row_dict["priority"],
            status=TaskStatus(row_dict["status"]),
            input_data=json.loads(row_dict["input_data"]),
            result_data=json.loads(row_dict["result_data"]) if row_dict["result_data"] else None,
            error_message=row_dict["error_message"],
            retry_count=row_dict["retry_count"],
            max_retries=row_dict["max_retries"],
            max_execution_timeout_seconds=row_dict.get("max_execution_timeout_seconds", 3600),
            submitted_at=datetime.fromisoformat(row_dict["submitted_at"]),
            started_at=datetime.fromisoformat(row_dict["started_at"])
            if row_dict["started_at"]
            else None,
            completed_at=(
                datetime.fromisoformat(row_dict["completed_at"])
                if row_dict["completed_at"]
                else None
            ),
            last_updated_at=datetime.fromisoformat(row_dict["last_updated_at"])
            if row_dict.get("last_updated_at")
            else datetime.now(timezone.utc),
            created_by=row_dict["created_by"],
            parent_task_id=UUID(row_dict["parent_task_id"]) if row_dict["parent_task_id"] else None,
            dependencies=[UUID(dep) for dep in json.loads(row_dict["dependencies"])]
            if row_dict.get("dependencies")
            else [],
            session_id=row_dict.get("session_id"),
            # NEW: Enhanced task queue fields
            source=TaskSource(row_dict.get("source", "human")),
            dependency_type=DependencyType(row_dict.get("dependency_type", "sequential")),
            calculated_priority=row_dict.get("calculated_priority", 5.0),
            deadline=datetime.fromisoformat(row_dict["deadline"])
            if row_dict.get("deadline")
            else None,
            estimated_duration_seconds=row_dict.get("estimated_duration_seconds"),
            dependency_depth=row_dict.get("dependency_depth", 0),
            feature_branch=row_dict.get("feature_branch"),
            task_branch=row_dict.get("task_branch"),
            worktree_path=row_dict.get("worktree_path"),
            summary=row_dict.get("summary") or "Task",
        )

    # Task dependency operations
    async def insert_task_dependency(self, dependency: TaskDependency) -> None:
        """Insert a task dependency relationship."""
        async with self._get_connection() as conn:
            await conn.execute(
                """
                INSERT INTO task_dependencies (
                    id, dependent_task_id, prerequisite_task_id,
                    dependency_type, created_at, resolved_at
                ) VALUES (?, ?, ?, ?, ?, ?)
                """,
                (
                    str(dependency.id),
                    str(dependency.dependent_task_id),
                    str(dependency.prerequisite_task_id),
                    dependency.dependency_type.value,
                    dependency.created_at.isoformat(),
                    dependency.resolved_at.isoformat() if dependency.resolved_at else None,
                ),
            )
            await conn.commit()

    async def get_task_dependencies(self, task_id: UUID) -> list[TaskDependency]:
        """Get all dependencies for a task."""
        async with self._get_connection() as conn:
            cursor = await conn.execute(
                """
                SELECT * FROM task_dependencies
                WHERE dependent_task_id = ?
                ORDER BY created_at ASC
                """,
                (str(task_id),),
            )
            rows = await cursor.fetchall()
            return [self._row_to_task_dependency(row) for row in rows]

    async def resolve_dependency(self, prerequisite_task_id: UUID) -> None:
        """Mark all dependencies on a prerequisite task as resolved."""
        async with self._get_connection() as conn:
            await conn.execute(
                """
                UPDATE task_dependencies
                SET resolved_at = ?
                WHERE prerequisite_task_id = ? AND resolved_at IS NULL
                """,
                (datetime.now(timezone.utc).isoformat(), str(prerequisite_task_id)),
            )
            await conn.commit()

    def _row_to_task_dependency(self, row: aiosqlite.Row) -> TaskDependency:
        """Convert database row to TaskDependency model."""
        return TaskDependency(
            id=UUID(row["id"]),
            dependent_task_id=UUID(row["dependent_task_id"]),
            prerequisite_task_id=UUID(row["prerequisite_task_id"]),
            dependency_type=DependencyType(row["dependency_type"]),
            created_at=datetime.fromisoformat(row["created_at"]),
            resolved_at=datetime.fromisoformat(row["resolved_at"]) if row["resolved_at"] else None,
        )

    # Agent operations
    async def insert_agent(self, agent: Agent) -> None:
        """Insert a new agent into the database."""
        async with self._get_connection() as conn:
            await conn.execute(
                """
                INSERT INTO agents (
                    id, name, specialization, task_id, state, model,
                    spawned_at, terminated_at, resource_usage, session_id
                ) VALUES (?, ?, ?, ?, ?, ?, ?, ?, ?, ?)
                """,
                (
                    str(agent.id),
                    agent.name,
                    agent.specialization,
                    str(agent.task_id),
                    agent.state.value,
                    agent.model,
                    agent.spawned_at.isoformat(),
                    agent.terminated_at.isoformat() if agent.terminated_at else None,
                    json.dumps(agent.resource_usage),
                    agent.session_id,
                ),
            )
            await conn.commit()

    async def update_agent_state(self, agent_id: UUID, state: AgentState) -> None:
        """Update agent state."""
        async with self._get_connection() as conn:
            if state == AgentState.TERMINATED:
                await conn.execute(
                    "UPDATE agents SET state = ?, terminated_at = ? WHERE id = ?",
                    (state.value, datetime.now(timezone.utc).isoformat(), str(agent_id)),
                )
            else:
                await conn.execute(
                    "UPDATE agents SET state = ? WHERE id = ?",
                    (state.value, str(agent_id)),
                )
            await conn.commit()

    # State operations
    async def set_state(self, task_id: UUID, key: str, value: dict[str, Any]) -> None:
        """Set shared state for a task."""
        async with self._get_connection() as conn:
            now = datetime.now(timezone.utc).isoformat()
            await conn.execute(
                """
                INSERT INTO state (task_id, key, value, created_at, updated_at)
                VALUES (?, ?, ?, ?, ?)
                ON CONFLICT(task_id, key) DO UPDATE SET
                    value = excluded.value,
                    updated_at = excluded.updated_at
                """,
                (str(task_id), key, json.dumps(value), now, now),
            )
            await conn.commit()

    async def get_state(self, task_id: UUID, key: str) -> dict[str, Any] | None:
        """Get shared state for a task."""
        async with self._get_connection() as conn:
            cursor = await conn.execute(
                "SELECT value FROM state WHERE task_id = ? AND key = ?",
                (str(task_id), key),
            )
            row = await cursor.fetchone()
            if row:
                return cast(dict[str, Any], json.loads(row["value"]))
            return None

    # Audit operations
    async def log_audit(
        self,
        task_id: UUID,
        action_type: str,
        agent_id: UUID | None = None,
        action_data: dict[str, Any] | None = None,
        result: str | None = None,
    ) -> None:
        """Log an audit entry."""
        async with self._get_connection() as conn:
            await conn.execute(
                """
                INSERT INTO audit (timestamp, agent_id, task_id, action_type, action_data, result)
                VALUES (?, ?, ?, ?, ?, ?)
                """,
                (
                    datetime.now(timezone.utc).isoformat(),
                    str(agent_id) if agent_id else None,
                    str(task_id),
                    action_type,
                    json.dumps(action_data) if action_data else None,
                    result,
                ),
            )
            await conn.commit()

    # Service properties (lazy-loaded)
    @property
    def memory(self) -> "MemoryService":
        """Get memory service instance.

        Returns:
            MemoryService instance for managing long-term memory
        """
        if self._memory_service is None:
            from abathur.services.memory_service import MemoryService

            self._memory_service = MemoryService(self)
        return self._memory_service

    @property
    def sessions(self) -> "SessionService":
        """Get session service instance.

        Returns:
            SessionService instance for managing conversation sessions
        """
        if self._session_service is None:
            from abathur.services.session_service import SessionService

            self._session_service = SessionService(self)
        return self._session_service

    @property
    def documents(self) -> "DocumentIndexService":
        """Get document index service instance.

        Returns:
            DocumentIndexService instance for managing document indexing and search
        """
        if self._document_service is None:
            from abathur.services.document_index_service import DocumentIndexService

            self._document_service = DocumentIndexService(self)
        return self._document_service<|MERGE_RESOLUTION|>--- conflicted
+++ resolved
@@ -1927,7 +1927,6 @@
             rows = await cursor.fetchall()
             return [self._row_to_task(row) for row in rows]
 
-<<<<<<< HEAD
     async def get_task_tree_with_status(
         self,
         root_task_ids: list[UUID],
@@ -1947,37 +1946,10 @@
         Raises:
             ValueError: If root_task_ids empty or max_depth invalid
             RuntimeError: If tree depth exceeds max_depth (cycle detected)
-=======
-    async def check_tree_all_match_status(
-        self,
-        root_task_ids: list[UUID],
-        allowed_statuses: list[TaskStatus]
-    ) -> dict[UUID, bool]:
-        """Check if entire tree matches deletion criteria.
-
-        For each root task, recursively checks if all descendants (including the root)
-        have statuses in the allowed_statuses list. Uses SQL WITH RECURSIVE for
-        efficient tree traversal.
-
-        Args:
-            root_task_ids: Root task IDs to check (non-empty list required)
-            allowed_statuses: Statuses matching deletion criteria (e.g., [COMPLETED, FAILED, CANCELLED])
-
-        Returns:
-            Mapping of root_task_id -> bool (True if all descendants match, False otherwise)
-
-        Raises:
-            ValueError: If root_task_ids or allowed_statuses is empty
-            DatabaseError: If SQL query fails
-
-        Performance:
-            O(n) where n = total descendants across all trees
->>>>>>> db08689a
         """
         # Validate parameters
         if not root_task_ids:
             raise ValueError("root_task_ids cannot be empty")
-<<<<<<< HEAD
         if max_depth <= 0 or max_depth > 1000:
             raise ValueError("max_depth must be between 1 and 1000")
 
@@ -2073,7 +2045,35 @@
                     tree_nodes[parent_id].children_ids.append(task_id)
 
             return tree_nodes
-=======
+
+    async def check_tree_all_match_status(
+        self,
+        root_task_ids: list[UUID],
+        allowed_statuses: list[TaskStatus]
+    ) -> dict[UUID, bool]:
+        """Check if entire tree matches deletion criteria.
+
+        For each root task, recursively checks if all descendants (including the root)
+        have statuses in the allowed_statuses list. Uses SQL WITH RECURSIVE for
+        efficient tree traversal.
+
+        Args:
+            root_task_ids: Root task IDs to check (non-empty list required)
+            allowed_statuses: Statuses matching deletion criteria (e.g., [COMPLETED, FAILED, CANCELLED])
+
+        Returns:
+            Mapping of root_task_id -> bool (True if all descendants match, False otherwise)
+
+        Raises:
+            ValueError: If root_task_ids or allowed_statuses is empty
+            DatabaseError: If SQL query fails
+
+        Performance:
+            O(n) where n = total descendants across all trees
+        """
+        # Validate parameters
+        if not root_task_ids:
+            raise ValueError("root_task_ids cannot be empty")
         if not allowed_statuses:
             raise ValueError("allowed_statuses cannot be empty")
 
@@ -2148,7 +2148,6 @@
                 result[root_task_id] = all_match
 
         return result
->>>>>>> db08689a
 
     async def delete_task(self, task_id: UUID) -> bool:
         """Delete a single task by UUID.
