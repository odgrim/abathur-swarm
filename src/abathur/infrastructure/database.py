"""Database infrastructure using SQLite with WAL mode."""

import json
from collections.abc import AsyncIterator
from contextlib import asynccontextmanager
from datetime import datetime, timezone
from pathlib import Path
from typing import TYPE_CHECKING, Any, cast
from uuid import UUID

import aiosqlite
from aiosqlite import Connection
from pydantic import BaseModel, Field, field_validator, model_validator

from abathur.domain.models import (
    Agent,
    AgentState,
    DependencyType,
    Task,
    TaskDependency,
    TaskSource,
    TaskStatus,
)

if TYPE_CHECKING:
    from abathur.services.document_index_service import DocumentIndexService
    from abathur.services.memory_service import MemoryService
    from abathur.services.session_service import SessionService


# VACUUM threshold: only run conditional VACUUM if deleting this many tasks
VACUUM_THRESHOLD_TASKS = 100


class PruneFilters(BaseModel):
    """Filtering criteria for pruning operation.

    Supports three selection strategies:
    1. By IDs: task_ids list (direct selection)
    2. By status: statuses list (all tasks with given statuses)
    3. By time: older_than_days or before_date (time-based filtering)

    Can combine strategies (e.g., task_ids + statuses, or time + statuses).
    """

    task_ids: list[UUID] | None = Field(
        default=None,
        description="Specific task IDs to delete (direct selection)",
    )

    older_than_days: int | None = Field(
        default=None,
        ge=1,
        description="Delete tasks older than N days (completed_at/submitted_at)",
    )

    before_date: datetime | None = Field(
        default=None, description="Delete tasks completed/submitted before this date"
    )

    statuses: list[TaskStatus] | None = Field(
        default=None,
        description="Task statuses to prune (None = all pruneable statuses)",
    )

    limit: int | None = Field(
        default=None, ge=1, description="Maximum tasks to delete in one operation"
    )

    dry_run: bool = Field(default=False, description="Preview mode without deletion")

    vacuum_mode: str = Field(
        default="conditional",
        description="VACUUM strategy: 'always', 'conditional', or 'never'",
    )

    @model_validator(mode="after")
    def validate_filters(self) -> "PruneFilters":
        """Ensure at least one selection criterion is specified."""
        has_ids = self.task_ids is not None and len(self.task_ids) > 0
        has_time = self.older_than_days is not None or self.before_date is not None
        has_status = self.statuses is not None and len(self.statuses) > 0

        if not (has_ids or has_time or has_status):
            raise ValueError(
                "At least one selection criterion must be specified: "
                "'task_ids', 'older_than_days', 'before_date', or 'statuses'"
            )

        # Set default statuses if using time-based selection without explicit statuses
        if has_time and self.statuses is None:
            self.statuses = [
                TaskStatus.COMPLETED,
                TaskStatus.FAILED,
                TaskStatus.CANCELLED,
            ]

        return self

    @field_validator("statuses")
    @classmethod
    def validate_statuses(cls, v: list[TaskStatus]) -> list[TaskStatus]:
        """Ensure only pruneable statuses are specified."""
        forbidden = {
            TaskStatus.PENDING,
            TaskStatus.BLOCKED,
            TaskStatus.READY,
            TaskStatus.RUNNING,
        }
        invalid = set(v) & forbidden
        if invalid:
            raise ValueError(
                f"Cannot prune tasks with statuses: {invalid}. "
                f"Only COMPLETED, FAILED, or CANCELLED tasks can be pruned."
            )
        return v

    @field_validator("vacuum_mode")
    @classmethod
    def validate_vacuum_mode(cls, v: str) -> str:
        """Validate vacuum_mode is one of allowed values."""
        allowed = {"always", "conditional", "never"}
        if v not in allowed:
            raise ValueError(f"vacuum_mode must be one of {allowed}, got '{v}'")
        return v

    def build_where_clause(self) -> tuple[str, list[str]]:
        """Build SQL WHERE clause and parameters for task filtering.

        Handles multiple selection strategies:
        - ID-based: WHERE id IN (...)
        - Time-based: WHERE completed_at/submitted_at < ...
        - Status-based: WHERE status IN (...)

        Returns:
            Tuple of (where_clause_sql, parameters) where:
            - where_clause_sql: SQL WHERE condition without 'WHERE' keyword
            - parameters: List of parameter values for SQL placeholders

        Used by both CLI preview queries and database prune_tasks() execution
        to ensure consistent filtering logic.
        """
        where_clauses = []
        params = []

        # ID filter (if specified, most specific)
        if self.task_ids is not None and len(self.task_ids) > 0:
            id_placeholders = ",".join("?" * len(self.task_ids))
            where_clauses.append(f"id IN ({id_placeholders})")
            params.extend([str(task_id) for task_id in self.task_ids])

        # Time filter (optional)
        if self.older_than_days is not None:
            where_clauses.append(
                "(completed_at < date('now', ?) OR "
                "(completed_at IS NULL AND submitted_at < date('now', ?)))"
            )
            days_param = f"-{self.older_than_days} days"
            params.extend([days_param, days_param])
        elif self.before_date is not None:
            where_clauses.append(
                "(completed_at < ? OR (completed_at IS NULL AND submitted_at < ?))"
            )
            before_iso = self.before_date.isoformat()
            params.extend([before_iso, before_iso])

        # Status filter (optional)
        if self.statuses is not None and len(self.statuses) > 0:
            status_placeholders = ",".join("?" * len(self.statuses))
            where_clauses.append(f"status IN ({status_placeholders})")
            params.extend([status.value for status in self.statuses])

        # Default to always match if no filters (shouldn't happen due to validation)
        if not where_clauses:
            where_clauses.append("1=1")

        where_sql = " AND ".join(where_clauses)
        return (where_sql, params)


class DeleteResult(BaseModel):
    """Result from delete_tasks operation.

    Contains metrics about task deletion including successful deletions,
    blocked deletions due to child task dependencies, and any errors
    encountered during the operation.

    Used by delete_tasks() method to provide structured, type-safe results.
    """

    deleted_count: int = Field(
        ge=0, description="Number of tasks successfully deleted"
    )

    blocked_deletions: list[dict[str, Any]] = Field(
        default_factory=list,
        description="Tasks blocked from deletion due to child dependencies (task_id, child_ids)",
    )

    errors: list[str] = Field(
        default_factory=list, description="Error messages from deletion process"
    )


class PruneResult(BaseModel):
    """Statistics from prune operation.

    Contains comprehensive metrics about the pruning operation including
    the number of tasks and dependencies deleted, space reclaimed, and
    a breakdown of deleted tasks by status.
    """

    deleted_tasks: int = Field(ge=0, description="Number of tasks deleted")

    deleted_dependencies: int = Field(
        ge=0, description="Number of task_dependencies records deleted"
    )

    reclaimed_bytes: int | None = Field(
        default=None, ge=0, description="Bytes reclaimed by VACUUM (optional)"
    )

    dry_run: bool = Field(description="Whether this was a dry run")

    breakdown_by_status: dict[TaskStatus, int] = Field(
        default_factory=dict, description="Count of deleted tasks by status"
    )

    @field_validator("breakdown_by_status")
    @classmethod
    def validate_breakdown_values(cls, v: dict[TaskStatus, int]) -> dict[TaskStatus, int]:
        """Ensure all breakdown values are non-negative."""
        for status, count in v.items():
            if count < 0:
                raise ValueError(
                    f"Breakdown count for status {status} must be non-negative, got {count}"
                )
        return v


class Database:
    """SQLite database with WAL mode for concurrent access."""

    def __init__(self, db_path: Path) -> None:
        """Initialize database.

        Args:
            db_path: Path to SQLite database file
        """
        self.db_path = db_path
        self._initialized = False
        self._memory_service: MemoryService | None = None
        self._session_service: SessionService | None = None
        self._document_service: DocumentIndexService | None = None
        self._shared_conn: Connection | None = None  # For :memory: databases

    async def initialize(self) -> None:
        """Initialize database schema and settings."""
        if self._initialized:
            return

        # Create parent directory if it doesn't exist
        self.db_path.parent.mkdir(parents=True, exist_ok=True)

        async with self._get_connection() as conn:
            # Enable WAL mode for concurrent reads
            await conn.execute("PRAGMA journal_mode=WAL")
            await conn.execute("PRAGMA synchronous=NORMAL")
            await conn.execute("PRAGMA foreign_keys=ON")
            await conn.execute("PRAGMA busy_timeout=5000")
            await conn.execute("PRAGMA wal_autocheckpoint=1000")

            # Run migrations before creating tables
            await self._run_migrations(conn)

            # Create tables
            await self._create_tables(conn)
            await conn.commit()

        self._initialized = True

    async def close(self) -> None:
        """Close the database connection.

        Only needed for :memory: databases to clean up the shared connection.
        File-based databases close connections automatically.
        """
        if self._shared_conn is not None:
            await self._shared_conn.close()
            self._shared_conn = None
            self._initialized = False

    @asynccontextmanager
    async def _get_connection(self) -> AsyncIterator[Connection]:
        """Get database connection with proper settings.

        For :memory: databases, maintains a shared connection to preserve data
        across multiple operations. For file databases, creates a new connection
        each time.
        """
        if str(self.db_path) == ":memory:":
            # Reuse same connection for memory databases to maintain data
            if self._shared_conn is None:
                self._shared_conn = await aiosqlite.connect(":memory:")
                self._shared_conn.row_factory = aiosqlite.Row
                # Enable foreign keys for shared memory connection
                await self._shared_conn.execute("PRAGMA foreign_keys=ON")
            yield self._shared_conn
        else:
            # File databases get new connections each time
            async with aiosqlite.connect(str(self.db_path)) as conn:
                conn.row_factory = aiosqlite.Row
                # CRITICAL: Enable foreign keys for EVERY new connection
                # SQLite defaults to foreign_keys=OFF, so we must enable it explicitly
                await conn.execute("PRAGMA foreign_keys=ON")
                yield conn

    async def validate_foreign_keys(self) -> list[tuple[str, ...]]:
        """Run PRAGMA foreign_key_check and return violations.

        Returns:
            List of foreign key violations (empty if valid)
        """
        async with self._get_connection() as conn:
            cursor = await conn.execute("PRAGMA foreign_key_check")
            violations = await cursor.fetchall()
            return [tuple(row) for row in violations]

    async def explain_query_plan(self, query: str, params: tuple[Any, ...] = ()) -> list[str]:
        """Return EXPLAIN QUERY PLAN output for optimization.

        Args:
            query: SQL query to analyze
            params: Query parameters

        Returns:
            List of query plan lines
        """
        async with self._get_connection() as conn:
            cursor = await conn.execute(f"EXPLAIN QUERY PLAN {query}", params)
            rows = await cursor.fetchall()
            return [" ".join(str(col) for col in row) for row in rows]

    async def get_index_usage(self) -> dict[str, Any]:
        """Report which indexes exist and basic statistics.

        Returns:
            Dictionary with index information
        """
        async with self._get_connection() as conn:
            cursor = await conn.execute(
                "SELECT name, tbl_name FROM sqlite_master WHERE type='index' ORDER BY tbl_name, name"
            )
            indexes = list(await cursor.fetchall())
            return {
                "index_count": len(indexes),
                "indexes": [{"name": row[0], "table": row[1]} for row in indexes],
            }

    async def _run_migrations(self, conn: Connection) -> None:
        """Run database migrations."""
        # Check if tasks table exists and has old schema
        cursor = await conn.execute(
            "SELECT name FROM sqlite_master WHERE type='table' AND name='tasks'"
        )
        table_exists = await cursor.fetchone()

        if table_exists:
            # Check if old schema (has template_name column)
            cursor = await conn.execute("PRAGMA table_info(tasks)")
            columns = await cursor.fetchall()
            column_names = [col["name"] for col in columns]

            if "template_name" in column_names and "prompt" not in column_names:
                # Migrate from old schema to new schema
                print("Migrating database schema: template_name → prompt + agent_type")

                # Temporarily disable foreign keys for migration
                await conn.execute("PRAGMA foreign_keys=OFF")

                # Create new table with updated schema
                await conn.execute(
                    """
                    CREATE TABLE tasks_new (
                        id TEXT PRIMARY KEY,
                        prompt TEXT NOT NULL,
                        agent_type TEXT NOT NULL DEFAULT 'general',
                        priority INTEGER NOT NULL DEFAULT 5,
                        status TEXT NOT NULL,
                        input_data TEXT NOT NULL,
                        result_data TEXT,
                        error_message TEXT,
                        retry_count INTEGER DEFAULT 0,
                        max_retries INTEGER DEFAULT 3,
                        submitted_at TIMESTAMP NOT NULL,
                        started_at TIMESTAMP,
                        completed_at TIMESTAMP,
                        created_by TEXT,
                        parent_task_id TEXT,
                        dependencies TEXT,
                        FOREIGN KEY (parent_task_id) REFERENCES tasks(id)
                    )
                    """
                )

                # Copy data from old table to new table
                # template_name becomes prompt, agent_type defaults to 'general'
                await conn.execute(
                    """
                    INSERT INTO tasks_new (
                        id, prompt, agent_type, priority, status, input_data,
                        result_data, error_message, retry_count, max_retries,
                        submitted_at, started_at, completed_at, created_by,
                        parent_task_id, dependencies
                    )
                    SELECT
                        id, template_name, 'general', priority, status, input_data,
                        result_data, error_message, retry_count, max_retries,
                        submitted_at, started_at, completed_at, created_by,
                        parent_task_id, dependencies
                    FROM tasks
                    """
                )

                # Drop old table
                await conn.execute("DROP TABLE tasks")

                # Rename new table to tasks
                await conn.execute("ALTER TABLE tasks_new RENAME TO tasks")

                # Recreate indexes
                await conn.execute(
                    """
                    CREATE INDEX IF NOT EXISTS idx_tasks_status_priority
                    ON tasks(status, priority DESC, submitted_at ASC)
                    """
                )

                await conn.execute(
                    """
                    CREATE INDEX IF NOT EXISTS idx_tasks_submitted_at
                    ON tasks(submitted_at)
                    """
                )

                await conn.execute(
                    """
                    CREATE INDEX IF NOT EXISTS idx_tasks_parent
                    ON tasks(parent_task_id)
                    """
                )

                # Re-enable foreign keys
                await conn.execute("PRAGMA foreign_keys=ON")

                await conn.commit()
                print("Database migration completed successfully")

            # Migration: Add last_updated_at and max_execution_timeout_seconds columns
            if "last_updated_at" not in column_names:
                print(
                    "Migrating database schema: adding last_updated_at and max_execution_timeout_seconds columns"
                )

                # Add last_updated_at column
                await conn.execute(
                    """
                    ALTER TABLE tasks
                    ADD COLUMN last_updated_at TIMESTAMP
                    """
                )

                # Set last_updated_at to submitted_at for existing tasks
                await conn.execute(
                    """
                    UPDATE tasks
                    SET last_updated_at = COALESCE(completed_at, started_at, submitted_at)
                    WHERE last_updated_at IS NULL
                    """
                )

                # Add max_execution_timeout_seconds column with default of 1 hour (3600 seconds)
                await conn.execute(
                    """
                    ALTER TABLE tasks
                    ADD COLUMN max_execution_timeout_seconds INTEGER DEFAULT 3600
                    """
                )

                # Create index for efficient timeout detection queries
                await conn.execute(
                    """
                    CREATE INDEX IF NOT EXISTS idx_tasks_running_timeout
                    ON tasks(status, last_updated_at)
                    WHERE status = 'running'
                    """
                )

                await conn.commit()
                print(
                    "Added last_updated_at and max_execution_timeout_seconds columns successfully"
                )

            # Migration: Add session_id column to tasks
            if "session_id" not in column_names:
                print("Migrating database schema: adding session_id to tasks")
                await conn.execute(
                    """
                    ALTER TABLE tasks
                    ADD COLUMN session_id TEXT
                    """
                )
                await conn.commit()
                print("Added session_id column to tasks")

            # Migration: Add enhanced task queue columns
            if "source" not in column_names:
                print("Migrating database schema: adding enhanced task queue columns")

                # Add source column
                await conn.execute(
                    """
                    ALTER TABLE tasks
                    ADD COLUMN source TEXT NOT NULL DEFAULT 'human'
                    """
                )

                # Add dependency_type column
                await conn.execute(
                    """
                    ALTER TABLE tasks
                    ADD COLUMN dependency_type TEXT NOT NULL DEFAULT 'sequential'
                    """
                )

                # Add calculated_priority column
                await conn.execute(
                    """
                    ALTER TABLE tasks
                    ADD COLUMN calculated_priority REAL NOT NULL DEFAULT 5.0
                    """
                )

                # Add deadline column
                await conn.execute(
                    """
                    ALTER TABLE tasks
                    ADD COLUMN deadline TIMESTAMP
                    """
                )

                # Add estimated_duration_seconds column
                await conn.execute(
                    """
                    ALTER TABLE tasks
                    ADD COLUMN estimated_duration_seconds INTEGER
                    """
                )

                # Add dependency_depth column
                await conn.execute(
                    """
                    ALTER TABLE tasks
                    ADD COLUMN dependency_depth INTEGER DEFAULT 0
                    """
                )

                await conn.commit()
                print("Added enhanced task queue columns successfully")

            # Migration: Add feature_branch column to tasks
            if "feature_branch" not in column_names:
                print("Migrating database schema: adding feature_branch to tasks")
                await conn.execute(
                    """
                    ALTER TABLE tasks
                    ADD COLUMN feature_branch TEXT
                    """
                )
                await conn.commit()
                print("Added feature_branch column to tasks")

            # Migration: Add task_branch column to tasks
            if "task_branch" not in column_names:
                print("Migrating database schema: adding task_branch to tasks")
                await conn.execute(
                    """
                    ALTER TABLE tasks
                    ADD COLUMN task_branch TEXT
                    """
                )
                await conn.commit()
                print("Added task_branch column to tasks")

            # Migration: Add worktree_path column to tasks
            if "worktree_path" not in column_names:
                print("Migrating database schema: adding worktree_path to tasks")
                await conn.execute(
                    """
                    ALTER TABLE tasks
                    ADD COLUMN worktree_path TEXT
                    """
                )
                await conn.commit()
                print("Added worktree_path column to tasks")

            # Migration: Add summary column to tasks
            if "summary" not in column_names:
                print("Migrating database schema: adding summary to tasks")
                await conn.execute(
                    """
                    ALTER TABLE tasks
                    ADD COLUMN summary TEXT NOT NULL DEFAULT 'Task'
                    """
                )
                # Backfill existing rows with auto-generated summaries
                # This logic MUST match the service layer auto-generation in task_queue_service.py:174-181
                #
                # Service layer logic (for reference):
                #   if source == TaskSource.HUMAN:
                #       summary = "User Prompt: " + description[:126].strip()
                #   else:
                #       summary = description[:140].strip()
                #
                # SQL equivalent:
                #   TRIM(SUBSTR(prompt, 1, 126)) matches description[:126].strip()
                #   TRIM(SUBSTR(prompt, 1, 140)) matches description[:140].strip()
                #
                # Both truncate first, then trim whitespace, ensuring identical behavior.
                await conn.execute(
                    """
                    UPDATE tasks
                    SET summary = CASE
                        WHEN prompt IS NULL OR TRIM(prompt) = '' THEN 'Task'
                        WHEN source = 'human' THEN 'User Prompt: ' || TRIM(SUBSTR(prompt, 1, 126))
                        ELSE TRIM(SUBSTR(prompt, 1, 140))
                    END
                    WHERE summary IS NULL OR TRIM(summary) = ''
                    """
                )
                await conn.commit()
                print("Added summary column to tasks and backfilled existing rows")

            # Migration: Fix idx_tasks_summary partial index with pointless WHERE clause
            # Check if old index exists with WHERE clause
            cursor = await conn.execute(
                """
                SELECT sql FROM sqlite_master
                WHERE type='index' AND name='idx_tasks_summary'
                """
            )
            index_row = await cursor.fetchone()
            if index_row and index_row["sql"] and "WHERE summary IS NOT NULL" in index_row["sql"]:
                print("Migrating index: fixing idx_tasks_summary partial index condition")
                # Drop old index with pointless WHERE clause
                await conn.execute("DROP INDEX IF EXISTS idx_tasks_summary")
                # Recreate without WHERE clause
                await conn.execute("""CREATE INDEX idx_tasks_summary ON tasks(summary)""")
                await conn.commit()
                print("Fixed idx_tasks_summary index")

        # Check if agents table exists and needs session_id column
        cursor = await conn.execute(
            "SELECT name FROM sqlite_master WHERE type='table' AND name='agents'"
        )
        agents_exists = await cursor.fetchone()

        if agents_exists:
            cursor = await conn.execute("PRAGMA table_info(agents)")
            agent_columns = await cursor.fetchall()
            agent_column_names = [col["name"] for col in agent_columns]

            if "session_id" not in agent_column_names:
                print("Migrating database schema: adding session_id to agents")
                await conn.execute(
                    """
                    ALTER TABLE agents
                    ADD COLUMN session_id TEXT
                    """
                )
                await conn.commit()
                print("Added session_id column to agents")

            # Migration: Add CASCADE DELETE to agents.task_id foreign key
            # Check if CASCADE already exists
            cursor = await conn.execute("PRAGMA foreign_key_list(agents)")
            fk_list = await cursor.fetchall()
            task_fk = next(
                (fk for fk in fk_list if fk["table"] == "tasks" and fk["from"] == "task_id"), None
            )

            if task_fk and task_fk["on_delete"] != "CASCADE":
                # Pre-migration data integrity check: detect orphaned agents
                cursor = await conn.execute("""
                    SELECT COUNT(*) as orphan_count
                    FROM agents a
                    LEFT JOIN tasks t ON a.task_id = t.id
                    WHERE a.task_id IS NOT NULL AND t.id IS NULL
                """)
                orphan_result = await cursor.fetchone()
                orphan_count = orphan_result["orphan_count"]

                if orphan_count > 0:
                    print(f"WARNING: Found {orphan_count} orphaned agent records (agents.task_id not in tasks table)")

                    # Query and display first 5 orphaned records
                    cursor = await conn.execute("""
                        SELECT a.id, a.name, a.task_id, a.spawned_at
                        FROM agents a
                        LEFT JOIN tasks t ON a.task_id = t.id
                        WHERE a.task_id IS NOT NULL AND t.id IS NULL
                        LIMIT 5
                    """)
                    orphans = await cursor.fetchall()

                    print("Sample orphaned agent records:")
                    for orphan in orphans:
                        print(f"  - Agent ID: {orphan['id']}, Name: {orphan['name']}, "
                              f"Task ID: {orphan['task_id']}, Spawned At: {orphan['spawned_at']}")

                    print("SKIPPING CASCADE DELETE migration to prevent data loss.")
                    print("Please manually clean up orphaned agents or restore missing tasks before retrying.")
                else:
                    # No orphans detected - proceed with migration
                    print("Migrating database schema: adding CASCADE DELETE to agents.task_id foreign key")

                    # Temporarily disable foreign keys
                    await conn.execute("PRAGMA foreign_keys=OFF")

                    # Create new table with CASCADE DELETE
                    await conn.execute(
                        """
                        CREATE TABLE agents_new (
                            id TEXT PRIMARY KEY,
                            name TEXT NOT NULL,
                            specialization TEXT NOT NULL,
                            task_id TEXT NOT NULL,
                            state TEXT NOT NULL,
                            model TEXT NOT NULL,
                            spawned_at TIMESTAMP NOT NULL,
                            terminated_at TIMESTAMP,
                            resource_usage TEXT,
                            session_id TEXT,
                            FOREIGN KEY (task_id) REFERENCES tasks(id) ON DELETE CASCADE,
                            FOREIGN KEY (session_id) REFERENCES sessions(id) ON DELETE SET NULL
                        )
                        """
                    )

                    # Copy data from old table to new table
                    await conn.execute(
                        """
                        INSERT INTO agents_new
                        SELECT * FROM agents
                        """
                    )

                    # Drop old table
                    await conn.execute("DROP TABLE agents")

                    # Rename new table to agents
                    await conn.execute("ALTER TABLE agents_new RENAME TO agents")

                    # Recreate indexes
                    await conn.execute(
                        "CREATE INDEX IF NOT EXISTS idx_agents_task ON agents(task_id)"
                    )
                    await conn.execute(
                        "CREATE INDEX IF NOT EXISTS idx_agents_state ON agents(state)"
                    )
                    await conn.execute(
                        """CREATE INDEX IF NOT EXISTS idx_agents_session
                           ON agents(session_id, spawned_at DESC)
                           WHERE session_id IS NOT NULL"""
                    )

                    # Re-enable foreign keys
                    await conn.execute("PRAGMA foreign_keys=ON")

                    await conn.commit()
                    print("Added CASCADE DELETE to agents.task_id foreign key")

        # Check if audit table exists and needs memory columns
        cursor = await conn.execute(
            "SELECT name FROM sqlite_master WHERE type='table' AND name='audit'"
        )
        audit_exists = await cursor.fetchone()

        if audit_exists:
            cursor = await conn.execute("PRAGMA table_info(audit)")
            audit_columns = await cursor.fetchall()
            audit_column_names = [col["name"] for col in audit_columns]

            if "memory_operation_type" not in audit_column_names:
                print("Migrating database schema: adding memory columns to audit")
                await conn.execute(
                    """
                    ALTER TABLE audit
                    ADD COLUMN memory_operation_type TEXT
                    """
                )
                await conn.execute(
                    """
                    ALTER TABLE audit
                    ADD COLUMN memory_namespace TEXT
                    """
                )
                await conn.execute(
                    """
                    ALTER TABLE audit
                    ADD COLUMN memory_entry_id INTEGER
                    """
                )
                await conn.commit()
                print("Added memory columns to audit")

        # Check if checkpoints table exists and needs session_id column
        cursor = await conn.execute(
            "SELECT name FROM sqlite_master WHERE type='table' AND name='checkpoints'"
        )
        checkpoints_exists = await cursor.fetchone()

        if checkpoints_exists:
            cursor = await conn.execute("PRAGMA table_info(checkpoints)")
            checkpoint_columns = await cursor.fetchall()
            checkpoint_column_names = [col["name"] for col in checkpoint_columns]

            if "session_id" not in checkpoint_column_names:
                print("Migrating database schema: adding session_id to checkpoints")
                await conn.execute(
                    """
                    ALTER TABLE checkpoints
                    ADD COLUMN session_id TEXT
                    """
                )
                await conn.commit()
                print("Added session_id column to checkpoints")

            # Migration: Add CASCADE DELETE to checkpoints.task_id foreign key
            # Check if CASCADE already exists
            cursor = await conn.execute("PRAGMA foreign_key_list(checkpoints)")
            fk_list = await cursor.fetchall()
            task_fk = next(
                (fk for fk in fk_list if fk["table"] == "tasks" and fk["from"] == "task_id"), None
            )

            if task_fk and task_fk["on_delete"] != "CASCADE":
                print("Migrating database schema: adding CASCADE DELETE to checkpoints.task_id foreign key")

                # Temporarily disable foreign keys
                await conn.execute("PRAGMA foreign_keys=OFF")

                # Create new table with CASCADE DELETE
                await conn.execute(
                    """
                    CREATE TABLE checkpoints_new (
                        task_id TEXT NOT NULL,
                        iteration INTEGER NOT NULL,
                        state TEXT NOT NULL,
                        created_at TIMESTAMP NOT NULL,
                        session_id TEXT,
                        PRIMARY KEY (task_id, iteration),
                        FOREIGN KEY (task_id) REFERENCES tasks(id) ON DELETE CASCADE,
                        FOREIGN KEY (session_id) REFERENCES sessions(id) ON DELETE SET NULL
                    )
                    """
                )

                # Copy data from old table to new table
                await conn.execute(
                    """
                    INSERT INTO checkpoints_new
                    SELECT * FROM checkpoints
                    """
                )

                # Drop old table
                await conn.execute("DROP TABLE checkpoints")

                # Rename new table to checkpoints
                await conn.execute("ALTER TABLE checkpoints_new RENAME TO checkpoints")

                # Recreate indexes
                await conn.execute(
                    "CREATE INDEX IF NOT EXISTS idx_checkpoints_task ON checkpoints(task_id, iteration DESC)"
                )

                # Re-enable foreign keys
                await conn.execute("PRAGMA foreign_keys=ON")

                await conn.commit()
                print("Added CASCADE DELETE to checkpoints.task_id foreign key")

        # Check if audit table needs task_id to be nullable
        cursor = await conn.execute(
            "SELECT name FROM sqlite_master WHERE type='table' AND name='audit'"
        )
        audit_table_exists = await cursor.fetchone()

        if audit_table_exists:
            cursor = await conn.execute("PRAGMA table_info(audit)")
            audit_cols = await cursor.fetchall()
            task_id_col = next((col for col in audit_cols if col["name"] == "task_id"), None)

            # If task_id is NOT NULL (notnull=1), we need to recreate the table
            if task_id_col and task_id_col["notnull"] == 1:
                print("Migrating database schema: making audit.task_id nullable")

                # Temporarily disable FK
                await conn.execute("PRAGMA foreign_keys=OFF")

                # Recreate audit table with nullable task_id (no FK constraint)
                await conn.execute("ALTER TABLE audit RENAME TO audit_old")
                await conn.execute(
                    """
                    CREATE TABLE audit (
                        id INTEGER PRIMARY KEY AUTOINCREMENT,
                        timestamp TIMESTAMP NOT NULL,
                        agent_id TEXT,
                        task_id TEXT,
                        action_type TEXT NOT NULL,
                        action_data TEXT,
                        result TEXT,
                        memory_operation_type TEXT,
                        memory_namespace TEXT,
                        memory_entry_id INTEGER,
                        FOREIGN KEY (agent_id) REFERENCES agents(id),
                        FOREIGN KEY (memory_entry_id) REFERENCES memory_entries(id) ON DELETE SET NULL
                    )
                    """
                )
                await conn.execute(
                    """
                    INSERT INTO audit SELECT * FROM audit_old
                    """
                )
                await conn.execute("DROP TABLE audit_old")

                # Re-enable FK
                await conn.execute("PRAGMA foreign_keys=ON")
                await conn.commit()
                print("Made audit.task_id nullable")

    async def _create_tables(self, conn: Connection) -> None:
        """Create database tables."""
        # Create memory management tables first (foreign key targets)
        await self._create_memory_tables(conn)

        # Create/enhance core tables
        await self._create_core_tables(conn)

        # Create indexes last
        await self._create_indexes(conn)

    async def _create_memory_tables(self, conn: Connection) -> None:
        """Create new memory management tables."""
        # Sessions table
        await conn.execute(
            """
            CREATE TABLE IF NOT EXISTS sessions (
                id TEXT PRIMARY KEY,
                app_name TEXT NOT NULL,
                user_id TEXT NOT NULL,
                project_id TEXT,
                status TEXT NOT NULL DEFAULT 'created',
                events TEXT NOT NULL DEFAULT '[]',
                state TEXT NOT NULL DEFAULT '{}',
                metadata TEXT DEFAULT '{}',
                created_at TIMESTAMP NOT NULL DEFAULT CURRENT_TIMESTAMP,
                last_update_time TIMESTAMP NOT NULL DEFAULT CURRENT_TIMESTAMP,
                terminated_at TIMESTAMP,
                archived_at TIMESTAMP,
                CHECK(status IN ('created', 'active', 'paused', 'terminated', 'archived')),
                CHECK(json_valid(events)),
                CHECK(json_valid(state)),
                CHECK(json_valid(metadata))
            )
        """
        )

        # Memory entries table
        await conn.execute(
            """
            CREATE TABLE IF NOT EXISTS memory_entries (
                id INTEGER PRIMARY KEY AUTOINCREMENT,
                namespace TEXT NOT NULL,
                key TEXT NOT NULL,
                value TEXT NOT NULL,
                memory_type TEXT NOT NULL,
                version INTEGER NOT NULL DEFAULT 1,
                is_deleted BOOLEAN NOT NULL DEFAULT 0,
                metadata TEXT DEFAULT '{}',
                created_by TEXT,
                updated_by TEXT,
                created_at TIMESTAMP NOT NULL DEFAULT CURRENT_TIMESTAMP,
                updated_at TIMESTAMP NOT NULL DEFAULT CURRENT_TIMESTAMP,
                CHECK(memory_type IN ('semantic', 'episodic', 'procedural')),
                CHECK(json_valid(value)),
                CHECK(json_valid(metadata)),
                CHECK(version > 0),
                UNIQUE(namespace, key, version)
            )
        """
        )

        # Document index table
        await conn.execute(
            """
            CREATE TABLE IF NOT EXISTS document_index (
                id INTEGER PRIMARY KEY AUTOINCREMENT,
                file_path TEXT NOT NULL UNIQUE,
                title TEXT NOT NULL,
                document_type TEXT,
                content_hash TEXT NOT NULL,
                chunk_count INTEGER DEFAULT 1,
                embedding_model TEXT,
                embedding_blob BLOB,
                metadata TEXT DEFAULT '{}',
                last_synced_at TIMESTAMP,
                sync_status TEXT DEFAULT 'pending',
                created_at TIMESTAMP NOT NULL DEFAULT CURRENT_TIMESTAMP,
                updated_at TIMESTAMP NOT NULL DEFAULT CURRENT_TIMESTAMP,
                CHECK(sync_status IN ('pending', 'synced', 'failed', 'stale')),
                CHECK(json_valid(metadata))
            )
        """
        )

        # Load sqlite-vss extensions for vector search
        await self._load_vss_extensions(conn)

        # Document embeddings virtual table (using sqlite-vss)
        await conn.execute(
            """
            CREATE VIRTUAL TABLE IF NOT EXISTS document_embeddings USING vss0(
                embedding(768)
            )
            """
        )

        # Document embedding metadata table
        await conn.execute(
            """
            CREATE TABLE IF NOT EXISTS document_embedding_metadata (
                rowid INTEGER PRIMARY KEY,
                document_id INTEGER NOT NULL,
                namespace TEXT NOT NULL,
                file_path TEXT NOT NULL,
                embedding_model TEXT NOT NULL DEFAULT 'nomic-embed-text-v1.5',
                created_at TIMESTAMP NOT NULL DEFAULT CURRENT_TIMESTAMP,
                FOREIGN KEY (document_id) REFERENCES document_index(id) ON DELETE CASCADE
            )
            """
        )

    async def _load_vss_extensions(self, conn: Connection) -> None:
        """Load sqlite-vss extensions for vector search.

        Raises:
            RuntimeError: If extensions cannot be loaded
        """
        try:
            await conn.enable_load_extension(True)

            # Load vector0 extension first (dependency for vss0)
            import os

            home = os.path.expanduser("~")
            vector_ext = f"{home}/.sqlite-extensions/vector0"
            vss_ext = f"{home}/.sqlite-extensions/vss0"

            await conn.load_extension(vector_ext)
            await conn.load_extension(vss_ext)

            await conn.enable_load_extension(False)
        except Exception as e:
            raise RuntimeError(
                f"Failed to load sqlite-vss extensions. "
                f"Ensure extensions are installed at ~/.sqlite-extensions/. "
                f"Error: {e}"
            ) from e

    async def _create_core_tables(self, conn: Connection) -> None:
        """Create core tables with session linkage."""
        # Tasks table
        await conn.execute(
            """
            CREATE TABLE IF NOT EXISTS tasks (
                id TEXT PRIMARY KEY,
                prompt TEXT NOT NULL,
                agent_type TEXT NOT NULL DEFAULT 'general',
                priority INTEGER NOT NULL DEFAULT 5,
                status TEXT NOT NULL,
                input_data TEXT NOT NULL,
                result_data TEXT,
                error_message TEXT,
                retry_count INTEGER DEFAULT 0,
                max_retries INTEGER DEFAULT 3,
                max_execution_timeout_seconds INTEGER DEFAULT 3600,
                submitted_at TIMESTAMP NOT NULL,
                started_at TIMESTAMP,
                completed_at TIMESTAMP,
                last_updated_at TIMESTAMP NOT NULL,
                created_by TEXT,
                parent_task_id TEXT,
                dependencies TEXT,
                session_id TEXT,
                source TEXT NOT NULL DEFAULT 'human',
                dependency_type TEXT NOT NULL DEFAULT 'sequential',
                calculated_priority REAL NOT NULL DEFAULT 5.0,
                deadline TIMESTAMP,
                estimated_duration_seconds INTEGER,
                dependency_depth INTEGER DEFAULT 0,
                feature_branch TEXT,
                task_branch TEXT,
                worktree_path TEXT,
                summary TEXT NOT NULL DEFAULT 'Task',
                FOREIGN KEY (parent_task_id) REFERENCES tasks(id),
                FOREIGN KEY (session_id) REFERENCES sessions(id) ON DELETE SET NULL
            )
        """
        )

        # Agents table
        await conn.execute(
            """
            CREATE TABLE IF NOT EXISTS agents (
                id TEXT PRIMARY KEY,
                name TEXT NOT NULL,
                specialization TEXT NOT NULL,
                task_id TEXT NOT NULL,
                state TEXT NOT NULL,
                model TEXT NOT NULL,
                spawned_at TIMESTAMP NOT NULL,
                terminated_at TIMESTAMP,
                resource_usage TEXT,
                session_id TEXT,
                FOREIGN KEY (task_id) REFERENCES tasks(id) ON DELETE CASCADE,
                FOREIGN KEY (session_id) REFERENCES sessions(id) ON DELETE SET NULL
            )
        """
        )

        # State table (deprecated, maintained for backward compatibility)
        await conn.execute(
            """
            CREATE TABLE IF NOT EXISTS state (
                id INTEGER PRIMARY KEY AUTOINCREMENT,
                task_id TEXT NOT NULL,
                key TEXT NOT NULL,
                value TEXT NOT NULL,
                created_at TIMESTAMP NOT NULL,
                updated_at TIMESTAMP NOT NULL,
                UNIQUE(task_id, key),
                FOREIGN KEY (task_id) REFERENCES tasks(id)
            )
        """
        )

        # Audit table with memory operation tracking
        # Note: task_id has no FK constraint for flexibility in audit logging
        await conn.execute(
            """
            CREATE TABLE IF NOT EXISTS audit (
                id INTEGER PRIMARY KEY AUTOINCREMENT,
                timestamp TIMESTAMP NOT NULL,
                agent_id TEXT,
                task_id TEXT,
                action_type TEXT NOT NULL,
                action_data TEXT,
                result TEXT,
                memory_operation_type TEXT,
                memory_namespace TEXT,
                memory_entry_id INTEGER,
                FOREIGN KEY (agent_id) REFERENCES agents(id),
                FOREIGN KEY (memory_entry_id) REFERENCES memory_entries(id) ON DELETE SET NULL
            )
        """
        )

        # Metrics table
        await conn.execute(
            """
            CREATE TABLE IF NOT EXISTS metrics (
                id INTEGER PRIMARY KEY AUTOINCREMENT,
                timestamp TIMESTAMP NOT NULL,
                metric_name TEXT NOT NULL,
                metric_value REAL NOT NULL,
                labels TEXT,
                CHECK(metric_value >= 0)
            )
        """
        )

        # Checkpoints table with session linkage
        await conn.execute(
            """
            CREATE TABLE IF NOT EXISTS checkpoints (
                task_id TEXT NOT NULL,
                iteration INTEGER NOT NULL,
                state TEXT NOT NULL,
                created_at TIMESTAMP NOT NULL,
                session_id TEXT,
                PRIMARY KEY (task_id, iteration),
                FOREIGN KEY (task_id) REFERENCES tasks(id) ON DELETE CASCADE,
                FOREIGN KEY (session_id) REFERENCES sessions(id) ON DELETE SET NULL
            )
        """
        )

        # Task dependencies table
        await conn.execute(
            """
            CREATE TABLE IF NOT EXISTS task_dependencies (
                id TEXT PRIMARY KEY,
                dependent_task_id TEXT NOT NULL,
                prerequisite_task_id TEXT NOT NULL,
                dependency_type TEXT NOT NULL DEFAULT 'sequential',
                created_at TIMESTAMP NOT NULL,
                resolved_at TIMESTAMP,

                FOREIGN KEY (dependent_task_id) REFERENCES tasks(id) ON DELETE CASCADE,
                FOREIGN KEY (prerequisite_task_id) REFERENCES tasks(id) ON DELETE CASCADE,
                CHECK(dependency_type IN ('sequential', 'parallel')),
                CHECK(dependent_task_id != prerequisite_task_id),
                UNIQUE(dependent_task_id, prerequisite_task_id)
            )
            """
        )

    async def _create_indexes(self, conn: Connection) -> None:
        """Create all performance indexes."""
        # Sessions indexes (4 indexes)
        await conn.execute("CREATE UNIQUE INDEX IF NOT EXISTS idx_sessions_pk ON sessions(id)")
        await conn.execute(
            """CREATE INDEX IF NOT EXISTS idx_sessions_status_updated
               ON sessions(status, last_update_time DESC)
               WHERE status IN ('active', 'paused')"""
        )
        await conn.execute(
            "CREATE INDEX IF NOT EXISTS idx_sessions_user_created ON sessions(user_id, created_at DESC)"
        )
        await conn.execute(
            """CREATE INDEX IF NOT EXISTS idx_sessions_project
               ON sessions(project_id, created_at DESC)
               WHERE project_id IS NOT NULL"""
        )

        # Memory entries indexes (7 indexes)
        await conn.execute(
            "CREATE UNIQUE INDEX IF NOT EXISTS idx_memory_entries_pk ON memory_entries(id)"
        )
        await conn.execute(
            """CREATE INDEX IF NOT EXISTS idx_memory_namespace_key_version
               ON memory_entries(namespace, key, is_deleted, version DESC)"""
        )
        await conn.execute(
            """CREATE INDEX IF NOT EXISTS idx_memory_type_updated
               ON memory_entries(memory_type, updated_at DESC)
               WHERE is_deleted = 0"""
        )
        await conn.execute(
            """CREATE INDEX IF NOT EXISTS idx_memory_namespace_prefix
               ON memory_entries(namespace, updated_at DESC)
               WHERE is_deleted = 0"""
        )
        await conn.execute(
            """CREATE INDEX IF NOT EXISTS idx_memory_episodic_ttl
               ON memory_entries(memory_type, updated_at)
               WHERE memory_type = 'episodic' AND is_deleted = 0"""
        )
        await conn.execute(
            "CREATE INDEX IF NOT EXISTS idx_memory_created_by ON memory_entries(created_by, created_at DESC)"
        )

        # Document index indexes (5 indexes)
        await conn.execute(
            "CREATE UNIQUE INDEX IF NOT EXISTS idx_document_index_pk ON document_index(id)"
        )
        await conn.execute(
            "CREATE UNIQUE INDEX IF NOT EXISTS idx_document_file_path ON document_index(file_path)"
        )
        await conn.execute(
            """CREATE INDEX IF NOT EXISTS idx_document_type_created
               ON document_index(document_type, created_at DESC)
               WHERE document_type IS NOT NULL"""
        )
        await conn.execute(
            """CREATE INDEX IF NOT EXISTS idx_document_sync_status
               ON document_index(sync_status, last_synced_at)
               WHERE sync_status IN ('pending', 'stale')"""
        )
        await conn.execute(
            "CREATE INDEX IF NOT EXISTS idx_document_content_hash ON document_index(content_hash)"
        )

        # Tasks indexes (6 indexes)
        await conn.execute(
            """CREATE INDEX IF NOT EXISTS idx_tasks_status_priority
               ON tasks(status, priority DESC, submitted_at ASC)"""
        )
        await conn.execute(
            "CREATE INDEX IF NOT EXISTS idx_tasks_submitted_at ON tasks(submitted_at)"
        )
        await conn.execute("CREATE INDEX IF NOT EXISTS idx_tasks_parent ON tasks(parent_task_id)")
        await conn.execute(
            """CREATE INDEX IF NOT EXISTS idx_tasks_running_timeout
               ON tasks(status, last_updated_at)
               WHERE status = 'running'"""
        )
        await conn.execute(
            """CREATE INDEX IF NOT EXISTS idx_tasks_session
               ON tasks(session_id, submitted_at DESC)
               WHERE session_id IS NOT NULL"""
        )

        # Summary field index for search and filtering
        await conn.execute(
            """CREATE INDEX IF NOT EXISTS idx_tasks_summary
               ON tasks(summary)"""
        )

        # Agents indexes (3 indexes)
        await conn.execute("CREATE INDEX IF NOT EXISTS idx_agents_task ON agents(task_id)")
        await conn.execute("CREATE INDEX IF NOT EXISTS idx_agents_state ON agents(state)")
        await conn.execute(
            """CREATE INDEX IF NOT EXISTS idx_agents_session
               ON agents(session_id, spawned_at DESC)
               WHERE session_id IS NOT NULL"""
        )

        # Audit indexes (6 indexes)
        await conn.execute(
            "CREATE INDEX IF NOT EXISTS idx_audit_task ON audit(task_id, timestamp DESC)"
        )
        await conn.execute(
            "CREATE INDEX IF NOT EXISTS idx_audit_agent ON audit(agent_id, timestamp DESC)"
        )
        await conn.execute(
            "CREATE INDEX IF NOT EXISTS idx_audit_timestamp ON audit(timestamp DESC)"
        )
        await conn.execute(
            """CREATE INDEX IF NOT EXISTS idx_audit_memory_operations
               ON audit(memory_operation_type, timestamp DESC)
               WHERE memory_operation_type IS NOT NULL"""
        )
        await conn.execute(
            """CREATE INDEX IF NOT EXISTS idx_audit_memory_namespace
               ON audit(memory_namespace, timestamp DESC)
               WHERE memory_namespace IS NOT NULL"""
        )
        await conn.execute(
            """CREATE INDEX IF NOT EXISTS idx_audit_memory_entry
               ON audit(memory_entry_id, timestamp DESC)
               WHERE memory_entry_id IS NOT NULL"""
        )

        # State index (1 index - legacy)
        await conn.execute("CREATE INDEX IF NOT EXISTS idx_state_task_key ON state(task_id, key)")

        # Metrics index (1 index)
        await conn.execute(
            "CREATE INDEX IF NOT EXISTS idx_metrics_name_timestamp ON metrics(metric_name, timestamp DESC)"
        )

        # Checkpoints index (1 index)
        await conn.execute(
            "CREATE INDEX IF NOT EXISTS idx_checkpoints_task ON checkpoints(task_id, iteration DESC)"
        )

        # NEW: Task dependencies indexes (2 indexes)
        await conn.execute(
            """
            CREATE INDEX IF NOT EXISTS idx_task_dependencies_prerequisite
            ON task_dependencies(prerequisite_task_id, resolved_at)
            WHERE resolved_at IS NULL
            """
        )

        await conn.execute(
            """
            CREATE INDEX IF NOT EXISTS idx_task_dependencies_dependent
            ON task_dependencies(dependent_task_id, resolved_at)
            WHERE resolved_at IS NULL
            """
        )

        # NEW: Priority queue index (composite for calculated priority)
        await conn.execute(
            """
            CREATE INDEX IF NOT EXISTS idx_tasks_ready_priority
            ON tasks(status, calculated_priority DESC, submitted_at ASC)
            WHERE status = 'ready'
            """
        )

        # NEW: Source tracking index
        await conn.execute(
            """
            CREATE INDEX IF NOT EXISTS idx_tasks_source_created
            ON tasks(source, created_by, submitted_at DESC)
            """
        )

        # NEW: Deadline urgency index
        await conn.execute(
            """
            CREATE INDEX IF NOT EXISTS idx_tasks_deadline
            ON tasks(deadline, status)
            WHERE deadline IS NOT NULL AND status IN ('pending', 'blocked', 'ready')
            """
        )

        # NEW: Blocked tasks index
        await conn.execute(
            """
            CREATE INDEX IF NOT EXISTS idx_tasks_blocked
            ON tasks(status, submitted_at ASC)
            WHERE status = 'blocked'
            """
        )

        # Feature branch coordination index
        await conn.execute(
            """
            CREATE INDEX IF NOT EXISTS idx_tasks_feature_branch
            ON tasks(feature_branch, status, submitted_at ASC)
            WHERE feature_branch IS NOT NULL
            """
        )

    # Task operations
    async def insert_task(self, task: Task) -> None:
        """Insert a new task into the database."""
        async with self._get_connection() as conn:
            await conn.execute(
                """
                INSERT INTO tasks (
                    id, prompt, agent_type, priority, status, input_data,
                    result_data, error_message, retry_count, max_retries,
                    max_execution_timeout_seconds,
                    submitted_at, started_at, completed_at, last_updated_at,
                    created_by, parent_task_id, dependencies, session_id,
                    source, dependency_type, calculated_priority, deadline,
                    estimated_duration_seconds, dependency_depth, feature_branch, task_branch, worktree_path, summary
                ) VALUES (?, ?, ?, ?, ?, ?, ?, ?, ?, ?, ?, ?, ?, ?, ?, ?, ?, ?, ?, ?, ?, ?, ?, ?, ?, ?, ?, ?, ?)
                """,
                (
                    str(task.id),
                    task.prompt,
                    task.agent_type,
                    task.priority,
                    task.status.value,
                    json.dumps(task.input_data),
                    json.dumps(task.result_data) if task.result_data else None,
                    task.error_message,
                    task.retry_count,
                    task.max_retries,
                    task.max_execution_timeout_seconds,
                    task.submitted_at.isoformat(),
                    task.started_at.isoformat() if task.started_at else None,
                    task.completed_at.isoformat() if task.completed_at else None,
                    task.last_updated_at.isoformat(),
                    task.created_by,
                    str(task.parent_task_id) if task.parent_task_id else None,
                    json.dumps([str(dep) for dep in task.dependencies]),
                    task.session_id,
                    task.source.value,
                    task.dependency_type.value,
                    task.calculated_priority,
                    task.deadline.isoformat() if task.deadline else None,
                    task.estimated_duration_seconds,
                    task.dependency_depth,
                    task.feature_branch,
                    task.task_branch,
                    task.worktree_path,
                    task.summary,
                ),
            )
            await conn.commit()

    async def update_task_status(
        self, task_id: UUID, status: TaskStatus, error_message: str | None = None
    ) -> None:
        """Update task status and last_updated_at timestamp."""
        async with self._get_connection() as conn:
            now = datetime.now(timezone.utc).isoformat()
            if status == TaskStatus.RUNNING:
                await conn.execute(
                    "UPDATE tasks SET status = ?, started_at = ?, last_updated_at = ? WHERE id = ?",
                    (status.value, now, now, str(task_id)),
                )
            elif status in (TaskStatus.COMPLETED, TaskStatus.FAILED, TaskStatus.CANCELLED):
                await conn.execute(
                    "UPDATE tasks SET status = ?, completed_at = ?, error_message = ?, last_updated_at = ? WHERE id = ?",
                    (status.value, now, error_message, now, str(task_id)),
                )
            else:
                await conn.execute(
                    "UPDATE tasks SET status = ?, last_updated_at = ? WHERE id = ?",
                    (status.value, now, str(task_id)),
                )
            await conn.commit()

    async def increment_task_retry_count(self, task_id: UUID) -> None:
        """Increment the retry count for a task.

        Args:
            task_id: Task ID
        """
        async with self._get_connection() as conn:
            await conn.execute(
                "UPDATE tasks SET retry_count = retry_count + 1 WHERE id = ?",
                (str(task_id),),
            )
            await conn.commit()

    async def get_task(self, task_id: UUID) -> Task | None:
        """Get task by ID."""
        async with self._get_connection() as conn:
            cursor = await conn.execute(
                "SELECT * FROM tasks WHERE id = ?",
                (str(task_id),),
            )
            row = await cursor.fetchone()
            if row:
                return self._row_to_task(row)
            return None

    async def list_tasks(
        self,
        status: TaskStatus | None = None,
        limit: int = 100,
        source: TaskSource | None = None,
        agent_type: str | None = None,
        feature_branch: str | None = None,
    ) -> list[Task]:
        """List tasks with optional filters.

        Args:
            status: Filter by task status
            limit: Maximum number of tasks to return
            source: Filter by task source
            agent_type: Filter by agent type
            feature_branch: Filter by feature branch

        Returns:
            List of tasks matching the filters
        """
        async with self._get_connection() as conn:
            # Build dynamic query based on filters
            where_clauses: list[str] = []
            params: list[Any] = []

            if status:
                where_clauses.append("status = ?")
                params.append(status.value)

            if source:
                where_clauses.append("source = ?")
                params.append(source.value)

            if agent_type:
                where_clauses.append("agent_type = ?")
                params.append(agent_type)

            if feature_branch:
                where_clauses.append("feature_branch = ?")
                params.append(feature_branch)

            where_sql = f"WHERE {' AND '.join(where_clauses)}" if where_clauses else ""

            query = f"""
                SELECT * FROM tasks
                {where_sql}
                ORDER BY priority DESC, submitted_at ASC
                LIMIT ?
            """
            params.append(limit)

            cursor = await conn.execute(query, tuple(params))
            rows = await cursor.fetchall()
            return [self._row_to_task(row) for row in rows]

    async def dequeue_next_task(self) -> Task | None:
        """Get next pending task with highest priority."""
        async with self._get_connection() as conn:
            cursor = await conn.execute(
                """
                SELECT * FROM tasks
                WHERE status = ?
                ORDER BY priority DESC, submitted_at ASC
                LIMIT 1
                """,
                (TaskStatus.PENDING.value,),
            )
            row = await cursor.fetchone()
            if row:
                task = self._row_to_task(row)
                # Update status to running
                await self.update_task_status(task.id, TaskStatus.RUNNING)
                # Update the task object to reflect the new status
                task.status = TaskStatus.RUNNING
                task.started_at = datetime.now(timezone.utc)
                return task
            return None

    async def get_stale_running_tasks(self) -> list[Task]:
        """Get running tasks that have exceeded their execution timeout.

        Returns:
            List of stale running tasks that need to be handled
        """
        async with self._get_connection() as conn:
            now = datetime.now(timezone.utc)
            cursor = await conn.execute(
                """
                SELECT * FROM tasks
                WHERE status = ?
                AND (julianday(?) - julianday(last_updated_at)) * 86400 > max_execution_timeout_seconds
                ORDER BY last_updated_at ASC
                """,
                (TaskStatus.RUNNING.value, now.isoformat()),
            )
            rows = await cursor.fetchall()
            return [self._row_to_task(row) for row in rows]

    async def get_feature_branch_summary(self, feature_branch: str) -> dict[str, Any]:
        """Get comprehensive summary of all tasks for a feature branch.

        Args:
            feature_branch: Feature branch name to summarize

        Returns:
            Dictionary with task counts, status breakdown, and progress metrics
        """
        async with self._get_connection() as conn:
            # Get overall task counts by status
            cursor = await conn.execute(
                """
                SELECT status, COUNT(*) as count
                FROM tasks
                WHERE feature_branch = ?
                GROUP BY status
                """,
                (feature_branch,),
            )
            status_counts = {row["status"]: row["count"] for row in await cursor.fetchall()}

            # Get total task count
            total_tasks = sum(status_counts.values())

            # Calculate progress metrics
            completed_count = status_counts.get(TaskStatus.COMPLETED.value, 0)
            failed_count = status_counts.get(TaskStatus.FAILED.value, 0)
            running_count = status_counts.get(TaskStatus.RUNNING.value, 0)
            pending_count = status_counts.get(TaskStatus.PENDING.value, 0)
            blocked_count = status_counts.get(TaskStatus.BLOCKED.value, 0)
            ready_count = status_counts.get(TaskStatus.READY.value, 0)

            # Get earliest and latest task timestamps
            cursor = await conn.execute(
                """
                SELECT MIN(submitted_at) as earliest,
                       MAX(COALESCE(completed_at, last_updated_at)) as latest
                FROM tasks
                WHERE feature_branch = ?
                """,
                (feature_branch,),
            )
            timestamps = await cursor.fetchone()

            # Get agent type breakdown
            cursor = await conn.execute(
                """
                SELECT agent_type, COUNT(*) as count,
                       SUM(CASE WHEN status = 'completed' THEN 1 ELSE 0 END) as completed
                FROM tasks
                WHERE feature_branch = ?
                GROUP BY agent_type
                ORDER BY count DESC
                """,
                (feature_branch,),
            )
            agent_breakdown = [
                {
                    "agent_type": row["agent_type"],
                    "total": row["count"],
                    "completed": row["completed"],
                }
                for row in await cursor.fetchall()
            ]

            return {
                "feature_branch": feature_branch,
                "total_tasks": total_tasks,
                "status_breakdown": status_counts,
                "progress": {
                    "completed": completed_count,
                    "failed": failed_count,
                    "running": running_count,
                    "pending": pending_count,
                    "blocked": blocked_count,
                    "ready": ready_count,
                    "completion_rate": (
                        round(completed_count / total_tasks * 100, 2) if total_tasks > 0 else 0
                    ),
                },
                "agent_breakdown": agent_breakdown,
                "timestamps": {
                    "earliest_task": timestamps["earliest"]
                    if timestamps and timestamps["earliest"]
                    else None,
                    "latest_activity": timestamps["latest"]
                    if timestamps and timestamps["latest"]
                    else None,
                },
            }

    async def get_feature_branch_tasks(
        self, feature_branch: str, status: TaskStatus | None = None
    ) -> list[Task]:
        """Get all tasks for a specific feature branch, optionally filtered by status.

        Args:
            feature_branch: Feature branch name
            status: Optional status filter

        Returns:
            List of tasks for the feature branch
        """
        return await self.list_tasks(feature_branch=feature_branch, status=status, limit=1000)

    async def get_feature_branch_blockers(self, feature_branch: str) -> list[dict[str, Any]]:
        """Identify blocking issues for a feature branch.

        Returns tasks that are failed or blocked, potentially preventing feature completion.

        Args:
            feature_branch: Feature branch name

        Returns:
            List of blocker task information
        """
        async with self._get_connection() as conn:
            cursor = await conn.execute(
                """
                SELECT id, prompt, agent_type, status, error_message, retry_count,
                       submitted_at, started_at
                FROM tasks
                WHERE feature_branch = ?
                  AND status IN ('failed', 'blocked')
                ORDER BY submitted_at ASC
                """,
                (feature_branch,),
            )
            rows = await cursor.fetchall()
            return [
                {
                    "task_id": row["id"],
                    "prompt": row["prompt"],
                    "agent_type": row["agent_type"],
                    "status": row["status"],
                    "error_message": row["error_message"],
                    "retry_count": row["retry_count"],
                    "submitted_at": row["submitted_at"],
                    "started_at": row["started_at"],
                }
                for row in rows
            ]

    async def list_feature_branches(self) -> list[dict[str, Any]]:
        """List all feature branches with task statistics.

        Returns:
            List of feature branch summaries
        """
        async with self._get_connection() as conn:
            cursor = await conn.execute(
                """
                SELECT feature_branch,
                       COUNT(*) as total_tasks,
                       SUM(CASE WHEN status = 'completed' THEN 1 ELSE 0 END) as completed,
                       SUM(CASE WHEN status = 'failed' THEN 1 ELSE 0 END) as failed,
                       SUM(CASE WHEN status = 'running' THEN 1 ELSE 0 END) as running,
                       SUM(CASE WHEN status IN ('pending', 'blocked', 'ready') THEN 1 ELSE 0 END) as pending,
                       MIN(submitted_at) as earliest_task,
                       MAX(last_updated_at) as latest_activity
                FROM tasks
                WHERE feature_branch IS NOT NULL
                GROUP BY feature_branch
                ORDER BY latest_activity DESC
                """
            )
            rows = await cursor.fetchall()
            return [
                {
                    "feature_branch": row["feature_branch"],
                    "total_tasks": row["total_tasks"],
                    "completed": row["completed"],
                    "failed": row["failed"],
                    "running": row["running"],
                    "pending": row["pending"],
                    "completion_rate": (
                        round(row["completed"] / row["total_tasks"] * 100, 2)
                        if row["total_tasks"] > 0
                        else 0
                    ),
                    "earliest_task": row["earliest_task"],
                    "latest_activity": row["latest_activity"],
                }
                for row in rows
            ]

    async def get_child_tasks(self, parent_task_ids: list[UUID]) -> list[Task]:
        """Query all tasks that have any of the given parent_task_ids.

        Args:
            parent_task_ids: List of parent task UUIDs to check for children

        Returns:
            List of Task domain objects representing child tasks

        Raises:
            ValueError: If parent_task_ids is empty
        """
        if not parent_task_ids:
            raise ValueError("parent_task_ids cannot be empty")

        async with self._get_connection() as conn:
            # Build dynamic IN clause with placeholders
            placeholders = ",".join("?" * len(parent_task_ids))
            query = f"""
                SELECT * FROM tasks
                WHERE parent_task_id IN ({placeholders})
                ORDER BY submitted_at ASC
            """

            cursor = await conn.execute(
                query,
                tuple(str(task_id) for task_id in parent_task_ids),
            )
            rows = await cursor.fetchall()
            return [self._row_to_task(row) for row in rows]

    async def delete_task(self, task_id: UUID) -> bool:
        """Delete a single task by UUID.

        Args:
            task_id: Task ID to delete

        Returns:
            True if task was deleted, False if not found
        """
        async with self._get_connection() as conn:
            cursor = await conn.execute(
                "DELETE FROM tasks WHERE id = ?",
                (str(task_id),),
            )
            await conn.commit()
            return cursor.rowcount > 0

    async def delete_task_by_id(self, task_id: UUID) -> bool:
        """Delete a single task by ID with CASCADE to dependent tables.

        Args:
            task_id: Task ID to delete

        Returns:
            True if task was deleted, False if not found

        Raises:
            DatabaseError: If deletion fails
        """
        async with self._get_connection() as conn:
            cursor = await conn.execute(
                "DELETE FROM tasks WHERE id = ?",
                (str(task_id),),
            )
            await conn.commit()
            return cursor.rowcount > 0

    async def delete_tasks_by_status(self, status: TaskStatus) -> DeleteResult:
        """Delete all tasks matching a status filter with CASCADE to dependent tables.

        Args:
            status: Status filter for deletion (TaskStatus enum)

        Returns:
            DeleteResult with deleted_count

        Raises:
            DatabaseError: If deletion fails
        """
        async with self._get_connection() as conn:
            cursor = await conn.execute(
                "DELETE FROM tasks WHERE status = ?",
                (status.value,),
            )
            await conn.commit()
            return DeleteResult(deleted_count=cursor.rowcount)

<<<<<<< HEAD
    async def delete_tasks(self, task_ids: list[UUID]) -> DeleteResult:
        """Delete tasks by ID list with child task validation.
=======
    async def _delete_tasks_by_ids(
        self,
        conn: Connection,
        task_ids: list[str],
        collect_stats: bool = False
    ) -> dict[str, Any]:
        """Core task deletion logic - unified implementation.

        This is the single source of truth for task deletion.
        Both delete_tasks() and prune_tasks() use this.
>>>>>>> d6da81a7

        Args:
            conn: Active database connection (with foreign keys enabled)
            task_ids: List of task ID strings to delete
            collect_stats: Whether to collect status breakdown statistics

        Returns:
<<<<<<< HEAD
            DeleteResult with:
                - deleted_count: Number of tasks actually deleted (0 if task_ids is empty)
                - blocked_deletions: List of dicts with task_id and child_ids for blocked parents
                - errors: List of error messages

=======
            Dictionary with:
                - deleted_count: Number of tasks deleted
                - deleted_dependencies: Number of dependencies deleted
                - breakdown_by_status: Dict of status -> count (if collect_stats=True)

        Side Effects:
            - Orphans children (sets parent_task_id to NULL)
            - Deletes state entries
            - Deletes task dependencies
            - Deletes tasks
        """
        if not task_ids:
            return {
                "deleted_count": 0,
                "deleted_dependencies": 0,
                "breakdown_by_status": {}
            }

        task_id_placeholders = ",".join("?" * len(task_ids))

        # Collect statistics if requested
        breakdown_by_status = {}
        if collect_stats:
            cursor = await conn.execute(
                f"""
                SELECT status, COUNT(*) as count
                FROM tasks
                WHERE id IN ({task_id_placeholders})
                GROUP BY status
                """,
                tuple(task_ids),
            )
            status_rows = await cursor.fetchall()
            breakdown_by_status = {
                TaskStatus(row["status"]): row["count"] for row in status_rows
            }

        # Count dependencies before deletion
        cursor = await conn.execute(
            f"""
            SELECT COUNT(*) as count
            FROM task_dependencies
            WHERE prerequisite_task_id IN ({task_id_placeholders})
               OR dependent_task_id IN ({task_id_placeholders})
            """,
            tuple(task_ids + task_ids),
        )
        dep_row = await cursor.fetchone()
        deleted_dependencies = dep_row["count"] if dep_row else 0

        # Execute deletion (orphans children, cleans state, deletes tasks)
        await self._orphan_children_and_delete_tasks(conn, task_ids)

        return {
            "deleted_count": len(task_ids),
            "deleted_dependencies": deleted_dependencies,
            "breakdown_by_status": breakdown_by_status
        }

    async def _orphan_children_and_delete_tasks(
        self, conn: Connection, task_ids: list[str]
    ) -> None:
        """Delete tasks and orphan their children (set parent_task_id to NULL).

        This is the correct behavior for prune operations - only delete tasks
        that match the filter criteria, and orphan any children that don't match.

        Handles foreign key constraints by:
        1. Setting children's parent_task_id to NULL (orphaning)
        2. Nullifying audit.agent_id to allow agent CASCADE deletion
        3. Deleting state table entries (no CASCADE on state.task_id FK)
        4. Deleting task dependencies (CASCADE but explicit for clarity)
        5. Deleting the tasks themselves (agents, checkpoints CASCADE automatically)

        Args:
            conn: Active database connection
            task_ids: List of task ID strings to delete

>>>>>>> d6da81a7
        Side Effects:
            - Updates tasks.parent_task_id to NULL for children (orphaning)
            - Updates audit.agent_id to NULL for affected agents
            - Deletes from state table (explicit cleanup)
            - Deletes from task_dependencies (explicit cleanup)
            - Deletes from tasks table (agents, checkpoints CASCADE)
        """
<<<<<<< HEAD
        # Handle empty list - return early with 0 deletions
        if not task_ids:
            return DeleteResult(deleted_count=0, blocked_deletions=[], errors=[])

        async with self._get_connection() as conn:
            # Enable foreign key constraints for CASCADE deletion
            await conn.execute("PRAGMA foreign_keys = ON")

            # Step 1: Check for child tasks - block deletion of parents
            child_tasks = await self.get_child_tasks(task_ids)

            if child_tasks:
                # Build blocked deletions report
                parent_to_children: dict[str, list[str]] = {}
                for child in child_tasks:
                    if child.parent_task_id:
                        parent_id = str(child.parent_task_id)
                        if parent_id not in parent_to_children:
                            parent_to_children[parent_id] = []
                        parent_to_children[parent_id].append(str(child.id))

                blocked_deletions = [
                    {"task_id": parent_id, "child_ids": child_ids}
                    for parent_id, child_ids in parent_to_children.items()
                ]

                return DeleteResult(
                    deleted_count=0,
                    blocked_deletions=blocked_deletions,
                    errors=["Cannot delete tasks with child tasks. Delete children first."]
                )
=======
        if not task_ids:
            return

        task_id_placeholders = ",".join("?" * len(task_ids))
>>>>>>> d6da81a7

        # Step 1: Orphan children (set parent_task_id to NULL)
        # This allows us to delete parents without violating FK constraints
        await conn.execute(
            f"""
            UPDATE tasks
            SET parent_task_id = NULL
            WHERE parent_task_id IN ({task_id_placeholders})
            """,
            tuple(task_ids),
        )

        # Step 2: Clean up audit.agent_id to allow agent CASCADE deletion
        # audit.agent_id has FK to agents WITHOUT CASCADE, so we must NULL it first
        await conn.execute(
            f"""
            UPDATE audit
            SET agent_id = NULL
            WHERE agent_id IN (
                SELECT id FROM agents WHERE task_id IN ({task_id_placeholders})
            )
            """,
            tuple(task_ids),
        )

<<<<<<< HEAD
            return DeleteResult(
                deleted_count=cursor.rowcount,
                blocked_deletions=[],
                errors=[]
            )
=======
        # Step 3: Delete state entries for current tasks
        await conn.execute(
            f"""
            DELETE FROM state
            WHERE task_id IN ({task_id_placeholders})
            """,
            tuple(task_ids),
        )

        # Step 4: Delete task dependencies
        await conn.execute(
            f"""
            DELETE FROM task_dependencies
            WHERE prerequisite_task_id IN ({task_id_placeholders})
               OR dependent_task_id IN ({task_id_placeholders})
            """,
            tuple(task_ids + task_ids),
        )

        # Step 5: Delete the tasks themselves
        # At this point:
        # - Children are orphaned (parent_task_id=NULL)
        # - Audit entries won't block agent deletion (agent_id=NULL)
        # - State entries are deleted
        # - Task dependencies are deleted
        # - Agents, checkpoints will CASCADE
        await conn.execute(
            f"""
            DELETE FROM tasks
            WHERE id IN ({task_id_placeholders})
            """,
            tuple(task_ids),
        )
>>>>>>> d6da81a7

    async def prune_tasks(self, filters: PruneFilters) -> PruneResult:
        """Prune tasks based on age and status criteria.

        This method handles:
        1. Task selection (via filters)
        2. Task deletion (via unified core)
        3. Statistics collection
        4. Optional VACUUM

        VACUUM behavior depends on filters.vacuum_mode:
        - "always": Always run VACUUM after deletion (may be slow)
        - "conditional": Only run VACUUM if deleted_tasks >= 100 (default)
        - "never": Never run VACUUM (fastest, but doesn't reclaim space)

        Args:
            filters: PruneFilters with deletion criteria and vacuum_mode

        Returns:
            PruneResult with deletion counts and reclaimed bytes (if VACUUM ran)

        Raises:
            ValueError: If filters are invalid
            DatabaseError: If deletion fails
        """
        async with self._get_connection() as conn:
            # STEP 1: SELECT tasks to delete using filters
            where_sql, params = filters.build_where_clause()
            limit_sql = f"LIMIT {filters.limit}" if filters.limit else ""

            cursor = await conn.execute(
                f"""
                SELECT id FROM tasks
                WHERE {where_sql}
                ORDER BY submitted_at ASC
                {limit_sql}
                """,
                tuple(params),
            )
            task_rows = await cursor.fetchall()
            task_ids = [row["id"] for row in task_rows]

            if not task_ids:
                # Nothing to delete
                return PruneResult(
                    deleted_tasks=0,
                    deleted_dependencies=0,
                    reclaimed_bytes=None,
                    dry_run=filters.dry_run,
                    breakdown_by_status={},
                )

            # Start transaction
            await conn.execute("BEGIN TRANSACTION")

            try:
                # STEP 2: DELETE tasks using unified core (collects stats)
                if filters.dry_run:
                    # Dry run: collect stats without deleting
                    result = await self._delete_tasks_by_ids(
                        conn, task_ids, collect_stats=True
                    )
                    await conn.execute("ROLLBACK")

                    return PruneResult(
                        deleted_tasks=result["deleted_count"],
                        deleted_dependencies=result["deleted_dependencies"],
                        reclaimed_bytes=None,
                        dry_run=True,
                        breakdown_by_status=result["breakdown_by_status"],
                    )
                else:
                    # Real deletion
                    result = await self._delete_tasks_by_ids(
                        conn, task_ids, collect_stats=True
                    )
                    await conn.commit()

                    # STEP 3: VACUUM (outside transaction, conditional)
                    reclaimed_bytes = None
                    should_vacuum = False

                    if filters.vacuum_mode == "always":
                        should_vacuum = True
                    elif filters.vacuum_mode == "conditional":
                        should_vacuum = result["deleted_count"] >= VACUUM_THRESHOLD_TASKS
                    # "never" mode: should_vacuum stays False

                    if should_vacuum:
                        # Get database size before VACUUM
                        cursor = await conn.execute("PRAGMA page_count")
                        page_count_row = await cursor.fetchone()
                        cursor = await conn.execute("PRAGMA page_size")
                        page_size_row = await cursor.fetchone()

                        if page_count_row and page_size_row:
                            page_count_before = page_count_row[0]
                            page_size = page_size_row[0]
                            size_before = page_count_before * page_size

                            # Run VACUUM
                            await conn.execute("VACUUM")

                            # Get database size after VACUUM
                            cursor = await conn.execute("PRAGMA page_count")
                            page_count_after_row = await cursor.fetchone()
                            if page_count_after_row:
                                page_count_after = page_count_after_row[0]
                                size_after = page_count_after * page_size
                                reclaimed_bytes = size_before - size_after

                    return PruneResult(
                        deleted_tasks=result["deleted_count"],
                        deleted_dependencies=result["deleted_dependencies"],
                        reclaimed_bytes=reclaimed_bytes,
                        dry_run=False,
                        breakdown_by_status=result["breakdown_by_status"],
                    )

            except Exception as e:
                await conn.execute("ROLLBACK")
                raise RuntimeError(f"Failed to prune tasks: {e}") from e

    def _row_to_task(self, row: aiosqlite.Row) -> Task:
        """Convert database row to Task model."""
        # Convert row to dict for easier access with fallbacks
        row_dict = dict(row)

        return Task(
            id=UUID(row_dict["id"]),
            prompt=row_dict["prompt"],
            agent_type=row_dict["agent_type"],
            priority=row_dict["priority"],
            status=TaskStatus(row_dict["status"]),
            input_data=json.loads(row_dict["input_data"]),
            result_data=json.loads(row_dict["result_data"]) if row_dict["result_data"] else None,
            error_message=row_dict["error_message"],
            retry_count=row_dict["retry_count"],
            max_retries=row_dict["max_retries"],
            max_execution_timeout_seconds=row_dict.get("max_execution_timeout_seconds", 3600),
            submitted_at=datetime.fromisoformat(row_dict["submitted_at"]),
            started_at=datetime.fromisoformat(row_dict["started_at"])
            if row_dict["started_at"]
            else None,
            completed_at=(
                datetime.fromisoformat(row_dict["completed_at"])
                if row_dict["completed_at"]
                else None
            ),
            last_updated_at=datetime.fromisoformat(row_dict["last_updated_at"])
            if row_dict.get("last_updated_at")
            else datetime.now(timezone.utc),
            created_by=row_dict["created_by"],
            parent_task_id=UUID(row_dict["parent_task_id"]) if row_dict["parent_task_id"] else None,
            dependencies=[UUID(dep) for dep in json.loads(row_dict["dependencies"])]
            if row_dict.get("dependencies")
            else [],
            session_id=row_dict.get("session_id"),
            # NEW: Enhanced task queue fields
            source=TaskSource(row_dict.get("source", "human")),
            dependency_type=DependencyType(row_dict.get("dependency_type", "sequential")),
            calculated_priority=row_dict.get("calculated_priority", 5.0),
            deadline=datetime.fromisoformat(row_dict["deadline"])
            if row_dict.get("deadline")
            else None,
            estimated_duration_seconds=row_dict.get("estimated_duration_seconds"),
            dependency_depth=row_dict.get("dependency_depth", 0),
            feature_branch=row_dict.get("feature_branch"),
            task_branch=row_dict.get("task_branch"),
            worktree_path=row_dict.get("worktree_path"),
            summary=row_dict.get("summary") or "Task",
        )

    # Task dependency operations
    async def insert_task_dependency(self, dependency: TaskDependency) -> None:
        """Insert a task dependency relationship."""
        async with self._get_connection() as conn:
            await conn.execute(
                """
                INSERT INTO task_dependencies (
                    id, dependent_task_id, prerequisite_task_id,
                    dependency_type, created_at, resolved_at
                ) VALUES (?, ?, ?, ?, ?, ?)
                """,
                (
                    str(dependency.id),
                    str(dependency.dependent_task_id),
                    str(dependency.prerequisite_task_id),
                    dependency.dependency_type.value,
                    dependency.created_at.isoformat(),
                    dependency.resolved_at.isoformat() if dependency.resolved_at else None,
                ),
            )
            await conn.commit()

    async def get_task_dependencies(self, task_id: UUID) -> list[TaskDependency]:
        """Get all dependencies for a task."""
        async with self._get_connection() as conn:
            cursor = await conn.execute(
                """
                SELECT * FROM task_dependencies
                WHERE dependent_task_id = ?
                ORDER BY created_at ASC
                """,
                (str(task_id),),
            )
            rows = await cursor.fetchall()
            return [self._row_to_task_dependency(row) for row in rows]

    async def resolve_dependency(self, prerequisite_task_id: UUID) -> None:
        """Mark all dependencies on a prerequisite task as resolved."""
        async with self._get_connection() as conn:
            await conn.execute(
                """
                UPDATE task_dependencies
                SET resolved_at = ?
                WHERE prerequisite_task_id = ? AND resolved_at IS NULL
                """,
                (datetime.now(timezone.utc).isoformat(), str(prerequisite_task_id)),
            )
            await conn.commit()

    def _row_to_task_dependency(self, row: aiosqlite.Row) -> TaskDependency:
        """Convert database row to TaskDependency model."""
        return TaskDependency(
            id=UUID(row["id"]),
            dependent_task_id=UUID(row["dependent_task_id"]),
            prerequisite_task_id=UUID(row["prerequisite_task_id"]),
            dependency_type=DependencyType(row["dependency_type"]),
            created_at=datetime.fromisoformat(row["created_at"]),
            resolved_at=datetime.fromisoformat(row["resolved_at"]) if row["resolved_at"] else None,
        )

    # Agent operations
    async def insert_agent(self, agent: Agent) -> None:
        """Insert a new agent into the database."""
        async with self._get_connection() as conn:
            await conn.execute(
                """
                INSERT INTO agents (
                    id, name, specialization, task_id, state, model,
                    spawned_at, terminated_at, resource_usage, session_id
                ) VALUES (?, ?, ?, ?, ?, ?, ?, ?, ?, ?)
                """,
                (
                    str(agent.id),
                    agent.name,
                    agent.specialization,
                    str(agent.task_id),
                    agent.state.value,
                    agent.model,
                    agent.spawned_at.isoformat(),
                    agent.terminated_at.isoformat() if agent.terminated_at else None,
                    json.dumps(agent.resource_usage),
                    agent.session_id,
                ),
            )
            await conn.commit()

    async def update_agent_state(self, agent_id: UUID, state: AgentState) -> None:
        """Update agent state."""
        async with self._get_connection() as conn:
            if state == AgentState.TERMINATED:
                await conn.execute(
                    "UPDATE agents SET state = ?, terminated_at = ? WHERE id = ?",
                    (state.value, datetime.now(timezone.utc).isoformat(), str(agent_id)),
                )
            else:
                await conn.execute(
                    "UPDATE agents SET state = ? WHERE id = ?",
                    (state.value, str(agent_id)),
                )
            await conn.commit()

    # State operations
    async def set_state(self, task_id: UUID, key: str, value: dict[str, Any]) -> None:
        """Set shared state for a task."""
        async with self._get_connection() as conn:
            now = datetime.now(timezone.utc).isoformat()
            await conn.execute(
                """
                INSERT INTO state (task_id, key, value, created_at, updated_at)
                VALUES (?, ?, ?, ?, ?)
                ON CONFLICT(task_id, key) DO UPDATE SET
                    value = excluded.value,
                    updated_at = excluded.updated_at
                """,
                (str(task_id), key, json.dumps(value), now, now),
            )
            await conn.commit()

    async def get_state(self, task_id: UUID, key: str) -> dict[str, Any] | None:
        """Get shared state for a task."""
        async with self._get_connection() as conn:
            cursor = await conn.execute(
                "SELECT value FROM state WHERE task_id = ? AND key = ?",
                (str(task_id), key),
            )
            row = await cursor.fetchone()
            if row:
                return cast(dict[str, Any], json.loads(row["value"]))
            return None

    # Audit operations
    async def log_audit(
        self,
        task_id: UUID,
        action_type: str,
        agent_id: UUID | None = None,
        action_data: dict[str, Any] | None = None,
        result: str | None = None,
    ) -> None:
        """Log an audit entry."""
        async with self._get_connection() as conn:
            await conn.execute(
                """
                INSERT INTO audit (timestamp, agent_id, task_id, action_type, action_data, result)
                VALUES (?, ?, ?, ?, ?, ?)
                """,
                (
                    datetime.now(timezone.utc).isoformat(),
                    str(agent_id) if agent_id else None,
                    str(task_id),
                    action_type,
                    json.dumps(action_data) if action_data else None,
                    result,
                ),
            )
            await conn.commit()

    # Service properties (lazy-loaded)
    @property
    def memory(self) -> "MemoryService":
        """Get memory service instance.

        Returns:
            MemoryService instance for managing long-term memory
        """
        if self._memory_service is None:
            from abathur.services.memory_service import MemoryService

            self._memory_service = MemoryService(self)
        return self._memory_service

    @property
    def sessions(self) -> "SessionService":
        """Get session service instance.

        Returns:
            SessionService instance for managing conversation sessions
        """
        if self._session_service is None:
            from abathur.services.session_service import SessionService

            self._session_service = SessionService(self)
        return self._session_service

    @property
    def documents(self) -> "DocumentIndexService":
        """Get document index service instance.

        Returns:
            DocumentIndexService instance for managing document indexing and search
        """
        if self._document_service is None:
            from abathur.services.document_index_service import DocumentIndexService

            self._document_service = DocumentIndexService(self)
        return self._document_service<|MERGE_RESOLUTION|>--- conflicted
+++ resolved
@@ -176,30 +176,6 @@
 
         where_sql = " AND ".join(where_clauses)
         return (where_sql, params)
-
-
-class DeleteResult(BaseModel):
-    """Result from delete_tasks operation.
-
-    Contains metrics about task deletion including successful deletions,
-    blocked deletions due to child task dependencies, and any errors
-    encountered during the operation.
-
-    Used by delete_tasks() method to provide structured, type-safe results.
-    """
-
-    deleted_count: int = Field(
-        ge=0, description="Number of tasks successfully deleted"
-    )
-
-    blocked_deletions: list[dict[str, Any]] = Field(
-        default_factory=list,
-        description="Tasks blocked from deletion due to child dependencies (task_id, child_ids)",
-    )
-
-    errors: list[str] = Field(
-        default_factory=list, description="Error messages from deletion process"
-    )
 
 
 class PruneResult(BaseModel):
@@ -1880,14 +1856,14 @@
             await conn.commit()
             return cursor.rowcount > 0
 
-    async def delete_tasks_by_status(self, status: TaskStatus) -> DeleteResult:
+    async def delete_tasks_by_status(self, status: TaskStatus) -> int:
         """Delete all tasks matching a status filter with CASCADE to dependent tables.
 
         Args:
             status: Status filter for deletion (TaskStatus enum)
 
         Returns:
-            DeleteResult with deleted_count
+            Number of tasks deleted
 
         Raises:
             DatabaseError: If deletion fails
@@ -1898,12 +1874,8 @@
                 (status.value,),
             )
             await conn.commit()
-            return DeleteResult(deleted_count=cursor.rowcount)
-
-<<<<<<< HEAD
-    async def delete_tasks(self, task_ids: list[UUID]) -> DeleteResult:
-        """Delete tasks by ID list with child task validation.
-=======
+            return cursor.rowcount
+
     async def _delete_tasks_by_ids(
         self,
         conn: Connection,
@@ -1914,7 +1886,6 @@
 
         This is the single source of truth for task deletion.
         Both delete_tasks() and prune_tasks() use this.
->>>>>>> d6da81a7
 
         Args:
             conn: Active database connection (with foreign keys enabled)
@@ -1922,13 +1893,6 @@
             collect_stats: Whether to collect status breakdown statistics
 
         Returns:
-<<<<<<< HEAD
-            DeleteResult with:
-                - deleted_count: Number of tasks actually deleted (0 if task_ids is empty)
-                - blocked_deletions: List of dicts with task_id and child_ids for blocked parents
-                - errors: List of error messages
-
-=======
             Dictionary with:
                 - deleted_count: Number of tasks deleted
                 - deleted_dependencies: Number of dependencies deleted
@@ -2007,7 +1971,6 @@
             conn: Active database connection
             task_ids: List of task ID strings to delete
 
->>>>>>> d6da81a7
         Side Effects:
             - Updates tasks.parent_task_id to NULL for children (orphaning)
             - Updates audit.agent_id to NULL for affected agents
@@ -2015,44 +1978,10 @@
             - Deletes from task_dependencies (explicit cleanup)
             - Deletes from tasks table (agents, checkpoints CASCADE)
         """
-<<<<<<< HEAD
-        # Handle empty list - return early with 0 deletions
-        if not task_ids:
-            return DeleteResult(deleted_count=0, blocked_deletions=[], errors=[])
-
-        async with self._get_connection() as conn:
-            # Enable foreign key constraints for CASCADE deletion
-            await conn.execute("PRAGMA foreign_keys = ON")
-
-            # Step 1: Check for child tasks - block deletion of parents
-            child_tasks = await self.get_child_tasks(task_ids)
-
-            if child_tasks:
-                # Build blocked deletions report
-                parent_to_children: dict[str, list[str]] = {}
-                for child in child_tasks:
-                    if child.parent_task_id:
-                        parent_id = str(child.parent_task_id)
-                        if parent_id not in parent_to_children:
-                            parent_to_children[parent_id] = []
-                        parent_to_children[parent_id].append(str(child.id))
-
-                blocked_deletions = [
-                    {"task_id": parent_id, "child_ids": child_ids}
-                    for parent_id, child_ids in parent_to_children.items()
-                ]
-
-                return DeleteResult(
-                    deleted_count=0,
-                    blocked_deletions=blocked_deletions,
-                    errors=["Cannot delete tasks with child tasks. Delete children first."]
-                )
-=======
         if not task_ids:
             return
 
         task_id_placeholders = ",".join("?" * len(task_ids))
->>>>>>> d6da81a7
 
         # Step 1: Orphan children (set parent_task_id to NULL)
         # This allows us to delete parents without violating FK constraints
@@ -2078,13 +2007,6 @@
             tuple(task_ids),
         )
 
-<<<<<<< HEAD
-            return DeleteResult(
-                deleted_count=cursor.rowcount,
-                blocked_deletions=[],
-                errors=[]
-            )
-=======
         # Step 3: Delete state entries for current tasks
         await conn.execute(
             f"""
@@ -2118,7 +2040,6 @@
             """,
             tuple(task_ids),
         )
->>>>>>> d6da81a7
 
     async def prune_tasks(self, filters: PruneFilters) -> PruneResult:
         """Prune tasks based on age and status criteria.
