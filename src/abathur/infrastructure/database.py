--- conflicted
+++ resolved
@@ -385,7 +385,6 @@
                     ADD COLUMN summary TEXT
                     """
                 )
-<<<<<<< HEAD
                 # Backfill existing rows with auto-generated summaries
                 await conn.execute(
                     """
@@ -399,10 +398,6 @@
                 )
                 await conn.commit()
                 print("Added summary column to tasks and backfilled existing rows")
-=======
-                await conn.commit()
-                print("Added summary column to tasks")
->>>>>>> ceea3e54
 
         # Check if agents table exists and needs session_id column
         cursor = await conn.execute(
@@ -1026,12 +1021,7 @@
                     submitted_at, started_at, completed_at, last_updated_at,
                     created_by, parent_task_id, dependencies, session_id,
                     source, dependency_type, calculated_priority, deadline,
-<<<<<<< HEAD
                     estimated_duration_seconds, dependency_depth, feature_branch, task_branch, summary
-=======
-                    estimated_duration_seconds, dependency_depth, feature_branch, task_branch,
-                    summary
->>>>>>> ceea3e54
                 ) VALUES (?, ?, ?, ?, ?, ?, ?, ?, ?, ?, ?, ?, ?, ?, ?, ?, ?, ?, ?, ?, ?, ?, ?, ?, ?, ?, ?, ?)
                 """,
                 (
