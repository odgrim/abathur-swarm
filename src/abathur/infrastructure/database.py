"""Database infrastructure using SQLite with WAL mode."""

import json
from collections.abc import AsyncIterator
from contextlib import asynccontextmanager
from dataclasses import dataclass, field
from datetime import datetime, timezone
from pathlib import Path
from typing import TYPE_CHECKING, Any, cast
from uuid import UUID

import aiosqlite
from aiosqlite import Connection
from pydantic import BaseModel, Field, field_validator, model_validator

from abathur.domain.models import (
    Agent,
    AgentState,
    DependencyType,
    Task,
    TaskDependency,
    TaskSource,
    TaskStatus,
)

if TYPE_CHECKING:
    from abathur.services.document_index_service import DocumentIndexService
    from abathur.services.memory_service import MemoryService
    from abathur.services.session_service import SessionService


@dataclass
class TreeNode:
    """Node in task tree discovered by WITH RECURSIVE CTE.

    Represents a task in the hierarchical tree structure with its
    position and relationships.

    Attributes:
        id: Task UUID
        parent_id: Parent task UUID (None for root nodes)
        status: Task status (TaskStatus enum value string)
        depth: Distance from root in tree hierarchy (0 = root)
    """
    id: UUID
    parent_id: UUID | None
    status: str
    depth: int

    @classmethod
    def from_row(cls, row_dict: dict[str, Any]) -> "TreeNode":
        """Create TreeNode from database row dictionary.

        Args:
            row_dict: Dictionary with 'id', 'parent_id', 'status', 'depth' keys

        Returns:
            TreeNode instance

        Raises:
            KeyError: If required fields are missing
            ValueError: If UUID parsing fails
        """
        return cls(
            id=UUID(row_dict["id"]),
            parent_id=UUID(row_dict["parent_id"]) if row_dict.get("parent_id") else None,
            status=row_dict["status"],
            depth=row_dict["depth"]
        )


# VACUUM threshold: only run conditional VACUUM if deleting this many tasks
VACUUM_THRESHOLD_TASKS = 100

# Auto-skip VACUUM threshold: automatically set vacuum_mode='never' for large prunes
# Rationale: VACUUM on 10,000+ tasks can take minutes, blocking the database
AUTO_SKIP_VACUUM_THRESHOLD = 10_000


@dataclass
class TreeNode:
    """Runtime data structure representing a node in task tree during recursive operations."""
    id: UUID
    parent_id: UUID | None
    status: TaskStatus
    depth: int
    children_ids: list[UUID] = field(default_factory=list)

    @classmethod
    def from_row(cls, row: dict) -> "TreeNode":
        """Construct TreeNode from database query result row."""
        return cls(
            id=UUID(row["id"]),
            parent_id=UUID(row["parent_id"]) if row["parent_id"] else None,
            status=TaskStatus(row["status"]),
            depth=row["depth"],
            children_ids=[]  # Populated by _build_tree_structure()
        )

    def is_leaf(self) -> bool:
        """Check if this node is a leaf (no children)."""
        return len(self.children_ids) == 0

    def matches_status(self, allowed: list[TaskStatus]) -> bool:
        """Check if this node's status matches any of the allowed statuses."""
        return self.status in allowed


class PruneFilters(BaseModel):
    """Filtering criteria for pruning operation.

    Supports three selection strategies:
    1. By IDs: task_ids list (direct selection)
    2. By status: statuses list (all tasks with given statuses)
    3. By time: older_than_days or before_date (time-based filtering)

    Can combine strategies (e.g., task_ids + statuses, or time + statuses).
    """

    task_ids: list[UUID] | None = Field(
        default=None,
        description="Specific task IDs to delete (direct selection)",
    )

    older_than_days: int | None = Field(
        default=None,
        ge=1,
        description="Delete tasks older than N days (completed_at/submitted_at)",
    )

    before_date: datetime | None = Field(
        default=None, description="Delete tasks completed/submitted before this date"
    )

    statuses: list[TaskStatus] | None = Field(
        default=None,
        description="Task statuses to prune (None = all pruneable statuses)",
    )

    limit: int | None = Field(
        default=None, ge=1, description="Maximum tasks to delete in one operation"
    )

    dry_run: bool = Field(default=False, description="Preview mode without deletion")

    vacuum_mode: str = Field(
        default="conditional",
        description="VACUUM strategy: 'always', 'conditional', or 'never'",
    )

    @model_validator(mode="after")
    def validate_filters(self) -> "PruneFilters":
        """Ensure at least one selection criterion is specified."""
        has_ids = self.task_ids is not None and len(self.task_ids) > 0
        has_time = self.older_than_days is not None or self.before_date is not None
        has_status = self.statuses is not None and len(self.statuses) > 0

        if not (has_ids or has_time or has_status):
            raise ValueError(
                "At least one selection criterion must be specified: "
                "'task_ids', 'older_than_days', 'before_date', or 'statuses'"
            )

        # Set default statuses if using time-based selection without explicit statuses
        if has_time and self.statuses is None:
            self.statuses = [
                TaskStatus.COMPLETED,
                TaskStatus.FAILED,
                TaskStatus.CANCELLED,
            ]

        return self

    @field_validator("statuses")
    @classmethod
    def validate_statuses(cls, v: list[TaskStatus]) -> list[TaskStatus]:
        """Ensure only pruneable statuses are specified."""
        forbidden = {
            TaskStatus.PENDING,
            TaskStatus.BLOCKED,
            TaskStatus.READY,
            TaskStatus.RUNNING,
        }
        invalid = set(v) & forbidden
        if invalid:
            raise ValueError(
                f"Cannot prune tasks with statuses: {invalid}. "
                f"Only COMPLETED, FAILED, or CANCELLED tasks can be pruned."
            )
        return v

    @field_validator("vacuum_mode")
    @classmethod
    def validate_vacuum_mode(cls, v: str) -> str:
        """Validate vacuum_mode is one of allowed values."""
        allowed = {"always", "conditional", "never"}
        if v not in allowed:
            raise ValueError(f"vacuum_mode must be one of {allowed}, got '{v}'")
        return v

    def build_where_clause(self) -> tuple[str, list[str]]:
        """Build SQL WHERE clause and parameters for task filtering.

        Handles multiple selection strategies:
        - ID-based: WHERE id IN (...)
        - Time-based: WHERE completed_at/submitted_at < ...
        - Status-based: WHERE status IN (...)

        Returns:
            Tuple of (where_clause_sql, parameters) where:
            - where_clause_sql: SQL WHERE condition without 'WHERE' keyword
            - parameters: List of parameter values for SQL placeholders

        Used by both CLI preview queries and database prune_tasks() execution
        to ensure consistent filtering logic.
        """
        where_clauses = []
        params = []

        # ID filter (if specified, most specific)
        if self.task_ids is not None and len(self.task_ids) > 0:
            id_placeholders = ",".join("?" * len(self.task_ids))
            where_clauses.append(f"id IN ({id_placeholders})")
            params.extend([str(task_id) for task_id in self.task_ids])

        # Time filter (optional)
        if self.older_than_days is not None:
            where_clauses.append(
                "(completed_at < date('now', ?) OR "
                "(completed_at IS NULL AND submitted_at < date('now', ?)))"
            )
            days_param = f"-{self.older_than_days} days"
            params.extend([days_param, days_param])
        elif self.before_date is not None:
            where_clauses.append(
                "(completed_at < ? OR (completed_at IS NULL AND submitted_at < ?))"
            )
            before_iso = self.before_date.isoformat()
            params.extend([before_iso, before_iso])

        # Status filter (optional)
        if self.statuses is not None and len(self.statuses) > 0:
            status_placeholders = ",".join("?" * len(self.statuses))
            where_clauses.append(f"status IN ({status_placeholders})")
            params.extend([status.value for status in self.statuses])

        # Default to always match if no filters (shouldn't happen due to validation)
        if not where_clauses:
            where_clauses.append("1=1")

        where_sql = " AND ".join(where_clauses)
        return (where_sql, params)


class PruneResult(BaseModel):
    """Statistics from prune operation.

    Contains comprehensive metrics about the pruning operation including
    the number of tasks and dependencies deleted, space reclaimed, and
    a breakdown of deleted tasks by status.
    """

    deleted_tasks: int = Field(ge=0, description="Number of tasks deleted")

    deleted_dependencies: int = Field(
        ge=0, description="Number of task_dependencies records deleted"
    )

    reclaimed_bytes: int | None = Field(
        default=None, ge=0, description="Bytes reclaimed by VACUUM (optional)"
    )

    dry_run: bool = Field(description="Whether this was a dry run")

    breakdown_by_status: dict[TaskStatus, int] = Field(
        default_factory=dict, description="Count of deleted tasks by status"
    )

    vacuum_auto_skipped: bool = Field(
        default=False,
        description="Whether VACUUM was automatically skipped due to large task count (>10,000 tasks)"
    )

    @field_validator("breakdown_by_status")
    @classmethod
    def validate_breakdown_values(cls, v: dict[TaskStatus, int]) -> dict[TaskStatus, int]:
        """Ensure all breakdown values are non-negative."""
        for status, count in v.items():
            if count < 0:
                raise ValueError(
                    f"Breakdown count for status {status} must be non-negative, got {count}"
                )
        return v


<<<<<<< HEAD
class TreeNode(BaseModel):
    """Runtime data structure representing a task node in tree traversal.

    Used by recursive tree operations to represent the hierarchical structure
    of tasks and their relationships during traversal and deletion operations.
    """

    id: UUID = Field(description="Task identifier")
    parent_id: UUID | None = Field(default=None, description="Parent task reference (None for root)")
    status: TaskStatus = Field(description="Current task status")
    depth: int = Field(ge=0, le=100, description="Depth in tree (0 for root nodes)")
    children_ids: list[UUID] = Field(default_factory=list, description="Direct children task IDs")

    def is_leaf(self) -> bool:
        """Check if node is a leaf (no children).

        Returns:
            True if node has no children, False otherwise
        """
        return len(self.children_ids) == 0

    def add_child(self, child_id: UUID) -> None:
        """Add child ID to children list.

        Args:
            child_id: UUID of child task to add
        """
        self.children_ids.append(child_id)
=======
class RecursivePruneResult(PruneResult):
    """Enhanced result with tree-specific statistics.

    Extends PruneResult with additional metrics specific to recursive
    tree deletion operations, including depth tracking and tree-level
    deletion statistics.
    """

    tree_depth: int = Field(
        ge=0,
        description="Maximum depth of deleted tree"
    )

    deleted_by_depth: dict[int, int] = Field(
        default_factory=dict,
        description="Count of tasks deleted at each depth level"
    )

    trees_deleted: int = Field(
        ge=0,
        description="Number of complete task trees deleted"
    )

    partial_trees: int = Field(
        ge=0,
        description="Number of trees partially deleted"
    )
>>>>>>> 524c7772


class Database:
    """SQLite database with WAL mode for concurrent access."""

    def __init__(self, db_path: Path) -> None:
        """Initialize database.

        Args:
            db_path: Path to SQLite database file
        """
        self.db_path = db_path
        self._initialized = False
        self._memory_service: MemoryService | None = None
        self._session_service: SessionService | None = None
        self._document_service: DocumentIndexService | None = None
        self._shared_conn: Connection | None = None  # For :memory: databases

    async def initialize(self) -> None:
        """Initialize database schema and settings."""
        if self._initialized:
            return

        # Create parent directory if it doesn't exist
        self.db_path.parent.mkdir(parents=True, exist_ok=True)

        async with self._get_connection() as conn:
            # Verify SQLite version supports WITH RECURSIVE (3.8.3+)
            cursor = await conn.execute("SELECT sqlite_version()")
            version_row = await cursor.fetchone()
            if version_row:
                version = version_row[0]
                # Parse version as tuple for comparison
                version_parts = tuple(int(x) for x in version.split('.'))
                required_parts = (3, 8, 3)
                if version_parts < required_parts:
                    raise RuntimeError(
                        f"SQLite 3.8.3+ required for WITH RECURSIVE, found {version}"
                    )

            # Enable WAL mode for concurrent reads
            await conn.execute("PRAGMA journal_mode=WAL")
            await conn.execute("PRAGMA synchronous=NORMAL")
            await conn.execute("PRAGMA foreign_keys=ON")
            await conn.execute("PRAGMA busy_timeout=5000")
            await conn.execute("PRAGMA wal_autocheckpoint=1000")

            # Run migrations before creating tables
            await self._run_migrations(conn)

            # Create tables
            await self._create_tables(conn)
            await conn.commit()

        self._initialized = True

    async def close(self) -> None:
        """Close the database connection.

        Only needed for :memory: databases to clean up the shared connection.
        File-based databases close connections automatically.
        """
        if self._shared_conn is not None:
            await self._shared_conn.close()
            self._shared_conn = None
            self._initialized = False

    @asynccontextmanager
    async def _get_connection(self) -> AsyncIterator[Connection]:
        """Get database connection with proper settings.

        For :memory: databases, maintains a shared connection to preserve data
        across multiple operations. For file databases, creates a new connection
        each time.
        """
        if str(self.db_path) == ":memory:":
            # Reuse same connection for memory databases to maintain data
            if self._shared_conn is None:
                self._shared_conn = await aiosqlite.connect(":memory:")
                self._shared_conn.row_factory = aiosqlite.Row
                # Enable foreign keys for shared memory connection
                await self._shared_conn.execute("PRAGMA foreign_keys=ON")
            yield self._shared_conn
        else:
            # File databases get new connections each time
            async with aiosqlite.connect(str(self.db_path)) as conn:
                conn.row_factory = aiosqlite.Row
                # CRITICAL: Enable foreign keys for EVERY new connection
                # SQLite defaults to foreign_keys=OFF, so we must enable it explicitly
                await conn.execute("PRAGMA foreign_keys=ON")
                yield conn

    async def validate_foreign_keys(self) -> list[tuple[str, ...]]:
        """Run PRAGMA foreign_key_check and return violations.

        Returns:
            List of foreign key violations (empty if valid)
        """
        async with self._get_connection() as conn:
            cursor = await conn.execute("PRAGMA foreign_key_check")
            violations = await cursor.fetchall()
            return [tuple(row) for row in violations]

    async def explain_query_plan(self, query: str, params: tuple[Any, ...] = ()) -> list[str]:
        """Return EXPLAIN QUERY PLAN output for optimization.

        Args:
            query: SQL query to analyze
            params: Query parameters

        Returns:
            List of query plan lines
        """
        async with self._get_connection() as conn:
            cursor = await conn.execute(f"EXPLAIN QUERY PLAN {query}", params)
            rows = await cursor.fetchall()
            return [" ".join(str(col) for col in row) for row in rows]

    async def get_index_usage(self) -> dict[str, Any]:
        """Report which indexes exist and basic statistics.

        Returns:
            Dictionary with index information
        """
        async with self._get_connection() as conn:
            cursor = await conn.execute(
                "SELECT name, tbl_name FROM sqlite_master WHERE type='index' ORDER BY tbl_name, name"
            )
            indexes = list(await cursor.fetchall())
            return {
                "index_count": len(indexes),
                "indexes": [{"name": row[0], "table": row[1]} for row in indexes],
            }

    async def _run_migrations(self, conn: Connection) -> None:
        """Run database migrations."""
        # Check if tasks table exists and has old schema
        cursor = await conn.execute(
            "SELECT name FROM sqlite_master WHERE type='table' AND name='tasks'"
        )
        table_exists = await cursor.fetchone()

        if table_exists:
            # Check if old schema (has template_name column)
            cursor = await conn.execute("PRAGMA table_info(tasks)")
            columns = await cursor.fetchall()
            column_names = [col["name"] for col in columns]

            if "template_name" in column_names and "prompt" not in column_names:
                # Migrate from old schema to new schema
                print("Migrating database schema: template_name → prompt + agent_type")

                try:
                    # Temporarily disable foreign keys for migration
                    await conn.execute("PRAGMA foreign_keys=OFF")

                    # Create new table with updated schema
                    await conn.execute(
                        """
                        CREATE TABLE tasks_new (
                            id TEXT PRIMARY KEY,
                            prompt TEXT NOT NULL,
                            agent_type TEXT NOT NULL DEFAULT 'general',
                            priority INTEGER NOT NULL DEFAULT 5,
                            status TEXT NOT NULL,
                            input_data TEXT NOT NULL,
                            result_data TEXT,
                            error_message TEXT,
                            retry_count INTEGER DEFAULT 0,
                            max_retries INTEGER DEFAULT 3,
                            submitted_at TIMESTAMP NOT NULL,
                            started_at TIMESTAMP,
                            completed_at TIMESTAMP,
                            created_by TEXT,
                            parent_task_id TEXT,
                            dependencies TEXT,
                            FOREIGN KEY (parent_task_id) REFERENCES tasks(id)
                        )
                        """
                    )

                    # Copy data from old table to new table
                    # template_name becomes prompt, agent_type defaults to 'general'
                    await conn.execute(
                        """
                        INSERT INTO tasks_new (
                            id, prompt, agent_type, priority, status, input_data,
                            result_data, error_message, retry_count, max_retries,
                            submitted_at, started_at, completed_at, created_by,
                            parent_task_id, dependencies
                        )
                        SELECT
                            id, template_name, 'general', priority, status, input_data,
                            result_data, error_message, retry_count, max_retries,
                            submitted_at, started_at, completed_at, created_by,
                            parent_task_id, dependencies
                        FROM tasks
                        """
                    )

                    # Drop old table
                    await conn.execute("DROP TABLE tasks")

                    # Rename new table to tasks
                    await conn.execute("ALTER TABLE tasks_new RENAME TO tasks")

                    # Recreate indexes
                    await conn.execute(
                        """
                        CREATE INDEX IF NOT EXISTS idx_tasks_status_priority
                        ON tasks(status, priority DESC, submitted_at ASC)
                        """
                    )

                    await conn.execute(
                        """
                        CREATE INDEX IF NOT EXISTS idx_tasks_submitted_at
                        ON tasks(submitted_at)
                        """
                    )

                    await conn.execute(
                        """
                        CREATE INDEX IF NOT EXISTS idx_tasks_parent
                        ON tasks(parent_task_id)
                        """
                    )

                    await conn.commit()
                    print("Database migration completed successfully")

                except Exception:
                    await conn.execute("ROLLBACK")
                    raise
                finally:
                    # Always re-enable foreign keys, even if re-enable fails
                    await conn.execute("PRAGMA foreign_keys=ON")

            # Migration: Add last_updated_at and max_execution_timeout_seconds columns
            if "last_updated_at" not in column_names:
                print(
                    "Migrating database schema: adding last_updated_at and max_execution_timeout_seconds columns"
                )

                # Add last_updated_at column
                await conn.execute(
                    """
                    ALTER TABLE tasks
                    ADD COLUMN last_updated_at TIMESTAMP
                    """
                )

                # Set last_updated_at to submitted_at for existing tasks
                await conn.execute(
                    """
                    UPDATE tasks
                    SET last_updated_at = COALESCE(completed_at, started_at, submitted_at)
                    WHERE last_updated_at IS NULL
                    """
                )

                # Add max_execution_timeout_seconds column with default of 1 hour (3600 seconds)
                await conn.execute(
                    """
                    ALTER TABLE tasks
                    ADD COLUMN max_execution_timeout_seconds INTEGER DEFAULT 3600
                    """
                )

                # Create index for efficient timeout detection queries
                await conn.execute(
                    """
                    CREATE INDEX IF NOT EXISTS idx_tasks_running_timeout
                    ON tasks(status, last_updated_at)
                    WHERE status = 'running'
                    """
                )

                await conn.commit()
                print(
                    "Added last_updated_at and max_execution_timeout_seconds columns successfully"
                )

            # Migration: Add session_id column to tasks
            if "session_id" not in column_names:
                print("Migrating database schema: adding session_id to tasks")
                await conn.execute(
                    """
                    ALTER TABLE tasks
                    ADD COLUMN session_id TEXT
                    """
                )
                await conn.commit()
                print("Added session_id column to tasks")

            # Migration: Add enhanced task queue columns
            if "source" not in column_names:
                print("Migrating database schema: adding enhanced task queue columns")

                # Add source column
                await conn.execute(
                    """
                    ALTER TABLE tasks
                    ADD COLUMN source TEXT NOT NULL DEFAULT 'human'
                    """
                )

                # Add dependency_type column
                await conn.execute(
                    """
                    ALTER TABLE tasks
                    ADD COLUMN dependency_type TEXT NOT NULL DEFAULT 'sequential'
                    """
                )

                # Add calculated_priority column
                await conn.execute(
                    """
                    ALTER TABLE tasks
                    ADD COLUMN calculated_priority REAL NOT NULL DEFAULT 5.0
                    """
                )

                # Add deadline column
                await conn.execute(
                    """
                    ALTER TABLE tasks
                    ADD COLUMN deadline TIMESTAMP
                    """
                )

                # Add estimated_duration_seconds column
                await conn.execute(
                    """
                    ALTER TABLE tasks
                    ADD COLUMN estimated_duration_seconds INTEGER
                    """
                )

                # Add dependency_depth column
                await conn.execute(
                    """
                    ALTER TABLE tasks
                    ADD COLUMN dependency_depth INTEGER DEFAULT 0
                    """
                )

                await conn.commit()
                print("Added enhanced task queue columns successfully")

            # Migration: Add feature_branch column to tasks
            if "feature_branch" not in column_names:
                print("Migrating database schema: adding feature_branch to tasks")
                await conn.execute(
                    """
                    ALTER TABLE tasks
                    ADD COLUMN feature_branch TEXT
                    """
                )
                await conn.commit()
                print("Added feature_branch column to tasks")

            # Migration: Add task_branch column to tasks
            if "task_branch" not in column_names:
                print("Migrating database schema: adding task_branch to tasks")
                await conn.execute(
                    """
                    ALTER TABLE tasks
                    ADD COLUMN task_branch TEXT
                    """
                )
                await conn.commit()
                print("Added task_branch column to tasks")

            # Migration: Add worktree_path column to tasks
            if "worktree_path" not in column_names:
                print("Migrating database schema: adding worktree_path to tasks")
                await conn.execute(
                    """
                    ALTER TABLE tasks
                    ADD COLUMN worktree_path TEXT
                    """
                )
                await conn.commit()
                print("Added worktree_path column to tasks")

            # Migration: Add summary column to tasks
            if "summary" not in column_names:
                print("Migrating database schema: adding summary to tasks")
                await conn.execute(
                    """
                    ALTER TABLE tasks
                    ADD COLUMN summary TEXT NOT NULL DEFAULT 'Task'
                    """
                )
                # Backfill existing rows with auto-generated summaries
                # This logic MUST match the service layer auto-generation in task_queue_service.py:174-181
                #
                # Service layer logic (for reference):
                #   if source == TaskSource.HUMAN:
                #       summary = "User Prompt: " + description[:126].strip()
                #   else:
                #       summary = description[:140].strip()
                #
                # SQL equivalent:
                #   TRIM(SUBSTR(prompt, 1, 126)) matches description[:126].strip()
                #   TRIM(SUBSTR(prompt, 1, 140)) matches description[:140].strip()
                #
                # Both truncate first, then trim whitespace, ensuring identical behavior.
                await conn.execute(
                    """
                    UPDATE tasks
                    SET summary = CASE
                        WHEN prompt IS NULL OR TRIM(prompt) = '' THEN 'Task'
                        WHEN source = 'human' THEN 'User Prompt: ' || TRIM(SUBSTR(prompt, 1, 126))
                        ELSE TRIM(SUBSTR(prompt, 1, 140))
                    END
                    WHERE summary IS NULL OR TRIM(summary) = ''
                    """
                )
                await conn.commit()
                print("Added summary column to tasks and backfilled existing rows")

            # Migration: Fix idx_tasks_summary partial index with pointless WHERE clause
            # Check if old index exists with WHERE clause
            cursor = await conn.execute(
                """
                SELECT sql FROM sqlite_master
                WHERE type='index' AND name='idx_tasks_summary'
                """
            )
            index_row = await cursor.fetchone()
            if index_row and index_row["sql"] and "WHERE summary IS NOT NULL" in index_row["sql"]:
                print("Migrating index: fixing idx_tasks_summary partial index condition")
                # Drop old index with pointless WHERE clause
                await conn.execute("DROP INDEX IF EXISTS idx_tasks_summary")
                # Recreate without WHERE clause
                await conn.execute("""CREATE INDEX idx_tasks_summary ON tasks(summary)""")
                await conn.commit()
                print("Fixed idx_tasks_summary index")

        # Check if agents table exists and needs session_id column
        cursor = await conn.execute(
            "SELECT name FROM sqlite_master WHERE type='table' AND name='agents'"
        )
        agents_exists = await cursor.fetchone()

        if agents_exists:
            cursor = await conn.execute("PRAGMA table_info(agents)")
            agent_columns = await cursor.fetchall()
            agent_column_names = [col["name"] for col in agent_columns]

            if "session_id" not in agent_column_names:
                print("Migrating database schema: adding session_id to agents")
                await conn.execute(
                    """
                    ALTER TABLE agents
                    ADD COLUMN session_id TEXT
                    """
                )
                await conn.commit()
                print("Added session_id column to agents")

            # Migration: Add CASCADE DELETE to agents.task_id foreign key
            # Check if CASCADE already exists
            cursor = await conn.execute("PRAGMA foreign_key_list(agents)")
            fk_list = await cursor.fetchall()
            task_fk = next(
                (fk for fk in fk_list if fk["table"] == "tasks" and fk["from"] == "task_id"), None
            )

            if task_fk and task_fk["on_delete"] != "CASCADE":
                # Pre-migration data integrity check: detect orphaned agents
                cursor = await conn.execute("""
                    SELECT COUNT(*) as orphan_count
                    FROM agents a
                    LEFT JOIN tasks t ON a.task_id = t.id
                    WHERE a.task_id IS NOT NULL AND t.id IS NULL
                """)
                orphan_result = await cursor.fetchone()
                orphan_count = orphan_result["orphan_count"]

                if orphan_count > 0:
                    print(f"\n{'='*80}")
                    print(f"CASCADE DELETE MIGRATION BLOCKED: Orphaned agent records detected")
                    print(f"{'='*80}")
                    print(f"Found {orphan_count} agent record(s) with task_id references to non-existent tasks.")
                    print(f"Enabling CASCADE DELETE would cause these agents to be deleted when their")
                    print(f"referenced tasks are deleted (but the tasks are already missing).")

                    # Query and display first 5 orphaned records
                    cursor = await conn.execute("""
                        SELECT a.id, a.name, a.task_id, a.spawned_at
                        FROM agents a
                        LEFT JOIN tasks t ON a.task_id = t.id
                        WHERE a.task_id IS NOT NULL AND t.id IS NULL
                        LIMIT 5
                    """)
                    orphans = await cursor.fetchall()

                    print(f"\nSample orphaned records (showing {min(orphan_count, 5)} of {orphan_count}):")
                    for orphan in orphans:
                        print(f"  - Agent ID: {orphan['id']}, Name: {orphan['name']}, "
                              f"Task ID: {orphan['task_id']}, Spawned At: {orphan['spawned_at']}")

                    print(f"\nRECOMMENDED ACTIONS:")
                    print(f"1. Identify all orphaned agents:")
                    print(f"   SELECT a.id, a.name, a.task_id, a.spawned_at")
                    print(f"   FROM agents a")
                    print(f"   LEFT JOIN tasks t ON a.task_id = t.id")
                    print(f"   WHERE a.task_id IS NOT NULL AND t.id IS NULL;")
                    print(f"\n2. Choose one of the following:")
                    print(f"   a) Delete orphaned agents (if they're obsolete):")
                    print(f"      DELETE FROM agents")
                    print(f"      WHERE task_id NOT IN (SELECT id FROM tasks);")
                    print(f"\n   b) Restore missing tasks (if they were deleted by mistake)")
                    print(f"\n   c) Set task_id to NULL for orphaned agents (keep agents but break reference):")
                    print(f"      UPDATE agents SET task_id = NULL")
                    print(f"      WHERE task_id NOT IN (SELECT id FROM tasks);")

                    print(f"\nSKIPPING CASCADE DELETE migration to prevent unintended data loss.")
                    print(f"Please resolve orphaned records and restart to retry migration.")
                    print(f"{'='*80}\n")
                else:
                    # No orphans detected - proceed with migration
                    print("Migrating database schema: adding CASCADE DELETE to agents.task_id foreign key")

                    try:
                        # Temporarily disable foreign keys
                        await conn.execute("PRAGMA foreign_keys=OFF")

                        # Create new table with CASCADE DELETE
                        await conn.execute(
                            """
                            CREATE TABLE agents_new (
                                id TEXT PRIMARY KEY,
                                name TEXT NOT NULL,
                                specialization TEXT NOT NULL,
                                task_id TEXT NOT NULL,
                                state TEXT NOT NULL,
                                model TEXT NOT NULL,
                                spawned_at TIMESTAMP NOT NULL,
                                terminated_at TIMESTAMP,
                                resource_usage TEXT,
                                session_id TEXT,
                                FOREIGN KEY (task_id) REFERENCES tasks(id) ON DELETE CASCADE,
                                FOREIGN KEY (session_id) REFERENCES sessions(id) ON DELETE SET NULL
                            )
                            """
                        )

                        # Copy data from old table to new table
                        await conn.execute(
                            """
                            INSERT INTO agents_new
                            SELECT * FROM agents
                            """
                        )

                        # Drop old table
                        await conn.execute("DROP TABLE agents")

                        # Rename new table to agents
                        await conn.execute("ALTER TABLE agents_new RENAME TO agents")

                        # Recreate indexes
                        await conn.execute(
                            "CREATE INDEX IF NOT EXISTS idx_agents_task ON agents(task_id)"
                        )
                        await conn.execute(
                            "CREATE INDEX IF NOT EXISTS idx_agents_state ON agents(state)"
                        )
                        await conn.execute(
                            """CREATE INDEX IF NOT EXISTS idx_agents_session
                               ON agents(session_id, spawned_at DESC)
                               WHERE session_id IS NOT NULL"""
                        )

                        await conn.commit()
                        print("Added CASCADE DELETE to agents.task_id foreign key")

                    except Exception:
                        await conn.execute("ROLLBACK")
                        raise
                    finally:
                        # Always re-enable foreign keys, even if re-enable fails
                        await conn.execute("PRAGMA foreign_keys=ON")

        # Check if audit table exists and needs memory columns
        cursor = await conn.execute(
            "SELECT name FROM sqlite_master WHERE type='table' AND name='audit'"
        )
        audit_exists = await cursor.fetchone()

        if audit_exists:
            cursor = await conn.execute("PRAGMA table_info(audit)")
            audit_columns = await cursor.fetchall()
            audit_column_names = [col["name"] for col in audit_columns]

            if "memory_operation_type" not in audit_column_names:
                print("Migrating database schema: adding memory columns to audit")
                await conn.execute(
                    """
                    ALTER TABLE audit
                    ADD COLUMN memory_operation_type TEXT
                    """
                )
                await conn.execute(
                    """
                    ALTER TABLE audit
                    ADD COLUMN memory_namespace TEXT
                    """
                )
                await conn.execute(
                    """
                    ALTER TABLE audit
                    ADD COLUMN memory_entry_id INTEGER
                    """
                )
                await conn.commit()
                print("Added memory columns to audit")

        # Check if checkpoints table exists and needs session_id column
        cursor = await conn.execute(
            "SELECT name FROM sqlite_master WHERE type='table' AND name='checkpoints'"
        )
        checkpoints_exists = await cursor.fetchone()

        if checkpoints_exists:
            cursor = await conn.execute("PRAGMA table_info(checkpoints)")
            checkpoint_columns = await cursor.fetchall()
            checkpoint_column_names = [col["name"] for col in checkpoint_columns]

            if "session_id" not in checkpoint_column_names:
                print("Migrating database schema: adding session_id to checkpoints")
                await conn.execute(
                    """
                    ALTER TABLE checkpoints
                    ADD COLUMN session_id TEXT
                    """
                )
                await conn.commit()
                print("Added session_id column to checkpoints")

            # Migration: Add CASCADE DELETE to checkpoints.task_id foreign key
            # Check if CASCADE already exists
            cursor = await conn.execute("PRAGMA foreign_key_list(checkpoints)")
            fk_list = await cursor.fetchall()
            task_fk = next(
                (fk for fk in fk_list if fk["table"] == "tasks" and fk["from"] == "task_id"), None
            )

            if task_fk and task_fk["on_delete"] != "CASCADE":
                # Pre-migration data integrity check: detect orphaned checkpoints
                cursor = await conn.execute("""
                    SELECT COUNT(*) as orphan_count
                    FROM checkpoints c
                    LEFT JOIN tasks t ON c.task_id = t.id
                    WHERE c.task_id IS NOT NULL AND t.id IS NULL
                """)
                orphan_result = await cursor.fetchone()
                orphan_count = orphan_result["orphan_count"]

                if orphan_count > 0:
                    print(f"\n{'='*80}")
                    print(f"CASCADE DELETE MIGRATION BLOCKED: Orphaned checkpoint records detected")
                    print(f"{'='*80}")
                    print(f"Found {orphan_count} checkpoint record(s) with task_id references to non-existent tasks.")
                    print(f"Enabling CASCADE DELETE would cause these checkpoints to be deleted when their")
                    print(f"referenced tasks are deleted (but the tasks are already missing).")

                    # Query and display first 5 orphaned records
                    cursor = await conn.execute("""
                        SELECT c.task_id, c.iteration, c.created_at
                        FROM checkpoints c
                        LEFT JOIN tasks t ON c.task_id = t.id
                        WHERE c.task_id IS NOT NULL AND t.id IS NULL
                        LIMIT 5
                    """)
                    orphans = await cursor.fetchall()

                    print(f"\nSample orphaned records (showing {min(orphan_count, 5)} of {orphan_count}):")
                    for orphan in orphans:
                        print(f"  - Task ID: {orphan['task_id']}, Iteration: {orphan['iteration']}, "
                              f"Created At: {orphan['created_at']}")

                    print(f"\nRECOMMENDED ACTIONS:")
                    print(f"1. Identify all orphaned checkpoints:")
                    print(f"   SELECT c.task_id, c.iteration, c.created_at")
                    print(f"   FROM checkpoints c")
                    print(f"   LEFT JOIN tasks t ON c.task_id = t.id")
                    print(f"   WHERE c.task_id IS NOT NULL AND t.id IS NULL;")
                    print(f"\n2. Choose one of the following:")
                    print(f"   a) Delete orphaned checkpoints (if they're obsolete):")
                    print(f"      DELETE FROM checkpoints")
                    print(f"      WHERE task_id NOT IN (SELECT id FROM tasks);")
                    print(f"\n   b) Restore missing tasks (if they were deleted by mistake)")

                    print(f"\nSKIPPING CASCADE DELETE migration to prevent unintended data loss.")
                    print(f"Please resolve orphaned records and restart to retry migration.")
                    print(f"{'='*80}\n")
                else:
                    # No orphans detected - proceed with migration
                    print("Migrating database schema: adding CASCADE DELETE to checkpoints.task_id foreign key")

                    try:
                        # Temporarily disable foreign keys
                        await conn.execute("PRAGMA foreign_keys=OFF")

                        # Create new table with CASCADE DELETE
                        await conn.execute(
                            """
                            CREATE TABLE checkpoints_new (
                                task_id TEXT NOT NULL,
                                iteration INTEGER NOT NULL,
                                state TEXT NOT NULL,
                                created_at TIMESTAMP NOT NULL,
                                session_id TEXT,
                                PRIMARY KEY (task_id, iteration),
                                FOREIGN KEY (task_id) REFERENCES tasks(id) ON DELETE CASCADE,
                                FOREIGN KEY (session_id) REFERENCES sessions(id) ON DELETE SET NULL
                            )
                            """
                        )

                        # Copy data from old table to new table
                        await conn.execute(
                            """
                            INSERT INTO checkpoints_new
                            SELECT * FROM checkpoints
                            """
                        )

                        # Drop old table
                        await conn.execute("DROP TABLE checkpoints")

                        # Rename new table to checkpoints
                        await conn.execute("ALTER TABLE checkpoints_new RENAME TO checkpoints")

                        # Recreate indexes
                        await conn.execute(
                            "CREATE INDEX IF NOT EXISTS idx_checkpoints_task ON checkpoints(task_id, iteration DESC)"
                        )

                        await conn.commit()
                        print("Added CASCADE DELETE to checkpoints.task_id foreign key")

                    except Exception:
                        await conn.execute("ROLLBACK")
                        raise
                    finally:
                        # Always re-enable foreign keys, even if re-enable fails
                        await conn.execute("PRAGMA foreign_keys=ON")

        # Check if audit table needs task_id to be nullable
        cursor = await conn.execute(
            "SELECT name FROM sqlite_master WHERE type='table' AND name='audit'"
        )
        audit_table_exists = await cursor.fetchone()

        if audit_table_exists:
            cursor = await conn.execute("PRAGMA table_info(audit)")
            audit_cols = await cursor.fetchall()
            task_id_col = next((col for col in audit_cols if col["name"] == "task_id"), None)

            # If task_id is NOT NULL (notnull=1), we need to recreate the table
            if task_id_col and task_id_col["notnull"] == 1:
                print("Migrating database schema: making audit.task_id nullable")

                try:
                    # Temporarily disable FK
                    await conn.execute("PRAGMA foreign_keys=OFF")

                    # Recreate audit table with nullable task_id (no FK constraint)
                    await conn.execute("ALTER TABLE audit RENAME TO audit_old")
                    await conn.execute(
                        """
                        CREATE TABLE audit (
                            id INTEGER PRIMARY KEY AUTOINCREMENT,
                            timestamp TIMESTAMP NOT NULL,
                            agent_id TEXT,
                            task_id TEXT,
                            action_type TEXT NOT NULL,
                            action_data TEXT,
                            result TEXT,
                            memory_operation_type TEXT,
                            memory_namespace TEXT,
                            memory_entry_id INTEGER,
                            FOREIGN KEY (agent_id) REFERENCES agents(id),
                            FOREIGN KEY (memory_entry_id) REFERENCES memory_entries(id) ON DELETE SET NULL
                        )
                        """
                    )
                    await conn.execute(
                        """
                        INSERT INTO audit SELECT * FROM audit_old
                        """
                    )
                    await conn.execute("DROP TABLE audit_old")

                    # Re-enable FK
                    await conn.execute("PRAGMA foreign_keys=ON")
                    await conn.commit()
                    print("Made audit.task_id nullable")

                except Exception as e:
                    # Re-enable foreign keys even on error
                    await conn.execute("PRAGMA foreign_keys=ON")
                    await conn.rollback()
                    print(f"✗ Migration failed: {type(e).__name__}: {e}")
                    print("Database rolled back to previous state")
                    raise  # Re-raise to prevent application from starting with failed migration

    async def _create_tables(self, conn: Connection) -> None:
        """Create database tables."""
        # Create memory management tables first (foreign key targets)
        await self._create_memory_tables(conn)

        # Create/enhance core tables
        await self._create_core_tables(conn)

        # Create indexes last
        await self._create_indexes(conn)

    async def _create_memory_tables(self, conn: Connection) -> None:
        """Create new memory management tables."""
        # Sessions table
        await conn.execute(
            """
            CREATE TABLE IF NOT EXISTS sessions (
                id TEXT PRIMARY KEY,
                app_name TEXT NOT NULL,
                user_id TEXT NOT NULL,
                project_id TEXT,
                status TEXT NOT NULL DEFAULT 'created',
                events TEXT NOT NULL DEFAULT '[]',
                state TEXT NOT NULL DEFAULT '{}',
                metadata TEXT DEFAULT '{}',
                created_at TIMESTAMP NOT NULL DEFAULT CURRENT_TIMESTAMP,
                last_update_time TIMESTAMP NOT NULL DEFAULT CURRENT_TIMESTAMP,
                terminated_at TIMESTAMP,
                archived_at TIMESTAMP,
                CHECK(status IN ('created', 'active', 'paused', 'terminated', 'archived')),
                CHECK(json_valid(events)),
                CHECK(json_valid(state)),
                CHECK(json_valid(metadata))
            )
        """
        )

        # Memory entries table
        await conn.execute(
            """
            CREATE TABLE IF NOT EXISTS memory_entries (
                id INTEGER PRIMARY KEY AUTOINCREMENT,
                namespace TEXT NOT NULL,
                key TEXT NOT NULL,
                value TEXT NOT NULL,
                memory_type TEXT NOT NULL,
                version INTEGER NOT NULL DEFAULT 1,
                is_deleted BOOLEAN NOT NULL DEFAULT 0,
                metadata TEXT DEFAULT '{}',
                created_by TEXT,
                updated_by TEXT,
                created_at TIMESTAMP NOT NULL DEFAULT CURRENT_TIMESTAMP,
                updated_at TIMESTAMP NOT NULL DEFAULT CURRENT_TIMESTAMP,
                CHECK(memory_type IN ('semantic', 'episodic', 'procedural')),
                CHECK(json_valid(value)),
                CHECK(json_valid(metadata)),
                CHECK(version > 0),
                UNIQUE(namespace, key, version)
            )
        """
        )

        # Document index table
        await conn.execute(
            """
            CREATE TABLE IF NOT EXISTS document_index (
                id INTEGER PRIMARY KEY AUTOINCREMENT,
                file_path TEXT NOT NULL UNIQUE,
                title TEXT NOT NULL,
                document_type TEXT,
                content_hash TEXT NOT NULL,
                chunk_count INTEGER DEFAULT 1,
                embedding_model TEXT,
                embedding_blob BLOB,
                metadata TEXT DEFAULT '{}',
                last_synced_at TIMESTAMP,
                sync_status TEXT DEFAULT 'pending',
                created_at TIMESTAMP NOT NULL DEFAULT CURRENT_TIMESTAMP,
                updated_at TIMESTAMP NOT NULL DEFAULT CURRENT_TIMESTAMP,
                CHECK(sync_status IN ('pending', 'synced', 'failed', 'stale')),
                CHECK(json_valid(metadata))
            )
        """
        )

        # Load sqlite-vss extensions for vector search
        await self._load_vss_extensions(conn)

        # Document embeddings virtual table (using sqlite-vss)
        await conn.execute(
            """
            CREATE VIRTUAL TABLE IF NOT EXISTS document_embeddings USING vss0(
                embedding(768)
            )
            """
        )

        # Document embedding metadata table
        await conn.execute(
            """
            CREATE TABLE IF NOT EXISTS document_embedding_metadata (
                rowid INTEGER PRIMARY KEY,
                document_id INTEGER NOT NULL,
                namespace TEXT NOT NULL,
                file_path TEXT NOT NULL,
                embedding_model TEXT NOT NULL DEFAULT 'nomic-embed-text-v1.5',
                created_at TIMESTAMP NOT NULL DEFAULT CURRENT_TIMESTAMP,
                FOREIGN KEY (document_id) REFERENCES document_index(id) ON DELETE CASCADE
            )
            """
        )

    async def _load_vss_extensions(self, conn: Connection) -> None:
        """Load sqlite-vss extensions for vector search.

        Raises:
            RuntimeError: If extensions cannot be loaded
        """
        try:
            await conn.enable_load_extension(True)

            # Load vector0 extension first (dependency for vss0)
            import os

            home = os.path.expanduser("~")
            vector_ext = f"{home}/.sqlite-extensions/vector0"
            vss_ext = f"{home}/.sqlite-extensions/vss0"

            await conn.load_extension(vector_ext)
            await conn.load_extension(vss_ext)

            await conn.enable_load_extension(False)
        except Exception as e:
            raise RuntimeError(
                f"Failed to load sqlite-vss extensions. "
                f"Ensure extensions are installed at ~/.sqlite-extensions/. "
                f"Error: {e}"
            ) from e

    async def _create_core_tables(self, conn: Connection) -> None:
        """Create core tables with session linkage."""
        # Tasks table
        await conn.execute(
            """
            CREATE TABLE IF NOT EXISTS tasks (
                id TEXT PRIMARY KEY,
                prompt TEXT NOT NULL,
                agent_type TEXT NOT NULL DEFAULT 'general',
                priority INTEGER NOT NULL DEFAULT 5,
                status TEXT NOT NULL,
                input_data TEXT NOT NULL,
                result_data TEXT,
                error_message TEXT,
                retry_count INTEGER DEFAULT 0,
                max_retries INTEGER DEFAULT 3,
                max_execution_timeout_seconds INTEGER DEFAULT 3600,
                submitted_at TIMESTAMP NOT NULL,
                started_at TIMESTAMP,
                completed_at TIMESTAMP,
                last_updated_at TIMESTAMP NOT NULL,
                created_by TEXT,
                parent_task_id TEXT,
                dependencies TEXT,
                session_id TEXT,
                source TEXT NOT NULL DEFAULT 'human',
                dependency_type TEXT NOT NULL DEFAULT 'sequential',
                calculated_priority REAL NOT NULL DEFAULT 5.0,
                deadline TIMESTAMP,
                estimated_duration_seconds INTEGER,
                dependency_depth INTEGER DEFAULT 0,
                feature_branch TEXT,
                task_branch TEXT,
                worktree_path TEXT,
                summary TEXT NOT NULL DEFAULT 'Task',
                FOREIGN KEY (parent_task_id) REFERENCES tasks(id),
                FOREIGN KEY (session_id) REFERENCES sessions(id) ON DELETE SET NULL
            )
        """
        )

        # Agents table
        await conn.execute(
            """
            CREATE TABLE IF NOT EXISTS agents (
                id TEXT PRIMARY KEY,
                name TEXT NOT NULL,
                specialization TEXT NOT NULL,
                task_id TEXT NOT NULL,
                state TEXT NOT NULL,
                model TEXT NOT NULL,
                spawned_at TIMESTAMP NOT NULL,
                terminated_at TIMESTAMP,
                resource_usage TEXT,
                session_id TEXT,
                FOREIGN KEY (task_id) REFERENCES tasks(id) ON DELETE CASCADE,
                FOREIGN KEY (session_id) REFERENCES sessions(id) ON DELETE SET NULL
            )
        """
        )

        # State table (deprecated, maintained for backward compatibility)
        await conn.execute(
            """
            CREATE TABLE IF NOT EXISTS state (
                id INTEGER PRIMARY KEY AUTOINCREMENT,
                task_id TEXT NOT NULL,
                key TEXT NOT NULL,
                value TEXT NOT NULL,
                created_at TIMESTAMP NOT NULL,
                updated_at TIMESTAMP NOT NULL,
                UNIQUE(task_id, key),
                FOREIGN KEY (task_id) REFERENCES tasks(id)
            )
        """
        )

        # Audit table with memory operation tracking
        # Note: task_id has no FK constraint for flexibility in audit logging
        await conn.execute(
            """
            CREATE TABLE IF NOT EXISTS audit (
                id INTEGER PRIMARY KEY AUTOINCREMENT,
                timestamp TIMESTAMP NOT NULL,
                agent_id TEXT,
                task_id TEXT,
                action_type TEXT NOT NULL,
                action_data TEXT,
                result TEXT,
                memory_operation_type TEXT,
                memory_namespace TEXT,
                memory_entry_id INTEGER,
                FOREIGN KEY (agent_id) REFERENCES agents(id),
                FOREIGN KEY (memory_entry_id) REFERENCES memory_entries(id) ON DELETE SET NULL
            )
        """
        )

        # Metrics table
        await conn.execute(
            """
            CREATE TABLE IF NOT EXISTS metrics (
                id INTEGER PRIMARY KEY AUTOINCREMENT,
                timestamp TIMESTAMP NOT NULL,
                metric_name TEXT NOT NULL,
                metric_value REAL NOT NULL,
                labels TEXT,
                CHECK(metric_value >= 0)
            )
        """
        )

        # Checkpoints table with session linkage
        await conn.execute(
            """
            CREATE TABLE IF NOT EXISTS checkpoints (
                task_id TEXT NOT NULL,
                iteration INTEGER NOT NULL,
                state TEXT NOT NULL,
                created_at TIMESTAMP NOT NULL,
                session_id TEXT,
                PRIMARY KEY (task_id, iteration),
                FOREIGN KEY (task_id) REFERENCES tasks(id) ON DELETE CASCADE,
                FOREIGN KEY (session_id) REFERENCES sessions(id) ON DELETE SET NULL
            )
        """
        )

        # Task dependencies table
        await conn.execute(
            """
            CREATE TABLE IF NOT EXISTS task_dependencies (
                id TEXT PRIMARY KEY,
                dependent_task_id TEXT NOT NULL,
                prerequisite_task_id TEXT NOT NULL,
                dependency_type TEXT NOT NULL DEFAULT 'sequential',
                created_at TIMESTAMP NOT NULL,
                resolved_at TIMESTAMP,

                FOREIGN KEY (dependent_task_id) REFERENCES tasks(id) ON DELETE CASCADE,
                FOREIGN KEY (prerequisite_task_id) REFERENCES tasks(id) ON DELETE CASCADE,
                CHECK(dependency_type IN ('sequential', 'parallel')),
                CHECK(dependent_task_id != prerequisite_task_id),
                UNIQUE(dependent_task_id, prerequisite_task_id)
            )
            """
        )

    async def _create_indexes(self, conn: Connection) -> None:
        """Create all performance indexes."""
        # Sessions indexes (5 indexes)
        await conn.execute("CREATE UNIQUE INDEX IF NOT EXISTS idx_sessions_pk ON sessions(id)")
        await conn.execute(
            """CREATE INDEX IF NOT EXISTS idx_sessions_status_updated
               ON sessions(status, last_update_time DESC)
               WHERE status IN ('active', 'paused')"""
        )
        await conn.execute(
            "CREATE INDEX IF NOT EXISTS idx_sessions_status ON sessions(status)"
        )
        await conn.execute(
            "CREATE INDEX IF NOT EXISTS idx_sessions_user_created ON sessions(user_id, created_at DESC)"
        )
        await conn.execute(
            """CREATE INDEX IF NOT EXISTS idx_sessions_project
               ON sessions(project_id, created_at DESC)
               WHERE project_id IS NOT NULL"""
        )

        # Memory entries indexes (7 indexes)
        await conn.execute(
            "CREATE UNIQUE INDEX IF NOT EXISTS idx_memory_entries_pk ON memory_entries(id)"
        )
        await conn.execute(
            """CREATE INDEX IF NOT EXISTS idx_memory_namespace_key_version
               ON memory_entries(namespace, key, is_deleted, version DESC)"""
        )
        await conn.execute(
            """CREATE INDEX IF NOT EXISTS idx_memory_type_updated
               ON memory_entries(memory_type, updated_at DESC)
               WHERE is_deleted = 0"""
        )
        await conn.execute(
            """CREATE INDEX IF NOT EXISTS idx_memory_namespace_prefix
               ON memory_entries(namespace, updated_at DESC)
               WHERE is_deleted = 0"""
        )
        await conn.execute(
            """CREATE INDEX IF NOT EXISTS idx_memory_episodic_ttl
               ON memory_entries(memory_type, updated_at)
               WHERE memory_type = 'episodic' AND is_deleted = 0"""
        )
        await conn.execute(
            "CREATE INDEX IF NOT EXISTS idx_memory_created_by ON memory_entries(created_by, created_at DESC)"
        )

        # Document index indexes (5 indexes)
        await conn.execute(
            "CREATE UNIQUE INDEX IF NOT EXISTS idx_document_index_pk ON document_index(id)"
        )
        await conn.execute(
            "CREATE UNIQUE INDEX IF NOT EXISTS idx_document_file_path ON document_index(file_path)"
        )
        await conn.execute(
            """CREATE INDEX IF NOT EXISTS idx_document_type_created
               ON document_index(document_type, created_at DESC)
               WHERE document_type IS NOT NULL"""
        )
        await conn.execute(
            """CREATE INDEX IF NOT EXISTS idx_document_sync_status
               ON document_index(sync_status, last_synced_at)
               WHERE sync_status IN ('pending', 'stale')"""
        )
        await conn.execute(
            "CREATE INDEX IF NOT EXISTS idx_document_content_hash ON document_index(content_hash)"
        )

        # Tasks indexes (6 indexes)
        await conn.execute(
            """CREATE INDEX IF NOT EXISTS idx_tasks_status_priority
               ON tasks(status, priority DESC, submitted_at ASC)"""
        )
        await conn.execute(
            "CREATE INDEX IF NOT EXISTS idx_tasks_submitted_at ON tasks(submitted_at)"
        )
        await conn.execute("CREATE INDEX IF NOT EXISTS idx_tasks_parent ON tasks(parent_task_id)")
        await conn.execute(
            """CREATE INDEX IF NOT EXISTS idx_tasks_running_timeout
               ON tasks(status, last_updated_at)
               WHERE status = 'running'"""
        )
        await conn.execute(
            """CREATE INDEX IF NOT EXISTS idx_tasks_session
               ON tasks(session_id, submitted_at DESC)
               WHERE session_id IS NOT NULL"""
        )

        # Summary field index for search and filtering
        await conn.execute(
            """CREATE INDEX IF NOT EXISTS idx_tasks_summary
               ON tasks(summary)"""
        )

        # Agents indexes (3 indexes)
        await conn.execute("CREATE INDEX IF NOT EXISTS idx_agents_task ON agents(task_id)")
        await conn.execute("CREATE INDEX IF NOT EXISTS idx_agents_state ON agents(state)")
        await conn.execute(
            """CREATE INDEX IF NOT EXISTS idx_agents_session
               ON agents(session_id, spawned_at DESC)
               WHERE session_id IS NOT NULL"""
        )

        # Audit indexes (6 indexes)
        await conn.execute(
            "CREATE INDEX IF NOT EXISTS idx_audit_task ON audit(task_id, timestamp DESC)"
        )
        await conn.execute(
            "CREATE INDEX IF NOT EXISTS idx_audit_agent ON audit(agent_id, timestamp DESC)"
        )
        await conn.execute(
            "CREATE INDEX IF NOT EXISTS idx_audit_timestamp ON audit(timestamp DESC)"
        )
        await conn.execute(
            """CREATE INDEX IF NOT EXISTS idx_audit_memory_operations
               ON audit(memory_operation_type, timestamp DESC)
               WHERE memory_operation_type IS NOT NULL"""
        )
        await conn.execute(
            """CREATE INDEX IF NOT EXISTS idx_audit_memory_namespace
               ON audit(memory_namespace, timestamp DESC)
               WHERE memory_namespace IS NOT NULL"""
        )
        await conn.execute(
            """CREATE INDEX IF NOT EXISTS idx_audit_memory_entry
               ON audit(memory_entry_id, timestamp DESC)
               WHERE memory_entry_id IS NOT NULL"""
        )

        # State index (1 index - legacy)
        await conn.execute("CREATE INDEX IF NOT EXISTS idx_state_task_key ON state(task_id, key)")

        # Metrics index (1 index)
        await conn.execute(
            "CREATE INDEX IF NOT EXISTS idx_metrics_name_timestamp ON metrics(metric_name, timestamp DESC)"
        )

        # Checkpoints index (1 index)
        await conn.execute(
            "CREATE INDEX IF NOT EXISTS idx_checkpoints_task ON checkpoints(task_id, iteration DESC)"
        )

        # NEW: Task dependencies indexes (2 indexes)
        await conn.execute(
            """
            CREATE INDEX IF NOT EXISTS idx_task_dependencies_prerequisite
            ON task_dependencies(prerequisite_task_id, resolved_at)
            WHERE resolved_at IS NULL
            """
        )

        await conn.execute(
            """
            CREATE INDEX IF NOT EXISTS idx_task_dependencies_dependent
            ON task_dependencies(dependent_task_id, resolved_at)
            WHERE resolved_at IS NULL
            """
        )

        # NEW: Priority queue index (composite for calculated priority)
        await conn.execute(
            """
            CREATE INDEX IF NOT EXISTS idx_tasks_ready_priority
            ON tasks(status, calculated_priority DESC, submitted_at ASC)
            WHERE status = 'ready'
            """
        )

        # NEW: Source tracking index
        await conn.execute(
            """
            CREATE INDEX IF NOT EXISTS idx_tasks_source_created
            ON tasks(source, created_by, submitted_at DESC)
            """
        )

        # NEW: Deadline urgency index
        await conn.execute(
            """
            CREATE INDEX IF NOT EXISTS idx_tasks_deadline
            ON tasks(deadline, status)
            WHERE deadline IS NOT NULL AND status IN ('pending', 'blocked', 'ready')
            """
        )

        # NEW: Blocked tasks index
        await conn.execute(
            """
            CREATE INDEX IF NOT EXISTS idx_tasks_blocked
            ON tasks(status, submitted_at ASC)
            WHERE status = 'blocked'
            """
        )

        # Feature branch coordination index
        await conn.execute(
            """
            CREATE INDEX IF NOT EXISTS idx_tasks_feature_branch
            ON tasks(feature_branch, status, submitted_at ASC)
            WHERE feature_branch IS NOT NULL
            """
        )

    # Task operations
    async def insert_task(self, task: Task) -> None:
        """Insert a new task into the database."""
        async with self._get_connection() as conn:
            await conn.execute(
                """
                INSERT INTO tasks (
                    id, prompt, agent_type, priority, status, input_data,
                    result_data, error_message, retry_count, max_retries,
                    max_execution_timeout_seconds,
                    submitted_at, started_at, completed_at, last_updated_at,
                    created_by, parent_task_id, dependencies, session_id,
                    source, dependency_type, calculated_priority, deadline,
                    estimated_duration_seconds, dependency_depth, feature_branch, task_branch, worktree_path, summary
                ) VALUES (?, ?, ?, ?, ?, ?, ?, ?, ?, ?, ?, ?, ?, ?, ?, ?, ?, ?, ?, ?, ?, ?, ?, ?, ?, ?, ?, ?, ?)
                """,
                (
                    str(task.id),
                    task.prompt,
                    task.agent_type,
                    task.priority,
                    task.status.value,
                    json.dumps(task.input_data),
                    json.dumps(task.result_data) if task.result_data else None,
                    task.error_message,
                    task.retry_count,
                    task.max_retries,
                    task.max_execution_timeout_seconds,
                    task.submitted_at.isoformat(),
                    task.started_at.isoformat() if task.started_at else None,
                    task.completed_at.isoformat() if task.completed_at else None,
                    task.last_updated_at.isoformat(),
                    task.created_by,
                    str(task.parent_task_id) if task.parent_task_id else None,
                    json.dumps([str(dep) for dep in task.dependencies]),
                    task.session_id,
                    task.source.value,
                    task.dependency_type.value,
                    task.calculated_priority,
                    task.deadline.isoformat() if task.deadline else None,
                    task.estimated_duration_seconds,
                    task.dependency_depth,
                    task.feature_branch,
                    task.task_branch,
                    task.worktree_path,
                    task.summary,
                ),
            )
            await conn.commit()

    async def update_task_status(
        self, task_id: UUID, status: TaskStatus, error_message: str | None = None
    ) -> None:
        """Update task status and last_updated_at timestamp."""
        async with self._get_connection() as conn:
            now = datetime.now(timezone.utc).isoformat()
            if status == TaskStatus.RUNNING:
                await conn.execute(
                    "UPDATE tasks SET status = ?, started_at = ?, last_updated_at = ? WHERE id = ?",
                    (status.value, now, now, str(task_id)),
                )
            elif status in (TaskStatus.COMPLETED, TaskStatus.FAILED, TaskStatus.CANCELLED):
                await conn.execute(
                    "UPDATE tasks SET status = ?, completed_at = ?, error_message = ?, last_updated_at = ? WHERE id = ?",
                    (status.value, now, error_message, now, str(task_id)),
                )
            else:
                await conn.execute(
                    "UPDATE tasks SET status = ?, last_updated_at = ? WHERE id = ?",
                    (status.value, now, str(task_id)),
                )
            await conn.commit()

    async def increment_task_retry_count(self, task_id: UUID) -> None:
        """Increment the retry count for a task.

        Args:
            task_id: Task ID
        """
        async with self._get_connection() as conn:
            await conn.execute(
                "UPDATE tasks SET retry_count = retry_count + 1 WHERE id = ?",
                (str(task_id),),
            )
            await conn.commit()

    async def get_task(self, task_id: UUID) -> Task | None:
        """Get task by ID."""
        async with self._get_connection() as conn:
            cursor = await conn.execute(
                "SELECT * FROM tasks WHERE id = ?",
                (str(task_id),),
            )
            row = await cursor.fetchone()
            if row:
                return self._row_to_task(row)
            return None

    async def list_tasks(
        self,
        status: TaskStatus | None = None,
        limit: int = 100,
        source: TaskSource | None = None,
        agent_type: str | None = None,
        feature_branch: str | None = None,
    ) -> list[Task]:
        """List tasks with optional filters.

        Args:
            status: Filter by task status
            limit: Maximum number of tasks to return
            source: Filter by task source
            agent_type: Filter by agent type
            feature_branch: Filter by feature branch

        Returns:
            List of tasks matching the filters
        """
        async with self._get_connection() as conn:
            # Build dynamic query based on filters
            where_clauses: list[str] = []
            params: list[Any] = []

            if status:
                where_clauses.append("status = ?")
                params.append(status.value)

            if source:
                where_clauses.append("source = ?")
                params.append(source.value)

            if agent_type:
                where_clauses.append("agent_type = ?")
                params.append(agent_type)

            if feature_branch:
                where_clauses.append("feature_branch = ?")
                params.append(feature_branch)

            where_sql = f"WHERE {' AND '.join(where_clauses)}" if where_clauses else ""

            query = f"""
                SELECT * FROM tasks
                {where_sql}
                ORDER BY priority DESC, submitted_at ASC
                LIMIT ?
            """
            params.append(limit)

            cursor = await conn.execute(query, tuple(params))
            rows = await cursor.fetchall()
            return [self._row_to_task(row) for row in rows]

    async def dequeue_next_task(self) -> Task | None:
        """Get next pending task with highest priority."""
        async with self._get_connection() as conn:
            cursor = await conn.execute(
                """
                SELECT * FROM tasks
                WHERE status = ?
                ORDER BY priority DESC, submitted_at ASC
                LIMIT 1
                """,
                (TaskStatus.PENDING.value,),
            )
            row = await cursor.fetchone()
            if row:
                task = self._row_to_task(row)
                # Update status to running
                await self.update_task_status(task.id, TaskStatus.RUNNING)
                # Update the task object to reflect the new status
                task.status = TaskStatus.RUNNING
                task.started_at = datetime.now(timezone.utc)
                return task
            return None

    async def get_stale_running_tasks(self) -> list[Task]:
        """Get running tasks that have exceeded their execution timeout.

        Returns:
            List of stale running tasks that need to be handled
        """
        async with self._get_connection() as conn:
            now = datetime.now(timezone.utc)
            cursor = await conn.execute(
                """
                SELECT * FROM tasks
                WHERE status = ?
                AND (julianday(?) - julianday(last_updated_at)) * 86400 > max_execution_timeout_seconds
                ORDER BY last_updated_at ASC
                """,
                (TaskStatus.RUNNING.value, now.isoformat()),
            )
            rows = await cursor.fetchall()
            return [self._row_to_task(row) for row in rows]

    async def get_feature_branch_summary(self, feature_branch: str) -> dict[str, Any]:
        """Get comprehensive summary of all tasks for a feature branch.

        Args:
            feature_branch: Feature branch name to summarize

        Returns:
            Dictionary with task counts, status breakdown, and progress metrics
        """
        async with self._get_connection() as conn:
            # Get overall task counts by status
            cursor = await conn.execute(
                """
                SELECT status, COUNT(*) as count
                FROM tasks
                WHERE feature_branch = ?
                GROUP BY status
                """,
                (feature_branch,),
            )
            status_counts = {row["status"]: row["count"] for row in await cursor.fetchall()}

            # Get total task count
            total_tasks = sum(status_counts.values())

            # Calculate progress metrics
            completed_count = status_counts.get(TaskStatus.COMPLETED.value, 0)
            failed_count = status_counts.get(TaskStatus.FAILED.value, 0)
            running_count = status_counts.get(TaskStatus.RUNNING.value, 0)
            pending_count = status_counts.get(TaskStatus.PENDING.value, 0)
            blocked_count = status_counts.get(TaskStatus.BLOCKED.value, 0)
            ready_count = status_counts.get(TaskStatus.READY.value, 0)

            # Get earliest and latest task timestamps
            cursor = await conn.execute(
                """
                SELECT MIN(submitted_at) as earliest,
                       MAX(COALESCE(completed_at, last_updated_at)) as latest
                FROM tasks
                WHERE feature_branch = ?
                """,
                (feature_branch,),
            )
            timestamps = await cursor.fetchone()

            # Get agent type breakdown
            cursor = await conn.execute(
                """
                SELECT agent_type, COUNT(*) as count,
                       SUM(CASE WHEN status = 'completed' THEN 1 ELSE 0 END) as completed
                FROM tasks
                WHERE feature_branch = ?
                GROUP BY agent_type
                ORDER BY count DESC
                """,
                (feature_branch,),
            )
            agent_breakdown = [
                {
                    "agent_type": row["agent_type"],
                    "total": row["count"],
                    "completed": row["completed"],
                }
                for row in await cursor.fetchall()
            ]

            return {
                "feature_branch": feature_branch,
                "total_tasks": total_tasks,
                "status_breakdown": status_counts,
                "progress": {
                    "completed": completed_count,
                    "failed": failed_count,
                    "running": running_count,
                    "pending": pending_count,
                    "blocked": blocked_count,
                    "ready": ready_count,
                    "completion_rate": (
                        round(completed_count / total_tasks * 100, 2) if total_tasks > 0 else 0
                    ),
                },
                "agent_breakdown": agent_breakdown,
                "timestamps": {
                    "earliest_task": timestamps["earliest"]
                    if timestamps and timestamps["earliest"]
                    else None,
                    "latest_activity": timestamps["latest"]
                    if timestamps and timestamps["latest"]
                    else None,
                },
            }

    async def get_feature_branch_tasks(
        self, feature_branch: str, status: TaskStatus | None = None
    ) -> list[Task]:
        """Get all tasks for a specific feature branch, optionally filtered by status.

        Args:
            feature_branch: Feature branch name
            status: Optional status filter

        Returns:
            List of tasks for the feature branch
        """
        return await self.list_tasks(feature_branch=feature_branch, status=status, limit=1000)

    async def get_feature_branch_blockers(self, feature_branch: str) -> list[dict[str, Any]]:
        """Identify blocking issues for a feature branch.

        Returns tasks that are failed or blocked, potentially preventing feature completion.

        Args:
            feature_branch: Feature branch name

        Returns:
            List of blocker task information
        """
        async with self._get_connection() as conn:
            cursor = await conn.execute(
                """
                SELECT id, prompt, agent_type, status, error_message, retry_count,
                       submitted_at, started_at
                FROM tasks
                WHERE feature_branch = ?
                  AND status IN ('failed', 'blocked')
                ORDER BY submitted_at ASC
                """,
                (feature_branch,),
            )
            rows = await cursor.fetchall()
            return [
                {
                    "task_id": row["id"],
                    "prompt": row["prompt"],
                    "agent_type": row["agent_type"],
                    "status": row["status"],
                    "error_message": row["error_message"],
                    "retry_count": row["retry_count"],
                    "submitted_at": row["submitted_at"],
                    "started_at": row["started_at"],
                }
                for row in rows
            ]

    async def list_feature_branches(self) -> list[dict[str, Any]]:
        """List all feature branches with task statistics.

        Returns:
            List of feature branch summaries
        """
        async with self._get_connection() as conn:
            cursor = await conn.execute(
                """
                SELECT feature_branch,
                       COUNT(*) as total_tasks,
                       SUM(CASE WHEN status = 'completed' THEN 1 ELSE 0 END) as completed,
                       SUM(CASE WHEN status = 'failed' THEN 1 ELSE 0 END) as failed,
                       SUM(CASE WHEN status = 'running' THEN 1 ELSE 0 END) as running,
                       SUM(CASE WHEN status IN ('pending', 'blocked', 'ready') THEN 1 ELSE 0 END) as pending,
                       MIN(submitted_at) as earliest_task,
                       MAX(last_updated_at) as latest_activity
                FROM tasks
                WHERE feature_branch IS NOT NULL
                GROUP BY feature_branch
                ORDER BY latest_activity DESC
                """
            )
            rows = await cursor.fetchall()
            return [
                {
                    "feature_branch": row["feature_branch"],
                    "total_tasks": row["total_tasks"],
                    "completed": row["completed"],
                    "failed": row["failed"],
                    "running": row["running"],
                    "pending": row["pending"],
                    "completion_rate": (
                        round(row["completed"] / row["total_tasks"] * 100, 2)
                        if row["total_tasks"] > 0
                        else 0
                    ),
                    "earliest_task": row["earliest_task"],
                    "latest_activity": row["latest_activity"],
                }
                for row in rows
            ]

    async def get_child_tasks(self, parent_task_ids: list[UUID]) -> list[Task]:
        """Query all tasks that have any of the given parent_task_ids.

        Args:
            parent_task_ids: List of parent task UUIDs to check for children

        Returns:
            List of Task domain objects representing child tasks

        Raises:
            ValueError: If parent_task_ids is empty
        """
        if not parent_task_ids:
            raise ValueError("parent_task_ids cannot be empty")

        async with self._get_connection() as conn:
            # Build dynamic IN clause with placeholders
            placeholders = ",".join("?" * len(parent_task_ids))
            query = f"""
                SELECT * FROM tasks
                WHERE parent_task_id IN ({placeholders})
                ORDER BY submitted_at ASC
            """

            cursor = await conn.execute(
                query,
                tuple(str(task_id) for task_id in parent_task_ids),
            )
            rows = await cursor.fetchall()
            return [self._row_to_task(row) for row in rows]

    async def get_task_tree_with_status(
        self,
        root_task_ids: list[UUID],
        filter_statuses: list[TaskStatus] | None = None,
        max_depth: int = 100,
    ) -> dict[UUID, TreeNode]:
        """Get entire descendant tree with optional status filtering using WITH RECURSIVE.

        Uses SQLite WITH RECURSIVE CTE to efficiently retrieve all descendants
        of the given root tasks in a single query, with depth calculation and
        cycle detection.

        Args:
            root_task_ids: Root task IDs to start tree traversal
            filter_statuses: Optional status filter (None = return all descendants)
            max_depth: Maximum traversal depth to prevent infinite loops (0 < max_depth <= 1000)

        Returns:
            Mapping of task_id to TreeNode for all descendants (including roots)

        Raises:
            ValueError: If root_task_ids is empty or max_depth invalid
            RecursionLimitError: If tree depth exceeds max_depth (indicates cycle)
        """
        # Validate parameters
        if not root_task_ids:
            raise ValueError("root_task_ids cannot be empty")

        if max_depth <= 0 or max_depth > 1000:
            raise ValueError(f"max_depth must be 0 < max_depth <= 1000, got {max_depth}")

        async with self._get_connection() as conn:
            # Build SQL query with WITH RECURSIVE CTE
            root_id_placeholders = ",".join("?" * len(root_task_ids))

            # Build optional status filter
            status_filter = ""
            status_params: list[str] = []
            if filter_statuses:
                status_placeholders = ",".join("?" * len(filter_statuses))
                status_filter = f"WHERE status IN ({status_placeholders})"
                status_params = [s.value for s in filter_statuses]

            sql = f"""
            WITH RECURSIVE task_tree AS (
                -- Base case: root tasks
                SELECT
                    id,
                    parent_task_id,
                    status,
                    0 AS depth
                FROM tasks
                WHERE id IN ({root_id_placeholders})

                UNION ALL

                -- Recursive case: children of current level
                SELECT
                    t.id,
                    t.parent_task_id,
                    t.status,
                    tt.depth + 1 AS depth
                FROM tasks t
                INNER JOIN task_tree tt ON t.parent_task_id = tt.id
                WHERE tt.depth < ?
            )
            SELECT
                id,
                parent_task_id,
                status,
                depth
            FROM task_tree
            {status_filter}
            ORDER BY depth ASC, id ASC
            """

            # Execute query
            params = (
                [str(task_id) for task_id in root_task_ids]
                + [max_depth]
                + status_params
            )
            cursor = await conn.execute(sql, tuple(params))
            rows = await cursor.fetchall()

            # Build TreeNode mapping
            nodes: dict[UUID, TreeNode] = {}
            for row in rows:
                task_id = UUID(row["id"])
                parent_id = UUID(row["parent_task_id"]) if row["parent_task_id"] else None
                status = TaskStatus(row["status"])
                depth = row["depth"]

                # Create TreeNode
                node = TreeNode(
                    id=task_id,
                    parent_id=parent_id,
                    status=status,
                    depth=depth,
                    children_ids=[],
                )
                nodes[task_id] = node

            # Build children relationships
            for node in nodes.values():
                if node.parent_id and node.parent_id in nodes:
                    nodes[node.parent_id].add_child(node.id)

            # Cycle detection: check if any node reached max_depth
            if nodes:
                max_observed_depth = max(node.depth for node in nodes.values())
                if max_observed_depth >= max_depth:
                    raise RecursionError(
                        f"Tree depth {max_observed_depth} reached max_depth {max_depth}. "
                        "Possible cycle detected or tree too deep."
                    )

            return nodes

    async def delete_task(self, task_id: UUID) -> bool:
        """Delete a single task by UUID.

        Args:
            task_id: Task ID to delete

        Returns:
            True if task was deleted, False if not found
        """
        async with self._get_connection() as conn:
            cursor = await conn.execute(
                "DELETE FROM tasks WHERE id = ?",
                (str(task_id),),
            )
            await conn.commit()
            return cursor.rowcount > 0

    async def delete_task_by_id(self, task_id: UUID) -> bool:
        """Delete a single task by ID with CASCADE to dependent tables.

        Args:
            task_id: Task ID to delete

        Returns:
            True if task was deleted, False if not found

        Raises:
            DatabaseError: If deletion fails
        """
        async with self._get_connection() as conn:
            cursor = await conn.execute(
                "DELETE FROM tasks WHERE id = ?",
                (str(task_id),),
            )
            await conn.commit()
            return cursor.rowcount > 0

    async def delete_tasks_by_status(self, status: TaskStatus) -> int:
        """Delete all tasks matching a status filter with CASCADE to dependent tables.

        Args:
            status: Status filter for deletion (TaskStatus enum)

        Returns:
            Number of tasks deleted

        Raises:
            DatabaseError: If deletion fails
        """
        async with self._get_connection() as conn:
            cursor = await conn.execute(
                "DELETE FROM tasks WHERE status = ?",
                (status.value,),
            )
            await conn.commit()
            return cursor.rowcount

    async def _delete_tasks_by_ids(
        self,
        conn: Connection,
        task_ids: list[str],
        collect_stats: bool = False
    ) -> dict[str, Any]:
        """Core task deletion logic - unified implementation.

        This is the single source of truth for task deletion.
        Both delete_tasks() and prune_tasks() use this.

        Handles large deletions by batching task IDs to avoid SQLite's
        999 parameter limit (SQLITE_MAX_VARIABLE_NUMBER).

        Args:
            conn: Active database connection (with foreign keys enabled)
            task_ids: List of task ID strings to delete
            collect_stats: Whether to collect status breakdown statistics

        Returns:
            Dictionary with:
                - deleted_count: Number of tasks deleted
                - deleted_dependencies: Number of dependencies deleted
                - breakdown_by_status: Dict of status -> count (if collect_stats=True)

        Side Effects:
            - Orphans children (sets parent_task_id to NULL)
            - Deletes state entries
            - Deletes task dependencies
            - Deletes tasks
        """
        if not task_ids:
            return {
                "deleted_count": 0,
                "deleted_dependencies": 0,
                "breakdown_by_status": {}
            }

        # SQLite has a limit of 999 SQL parameters per query (SQLITE_MAX_VARIABLE_NUMBER).
        # To safely handle large deletions, we batch task IDs into chunks of 900.
        # This ensures we stay well below the limit even when parameters are used multiple times
        # in a single query (e.g., "WHERE id IN (?) OR parent_id IN (?)").
        BATCH_SIZE = 900

        # Accumulate statistics across all batches
        total_deleted_count = 0
        total_deleted_dependencies = 0
        combined_breakdown_by_status: dict[TaskStatus, int] = {}

        # Process task IDs in batches
        for i in range(0, len(task_ids), BATCH_SIZE):
            batch = task_ids[i:i + BATCH_SIZE]
            task_id_placeholders = ",".join("?" * len(batch))

            # Collect statistics if requested
            if collect_stats:
                cursor = await conn.execute(
                    f"""
                    SELECT status, COUNT(*) as count
                    FROM tasks
                    WHERE id IN ({task_id_placeholders})
                    GROUP BY status
                    """,
                    tuple(batch),
                )
                status_rows = await cursor.fetchall()
                for row in status_rows:
                    status = TaskStatus(row["status"])
                    combined_breakdown_by_status[status] = (
                        combined_breakdown_by_status.get(status, 0) + row["count"]
                    )

            # Count dependencies before deletion for this batch
            cursor = await conn.execute(
                f"""
                SELECT COUNT(*) as count
                FROM task_dependencies
                WHERE prerequisite_task_id IN ({task_id_placeholders})
                   OR dependent_task_id IN ({task_id_placeholders})
                """,
                tuple(batch + batch),
            )
            dep_row = await cursor.fetchone()
            batch_deleted_dependencies = dep_row["count"] if dep_row else 0
            total_deleted_dependencies += batch_deleted_dependencies

            # Execute deletion for this batch (orphans children, cleans state, deletes tasks)
            await self._orphan_children_and_delete_tasks(conn, batch)

            total_deleted_count += len(batch)

        return {
            "deleted_count": total_deleted_count,
            "deleted_dependencies": total_deleted_dependencies,
            "breakdown_by_status": combined_breakdown_by_status
        }

    async def _orphan_children_and_delete_tasks(
        self, conn: Connection, task_ids: list[str]
    ) -> None:
        """Delete tasks and orphan their children (set parent_task_id to NULL).

        This is the correct behavior for prune operations - only delete tasks
        that match the filter criteria, and orphan any children that don't match.

        Handles large deletions by batching task IDs to avoid SQLite's
        999 parameter limit (SQLITE_MAX_VARIABLE_NUMBER).

        Handles foreign key constraints by:
        1. Setting children's parent_task_id to NULL (orphaning)
        2. Nullifying audit.agent_id to allow agent CASCADE deletion
        3. Deleting state table entries (no CASCADE on state.task_id FK)
        4. Deleting task dependencies (CASCADE but explicit for clarity)
        5. Deleting the tasks themselves (agents, checkpoints CASCADE automatically)

        Args:
            conn: Active database connection
            task_ids: List of task ID strings to delete

        Side Effects:
            - Updates tasks.parent_task_id to NULL for children (orphaning)
            - Updates audit.agent_id to NULL for affected agents
            - Deletes from state table (explicit cleanup)
            - Deletes from task_dependencies (explicit cleanup)
            - Deletes from tasks table (agents, checkpoints CASCADE)
        """
        if not task_ids:
            return

        # SQLite has a limit of 999 SQL parameters per query (SQLITE_MAX_VARIABLE_NUMBER).
        # Batch task IDs into chunks of 900 to safely handle large deletions.
        BATCH_SIZE = 900

        # Process task IDs in batches, executing all 5 deletion steps for each batch
        for i in range(0, len(task_ids), BATCH_SIZE):
            batch = task_ids[i:i + BATCH_SIZE]
            task_id_placeholders = ",".join("?" * len(batch))

            # Step 1: Orphan children (set parent_task_id to NULL)
            # This allows us to delete parents without violating FK constraints
            await conn.execute(
                f"""
                UPDATE tasks
                SET parent_task_id = NULL
                WHERE parent_task_id IN ({task_id_placeholders})
                """,
                tuple(batch),
            )

            # Step 2: Clean up audit.agent_id to allow agent CASCADE deletion
            # audit.agent_id has FK to agents WITHOUT CASCADE, so we must NULL it first
            await conn.execute(
                f"""
                UPDATE audit
                SET agent_id = NULL
                WHERE agent_id IN (
                    SELECT id FROM agents WHERE task_id IN ({task_id_placeholders})
                )
                """,
                tuple(batch),
            )

            # Step 3: Delete state entries for current tasks
            await conn.execute(
                f"""
                DELETE FROM state
                WHERE task_id IN ({task_id_placeholders})
                """,
                tuple(batch),
            )

            # Step 4: Delete task dependencies
            await conn.execute(
                f"""
                DELETE FROM task_dependencies
                WHERE prerequisite_task_id IN ({task_id_placeholders})
                   OR dependent_task_id IN ({task_id_placeholders})
                """,
                tuple(batch + batch),
            )

            # Step 5: Delete the tasks themselves
            # At this point:
            # - Children are orphaned (parent_task_id=NULL)
            # - Audit entries won't block agent deletion (agent_id=NULL)
            # - State entries are deleted
            # - Task dependencies are deleted
            # - Agents, checkpoints will CASCADE
            await conn.execute(
                f"""
                DELETE FROM tasks
                WHERE id IN ({task_id_placeholders})
                """,
                tuple(batch),
            )

    async def prune_tasks(self, filters: PruneFilters) -> PruneResult:
        """Prune tasks based on age and status criteria.

        This method handles:
        1. Task selection (via filters)
        2. Task deletion (via unified core)
        3. Statistics collection
        4. Optional VACUUM

        VACUUM behavior depends on filters.vacuum_mode:
        - "always": Always run VACUUM after deletion (may be slow)
        - "conditional": Only run VACUUM if deleted_tasks >= 100 (default)
        - "never": Never run VACUUM (fastest, but doesn't reclaim space)

        Args:
            filters: PruneFilters with deletion criteria and vacuum_mode

        Returns:
            PruneResult with deletion counts and reclaimed bytes (if VACUUM ran)

        Raises:
            ValueError: If filters are invalid
            DatabaseError: If deletion fails
        """
        async with self._get_connection() as conn:
            # STEP 1: SELECT tasks to delete using filters
            where_sql, params = filters.build_where_clause()
            limit_sql = f"LIMIT {filters.limit}" if filters.limit else ""

            cursor = await conn.execute(
                f"""
                SELECT id FROM tasks
                WHERE {where_sql}
                ORDER BY submitted_at ASC
                {limit_sql}
                """,
                tuple(params),
            )
            task_rows = await cursor.fetchall()
            task_ids = [row["id"] for row in task_rows]

            if not task_ids:
                # Nothing to delete
                return PruneResult(
                    deleted_tasks=0,
                    deleted_dependencies=0,
                    reclaimed_bytes=None,
                    dry_run=filters.dry_run,
                    breakdown_by_status={},
                    vacuum_auto_skipped=False,
                )

            # Auto-selection: override vacuum_mode to 'never' for large prune operations
            # Only applies to 'conditional' mode - 'always' is never overridden
            vacuum_auto_skipped = False
            effective_vacuum_mode = filters.vacuum_mode

            if len(task_ids) >= AUTO_SKIP_VACUUM_THRESHOLD and filters.vacuum_mode == "conditional":
                effective_vacuum_mode = "never"
                vacuum_auto_skipped = True

            # Start transaction
            await conn.execute("BEGIN TRANSACTION")

            try:
                # STEP 2: DELETE tasks using unified core (collects stats)
                if filters.dry_run:
                    # Dry run: collect stats without deleting
                    result = await self._delete_tasks_by_ids(
                        conn, task_ids, collect_stats=True
                    )
                    await conn.execute("ROLLBACK")

                    return PruneResult(
                        deleted_tasks=result["deleted_count"],
                        deleted_dependencies=result["deleted_dependencies"],
                        reclaimed_bytes=None,
                        dry_run=True,
                        breakdown_by_status=result["breakdown_by_status"],
                        vacuum_auto_skipped=vacuum_auto_skipped,
                    )
                else:
                    # Real deletion
                    result = await self._delete_tasks_by_ids(
                        conn, task_ids, collect_stats=True
                    )
                    await conn.commit()

                    # STEP 3: VACUUM (outside transaction, conditional)
                    # Use effective_vacuum_mode which may have been auto-overridden
                    reclaimed_bytes = None
                    should_vacuum = False

                    if effective_vacuum_mode == "always":
                        should_vacuum = True
                    elif effective_vacuum_mode == "conditional":
                        should_vacuum = result["deleted_count"] >= VACUUM_THRESHOLD_TASKS
                    # "never" mode: should_vacuum stays False

                    if should_vacuum:
                        # Get database size before VACUUM
                        cursor = await conn.execute("PRAGMA page_count")
                        page_count_row = await cursor.fetchone()
                        cursor = await conn.execute("PRAGMA page_size")
                        page_size_row = await cursor.fetchone()

                        if page_count_row and page_size_row:
                            page_count_before = page_count_row[0]
                            page_size = page_size_row[0]
                            size_before = page_count_before * page_size

                            # Run VACUUM
                            await conn.execute("VACUUM")

                            # Get database size after VACUUM
                            cursor = await conn.execute("PRAGMA page_count")
                            page_count_after_row = await cursor.fetchone()
                            if page_count_after_row:
                                page_count_after = page_count_after_row[0]
                                size_after = page_count_after * page_size
                                reclaimed_bytes = size_before - size_after

                    return PruneResult(
                        deleted_tasks=result["deleted_count"],
                        deleted_dependencies=result["deleted_dependencies"],
                        reclaimed_bytes=reclaimed_bytes,
                        dry_run=False,
                        breakdown_by_status=result["breakdown_by_status"],
                        vacuum_auto_skipped=vacuum_auto_skipped,
                    )

            except Exception as e:
                await conn.execute("ROLLBACK")
                raise RuntimeError(f"Failed to prune tasks: {e}") from e

    async def _discover_task_tree(
        self,
        conn: Connection,
        root_task_ids: list[UUID],
        max_depth: int = 100
    ) -> list[TreeNode]:
        """Execute WITH RECURSIVE CTE to discover all descendants of root tasks.

        Uses SQLite's WITH RECURSIVE common table expression to efficiently
        traverse the task hierarchy and discover all descendants of the given
        root tasks. Returns nodes ordered by depth (deepest first) for safe
        deletion order.

        Args:
            conn: Active database connection within transaction
            root_task_ids: Root task IDs to start tree traversal from
            max_depth: Maximum tree depth to prevent infinite loops (default 100)

        Returns:
            All nodes in discovered trees, ordered by depth DESC (deepest first)

        Raises:
            ValueError: If root_task_ids is empty
            aiosqlite.DatabaseError: If SQL execution fails

        Example:
            >>> async with self._get_connection() as conn:
            ...     nodes = await self._discover_task_tree(
            ...         conn,
            ...         [UUID('ebec23ad-...')],
            ...         max_depth=50
            ...     )
            >>> # nodes[0] is deepest descendant
            >>> # nodes[-1] is root task
        """
        if not root_task_ids:
            raise ValueError("root_task_ids cannot be empty")

        # Build parameter placeholders for IN clause
        placeholders = ",".join("?" * len(root_task_ids))

        # WITH RECURSIVE CTE query
        # - Base case: Select root tasks with depth=0
        # - Recursive case: Join children with parent tree, increment depth
        # - Order by depth DESC to get leaves first (safe deletion order)
        query = f"""
        WITH RECURSIVE task_tree (id, parent_id, status, depth) AS (
          SELECT id, parent_task_id, status, 0 as depth
          FROM tasks
          WHERE id IN ({placeholders})
          UNION ALL
          SELECT t.id, t.parent_task_id, t.status, tree.depth + 1
          FROM tasks t
          JOIN task_tree tree ON t.parent_task_id = tree.id
          WHERE tree.depth < ?
        )
        SELECT * FROM task_tree
        ORDER BY depth DESC
        """

        # Build parameters: root task IDs as strings + max_depth
        params = [str(task_id) for task_id in root_task_ids] + [max_depth]

        cursor = await conn.execute(query, params)
        rows = await cursor.fetchall()

        # Convert rows to TreeNode objects
        nodes = []
        for row in rows:
            # aiosqlite.Row supports both index and name access
            row_dict = {
                "id": row[0],
                "parent_id": row[1],
                "status": row[2],
                "depth": row[3]
            }
            nodes.append(TreeNode.from_row(row_dict))

        return nodes

    def _row_to_task(self, row: aiosqlite.Row) -> Task:
        """Convert database row to Task model."""
        # Convert row to dict for easier access with fallbacks
        row_dict = dict(row)

        return Task(
            id=UUID(row_dict["id"]),
            prompt=row_dict["prompt"],
            agent_type=row_dict["agent_type"],
            priority=row_dict["priority"],
            status=TaskStatus(row_dict["status"]),
            input_data=json.loads(row_dict["input_data"]),
            result_data=json.loads(row_dict["result_data"]) if row_dict["result_data"] else None,
            error_message=row_dict["error_message"],
            retry_count=row_dict["retry_count"],
            max_retries=row_dict["max_retries"],
            max_execution_timeout_seconds=row_dict.get("max_execution_timeout_seconds", 3600),
            submitted_at=datetime.fromisoformat(row_dict["submitted_at"]),
            started_at=datetime.fromisoformat(row_dict["started_at"])
            if row_dict["started_at"]
            else None,
            completed_at=(
                datetime.fromisoformat(row_dict["completed_at"])
                if row_dict["completed_at"]
                else None
            ),
            last_updated_at=datetime.fromisoformat(row_dict["last_updated_at"])
            if row_dict.get("last_updated_at")
            else datetime.now(timezone.utc),
            created_by=row_dict["created_by"],
            parent_task_id=UUID(row_dict["parent_task_id"]) if row_dict["parent_task_id"] else None,
            dependencies=[UUID(dep) for dep in json.loads(row_dict["dependencies"])]
            if row_dict.get("dependencies")
            else [],
            session_id=row_dict.get("session_id"),
            # NEW: Enhanced task queue fields
            source=TaskSource(row_dict.get("source", "human")),
            dependency_type=DependencyType(row_dict.get("dependency_type", "sequential")),
            calculated_priority=row_dict.get("calculated_priority", 5.0),
            deadline=datetime.fromisoformat(row_dict["deadline"])
            if row_dict.get("deadline")
            else None,
            estimated_duration_seconds=row_dict.get("estimated_duration_seconds"),
            dependency_depth=row_dict.get("dependency_depth", 0),
            feature_branch=row_dict.get("feature_branch"),
            task_branch=row_dict.get("task_branch"),
            worktree_path=row_dict.get("worktree_path"),
            summary=row_dict.get("summary") or "Task",
        )

    # Task dependency operations
    async def insert_task_dependency(self, dependency: TaskDependency) -> None:
        """Insert a task dependency relationship."""
        async with self._get_connection() as conn:
            await conn.execute(
                """
                INSERT INTO task_dependencies (
                    id, dependent_task_id, prerequisite_task_id,
                    dependency_type, created_at, resolved_at
                ) VALUES (?, ?, ?, ?, ?, ?)
                """,
                (
                    str(dependency.id),
                    str(dependency.dependent_task_id),
                    str(dependency.prerequisite_task_id),
                    dependency.dependency_type.value,
                    dependency.created_at.isoformat(),
                    dependency.resolved_at.isoformat() if dependency.resolved_at else None,
                ),
            )
            await conn.commit()

    async def get_task_dependencies(self, task_id: UUID) -> list[TaskDependency]:
        """Get all dependencies for a task."""
        async with self._get_connection() as conn:
            cursor = await conn.execute(
                """
                SELECT * FROM task_dependencies
                WHERE dependent_task_id = ?
                ORDER BY created_at ASC
                """,
                (str(task_id),),
            )
            rows = await cursor.fetchall()
            return [self._row_to_task_dependency(row) for row in rows]

    async def resolve_dependency(self, prerequisite_task_id: UUID) -> None:
        """Mark all dependencies on a prerequisite task as resolved."""
        async with self._get_connection() as conn:
            await conn.execute(
                """
                UPDATE task_dependencies
                SET resolved_at = ?
                WHERE prerequisite_task_id = ? AND resolved_at IS NULL
                """,
                (datetime.now(timezone.utc).isoformat(), str(prerequisite_task_id)),
            )
            await conn.commit()

    def _row_to_task_dependency(self, row: aiosqlite.Row) -> TaskDependency:
        """Convert database row to TaskDependency model."""
        return TaskDependency(
            id=UUID(row["id"]),
            dependent_task_id=UUID(row["dependent_task_id"]),
            prerequisite_task_id=UUID(row["prerequisite_task_id"]),
            dependency_type=DependencyType(row["dependency_type"]),
            created_at=datetime.fromisoformat(row["created_at"]),
            resolved_at=datetime.fromisoformat(row["resolved_at"]) if row["resolved_at"] else None,
        )

    def _build_tree_structure(self, tree_nodes: list[Any]) -> dict[UUID, list[UUID]]:
        """Build parent -> children adjacency list from flat tree nodes.

        This helper method constructs a hierarchical tree structure from a flat
        list of TreeNode objects. It builds an adjacency list mapping each parent
        task ID to its list of child task IDs, and populates the children field
        in each TreeNode object.

        Args:
            tree_nodes: Flat list of TreeNode objects with task_id, task, and
                       parent_task_id attributes. The children field will be
                       populated by this method.

        Returns:
            Dict mapping parent_id (UUID) to list of child IDs (list[UUID]).
            Parent IDs with no children are not included in the dict.

        Example:
            >>> nodes = [
            ...     TreeNode(task_id=uuid1, parent_id=None, children=[]),
            ...     TreeNode(task_id=uuid2, parent_id=uuid1, children=[]),
            ...     TreeNode(task_id=uuid3, parent_id=uuid1, children=[]),
            ... ]
            >>> adjacency = db._build_tree_structure(nodes)
            >>> adjacency[uuid1]  # Returns [uuid2, uuid3]
            >>> nodes[0].children  # Now contains [uuid2, uuid3]
        """
        # Build adjacency list mapping parent_id -> [child_ids]
        children_map: dict[UUID, list[UUID]] = {}

        for node in tree_nodes:
            # Get parent_task_id from the task object
            parent_id = node.task.parent_task_id
            if parent_id is not None:
                if parent_id not in children_map:
                    children_map[parent_id] = []
                children_map[parent_id].append(node.task_id)

        # Populate children field in TreeNode objects
        for node in tree_nodes:
            node.children = children_map.get(node.task_id, [])

        return children_map

    # Agent operations
    async def insert_agent(self, agent: Agent) -> None:
        """Insert a new agent into the database."""
        async with self._get_connection() as conn:
            await conn.execute(
                """
                INSERT INTO agents (
                    id, name, specialization, task_id, state, model,
                    spawned_at, terminated_at, resource_usage, session_id
                ) VALUES (?, ?, ?, ?, ?, ?, ?, ?, ?, ?)
                """,
                (
                    str(agent.id),
                    agent.name,
                    agent.specialization,
                    str(agent.task_id),
                    agent.state.value,
                    agent.model,
                    agent.spawned_at.isoformat(),
                    agent.terminated_at.isoformat() if agent.terminated_at else None,
                    json.dumps(agent.resource_usage),
                    agent.session_id,
                ),
            )
            await conn.commit()

    async def update_agent_state(self, agent_id: UUID, state: AgentState) -> None:
        """Update agent state."""
        async with self._get_connection() as conn:
            if state == AgentState.TERMINATED:
                await conn.execute(
                    "UPDATE agents SET state = ?, terminated_at = ? WHERE id = ?",
                    (state.value, datetime.now(timezone.utc).isoformat(), str(agent_id)),
                )
            else:
                await conn.execute(
                    "UPDATE agents SET state = ? WHERE id = ?",
                    (state.value, str(agent_id)),
                )
            await conn.commit()

    # State operations
    async def set_state(self, task_id: UUID, key: str, value: dict[str, Any]) -> None:
        """Set shared state for a task."""
        async with self._get_connection() as conn:
            now = datetime.now(timezone.utc).isoformat()
            await conn.execute(
                """
                INSERT INTO state (task_id, key, value, created_at, updated_at)
                VALUES (?, ?, ?, ?, ?)
                ON CONFLICT(task_id, key) DO UPDATE SET
                    value = excluded.value,
                    updated_at = excluded.updated_at
                """,
                (str(task_id), key, json.dumps(value), now, now),
            )
            await conn.commit()

    async def get_state(self, task_id: UUID, key: str) -> dict[str, Any] | None:
        """Get shared state for a task."""
        async with self._get_connection() as conn:
            cursor = await conn.execute(
                "SELECT value FROM state WHERE task_id = ? AND key = ?",
                (str(task_id), key),
            )
            row = await cursor.fetchone()
            if row:
                return cast(dict[str, Any], json.loads(row["value"]))
            return None

    # Audit operations
    async def log_audit(
        self,
        task_id: UUID,
        action_type: str,
        agent_id: UUID | None = None,
        action_data: dict[str, Any] | None = None,
        result: str | None = None,
    ) -> None:
        """Log an audit entry."""
        async with self._get_connection() as conn:
            await conn.execute(
                """
                INSERT INTO audit (timestamp, agent_id, task_id, action_type, action_data, result)
                VALUES (?, ?, ?, ?, ?, ?)
                """,
                (
                    datetime.now(timezone.utc).isoformat(),
                    str(agent_id) if agent_id else None,
                    str(task_id),
                    action_type,
                    json.dumps(action_data) if action_data else None,
                    result,
                ),
            )
            await conn.commit()

    # Service properties (lazy-loaded)
    @property
    def memory(self) -> "MemoryService":
        """Get memory service instance.

        Returns:
            MemoryService instance for managing long-term memory
        """
        if self._memory_service is None:
            from abathur.services.memory_service import MemoryService

            self._memory_service = MemoryService(self)
        return self._memory_service

    @property
    def sessions(self) -> "SessionService":
        """Get session service instance.

        Returns:
            SessionService instance for managing conversation sessions
        """
        if self._session_service is None:
            from abathur.services.session_service import SessionService

            self._session_service = SessionService(self)
        return self._session_service

    @property
    def documents(self) -> "DocumentIndexService":
        """Get document index service instance.

        Returns:
            DocumentIndexService instance for managing document indexing and search
        """
        if self._document_service is None:
            from abathur.services.document_index_service import DocumentIndexService

            self._document_service = DocumentIndexService(self)
        return self._document_service<|MERGE_RESOLUTION|>--- conflicted
+++ resolved
@@ -293,7 +293,6 @@
         return v
 
 
-<<<<<<< HEAD
 class TreeNode(BaseModel):
     """Runtime data structure representing a task node in tree traversal.
 
@@ -322,7 +321,8 @@
             child_id: UUID of child task to add
         """
         self.children_ids.append(child_id)
-=======
+
+
 class RecursivePruneResult(PruneResult):
     """Enhanced result with tree-specific statistics.
 
@@ -350,7 +350,6 @@
         ge=0,
         description="Number of trees partially deleted"
     )
->>>>>>> 524c7772
 
 
 class Database:
