--- conflicted
+++ resolved
@@ -3,7 +3,6 @@
 import json
 from collections.abc import AsyncIterator
 from contextlib import asynccontextmanager
-from dataclasses import dataclass, field
 from datetime import datetime, timezone
 from pathlib import Path
 from typing import TYPE_CHECKING, Any, cast
@@ -30,81 +29,12 @@
     from abathur.services.session_service import SessionService
 
 
-@dataclass
-class TreeNode:
-    """Node in task tree discovered by WITH RECURSIVE CTE.
-
-    Represents a task in the hierarchical tree structure with its
-    position and relationships.
-
-    Attributes:
-        id: Task UUID
-        parent_id: Parent task UUID (None for root nodes)
-        status: Task status (TaskStatus enum value string)
-        depth: Distance from root in tree hierarchy (0 = root)
-    """
-    id: UUID
-    parent_id: UUID | None
-    status: str
-    depth: int
-
-    @classmethod
-    def from_row(cls, row_dict: dict[str, Any]) -> "TreeNode":
-        """Create TreeNode from database row dictionary.
-
-        Args:
-            row_dict: Dictionary with 'id', 'parent_id', 'status', 'depth' keys
-
-        Returns:
-            TreeNode instance
-
-        Raises:
-            KeyError: If required fields are missing
-            ValueError: If UUID parsing fails
-        """
-        return cls(
-            id=UUID(row_dict["id"]),
-            parent_id=UUID(row_dict["parent_id"]) if row_dict.get("parent_id") else None,
-            status=row_dict["status"],
-            depth=row_dict["depth"]
-        )
-
-
 # VACUUM threshold: only run conditional VACUUM if deleting this many tasks
 VACUUM_THRESHOLD_TASKS = 100
 
 # Auto-skip VACUUM threshold: automatically set vacuum_mode='never' for large prunes
 # Rationale: VACUUM on 10,000+ tasks can take minutes, blocking the database
 AUTO_SKIP_VACUUM_THRESHOLD = 10_000
-
-
-@dataclass
-class TreeNode:
-    """Runtime data structure representing a node in task tree during recursive operations."""
-    id: UUID
-    parent_id: UUID | None
-    status: TaskStatus
-    depth: int
-    children_ids: list[UUID] = field(default_factory=list)
-
-    @classmethod
-    def from_row(cls, row: dict) -> "TreeNode":
-        """Construct TreeNode from database query result row."""
-        return cls(
-            id=UUID(row["id"]),
-            parent_id=UUID(row["parent_id"]) if row["parent_id"] else None,
-            status=TaskStatus(row["status"]),
-            depth=row["depth"],
-            children_ids=[]  # Populated by _build_tree_structure()
-        )
-
-    def is_leaf(self) -> bool:
-        """Check if this node is a leaf (no children)."""
-        return len(self.children_ids) == 0
-
-    def matches_status(self, allowed: list[TaskStatus]) -> bool:
-        """Check if this node's status matches any of the allowed statuses."""
-        return self.status in allowed
 
 
 class PruneFilters(BaseModel):
@@ -147,11 +77,6 @@
     vacuum_mode: str = Field(
         default="conditional",
         description="VACUUM strategy: 'always', 'conditional', or 'never'",
-    )
-
-    recursive: bool = Field(
-        default=False,
-        description="Enable recursive tree deletion with status checking"
     )
 
     @model_validator(mode="after")
@@ -299,36 +224,6 @@
         return v
 
 
-class TreeNode(BaseModel):
-    """Runtime data structure representing a task node in tree traversal.
-
-    Used by recursive tree operations to represent the hierarchical structure
-    of tasks and their relationships during traversal and deletion operations.
-    """
-
-    id: UUID = Field(description="Task identifier")
-    parent_id: UUID | None = Field(default=None, description="Parent task reference (None for root)")
-    status: TaskStatus = Field(description="Current task status")
-    depth: int = Field(ge=0, le=100, description="Depth in tree (0 for root nodes)")
-    children_ids: list[UUID] = Field(default_factory=list, description="Direct children task IDs")
-
-    def is_leaf(self) -> bool:
-        """Check if node is a leaf (no children).
-
-        Returns:
-            True if node has no children, False otherwise
-        """
-        return len(self.children_ids) == 0
-
-    def add_child(self, child_id: UUID) -> None:
-        """Add child ID to children list.
-
-        Args:
-            child_id: UUID of child task to add
-        """
-        self.children_ids.append(child_id)
-
-
 class RecursivePruneResult(PruneResult):
     """Enhanced result with tree-specific statistics.
 
@@ -383,19 +278,6 @@
         self.db_path.parent.mkdir(parents=True, exist_ok=True)
 
         async with self._get_connection() as conn:
-            # Verify SQLite version supports WITH RECURSIVE (3.8.3+)
-            cursor = await conn.execute("SELECT sqlite_version()")
-            version_row = await cursor.fetchone()
-            if version_row:
-                version = version_row[0]
-                # Parse version as tuple for comparison
-                version_parts = tuple(int(x) for x in version.split('.'))
-                required_parts = (3, 8, 3)
-                if version_parts < required_parts:
-                    raise RuntimeError(
-                        f"SQLite 3.8.3+ required for WITH RECURSIVE, found {version}"
-                    )
-
             # Enable WAL mode for concurrent reads
             await conn.execute("PRAGMA journal_mode=WAL")
             await conn.execute("PRAGMA synchronous=NORMAL")
@@ -2080,25 +1962,6 @@
         filter_statuses: list[TaskStatus] | None = None,
         max_depth: int = 100,
     ) -> dict[UUID, TreeNode]:
-<<<<<<< HEAD
-        """Get entire descendant tree with optional status filtering using WITH RECURSIVE.
-
-        Uses SQLite WITH RECURSIVE CTE to efficiently retrieve all descendants
-        of the given root tasks in a single query, with depth calculation and
-        cycle detection.
-
-        Args:
-            root_task_ids: Root task IDs to start tree traversal
-            filter_statuses: Optional status filter (None = return all descendants)
-            max_depth: Maximum traversal depth to prevent infinite loops (0 < max_depth <= 1000)
-
-        Returns:
-            Mapping of task_id to TreeNode for all descendants (including roots)
-
-        Raises:
-            ValueError: If root_task_ids is empty or max_depth invalid
-            RecursionLimitError: If tree depth exceeds max_depth (indicates cycle)
-=======
         """Use WITH RECURSIVE CTE to retrieve descendant tree with optional status filtering.
 
         Args:
@@ -2112,32 +1975,10 @@
         Raises:
             ValueError: If root_task_ids empty or max_depth invalid
             RuntimeError: If tree depth exceeds max_depth (cycle detected)
->>>>>>> 5b9762c9
         """
         # Validate parameters
         if not root_task_ids:
             raise ValueError("root_task_ids cannot be empty")
-<<<<<<< HEAD
-
-        if max_depth <= 0 or max_depth > 1000:
-            raise ValueError(f"max_depth must be 0 < max_depth <= 1000, got {max_depth}")
-
-        async with self._get_connection() as conn:
-            # Build SQL query with WITH RECURSIVE CTE
-            root_id_placeholders = ",".join("?" * len(root_task_ids))
-
-            # Build optional status filter
-            status_filter = ""
-            status_params: list[str] = []
-            if filter_statuses:
-                status_placeholders = ",".join("?" * len(filter_statuses))
-                status_filter = f"WHERE status IN ({status_placeholders})"
-                status_params = [s.value for s in filter_statuses]
-
-            sql = f"""
-            WITH RECURSIVE task_tree AS (
-                -- Base case: root tasks
-=======
         if max_depth <= 0 or max_depth > 1000:
             raise ValueError("max_depth must be between 1 and 1000")
 
@@ -2177,50 +2018,10 @@
                     INNER JOIN task_tree tt ON t.parent_task_id = tt.id
                     WHERE tt.depth < ?
                 )
->>>>>>> 5b9762c9
                 SELECT
                     id,
                     parent_task_id,
                     status,
-<<<<<<< HEAD
-                    0 AS depth
-                FROM tasks
-                WHERE id IN ({root_id_placeholders})
-
-                UNION ALL
-
-                -- Recursive case: children of current level
-                SELECT
-                    t.id,
-                    t.parent_task_id,
-                    t.status,
-                    tt.depth + 1 AS depth
-                FROM tasks t
-                INNER JOIN task_tree tt ON t.parent_task_id = tt.id
-                WHERE tt.depth < ?
-            )
-            SELECT
-                id,
-                parent_task_id,
-                status,
-                depth
-            FROM task_tree
-            {status_filter}
-            ORDER BY depth ASC, id ASC
-            """
-
-            # Execute query
-            params = (
-                [str(task_id) for task_id in root_task_ids]
-                + [max_depth]
-                + status_params
-            )
-            cursor = await conn.execute(sql, tuple(params))
-            rows = await cursor.fetchall()
-
-            # Build TreeNode mapping
-            nodes: dict[UUID, TreeNode] = {}
-=======
                     depth
                 FROM task_tree
                 {status_filter_sql}
@@ -2249,44 +2050,19 @@
             tree_nodes: dict[UUID, TreeNode] = {}
 
             # First pass: Create all TreeNode objects
->>>>>>> 5b9762c9
             for row in rows:
                 task_id = UUID(row["id"])
                 parent_id = UUID(row["parent_task_id"]) if row["parent_task_id"] else None
                 status = TaskStatus(row["status"])
                 depth = row["depth"]
 
-<<<<<<< HEAD
-                # Create TreeNode
-                node = TreeNode(
-=======
                 tree_nodes[task_id] = TreeNode(
->>>>>>> 5b9762c9
                     id=task_id,
                     parent_id=parent_id,
                     status=status,
                     depth=depth,
                     children_ids=[],
                 )
-<<<<<<< HEAD
-                nodes[task_id] = node
-
-            # Build children relationships
-            for node in nodes.values():
-                if node.parent_id and node.parent_id in nodes:
-                    nodes[node.parent_id].add_child(node.id)
-
-            # Cycle detection: check if any node reached max_depth
-            if nodes:
-                max_observed_depth = max(node.depth for node in nodes.values())
-                if max_observed_depth >= max_depth:
-                    raise RecursionError(
-                        f"Tree depth {max_observed_depth} reached max_depth {max_depth}. "
-                        "Possible cycle detected or tree too deep."
-                    )
-
-            return nodes
-=======
 
             # Second pass: Build children_ids lists by iterating results
             for row in rows:
@@ -2401,7 +2177,6 @@
                 result[root_task_id] = all_match
 
         return result
->>>>>>> 5b9762c9
 
     async def delete_task(self, task_id: UUID) -> bool:
         """Delete a single task by UUID.
@@ -2947,86 +2722,6 @@
             except Exception as e:
                 await conn.execute("ROLLBACK")
                 raise RuntimeError(f"Failed to prune tasks: {e}") from e
-
-    async def _discover_task_tree(
-        self,
-        conn: Connection,
-        root_task_ids: list[UUID],
-        max_depth: int = 100
-    ) -> list[TreeNode]:
-        """Execute WITH RECURSIVE CTE to discover all descendants of root tasks.
-
-        Uses SQLite's WITH RECURSIVE common table expression to efficiently
-        traverse the task hierarchy and discover all descendants of the given
-        root tasks. Returns nodes ordered by depth (deepest first) for safe
-        deletion order.
-
-        Args:
-            conn: Active database connection within transaction
-            root_task_ids: Root task IDs to start tree traversal from
-            max_depth: Maximum tree depth to prevent infinite loops (default 100)
-
-        Returns:
-            All nodes in discovered trees, ordered by depth DESC (deepest first)
-
-        Raises:
-            ValueError: If root_task_ids is empty
-            aiosqlite.DatabaseError: If SQL execution fails
-
-        Example:
-            >>> async with self._get_connection() as conn:
-            ...     nodes = await self._discover_task_tree(
-            ...         conn,
-            ...         [UUID('ebec23ad-...')],
-            ...         max_depth=50
-            ...     )
-            >>> # nodes[0] is deepest descendant
-            >>> # nodes[-1] is root task
-        """
-        if not root_task_ids:
-            raise ValueError("root_task_ids cannot be empty")
-
-        # Build parameter placeholders for IN clause
-        placeholders = ",".join("?" * len(root_task_ids))
-
-        # WITH RECURSIVE CTE query
-        # - Base case: Select root tasks with depth=0
-        # - Recursive case: Join children with parent tree, increment depth
-        # - Order by depth DESC to get leaves first (safe deletion order)
-        query = f"""
-        WITH RECURSIVE task_tree (id, parent_id, status, depth) AS (
-          SELECT id, parent_task_id, status, 0 as depth
-          FROM tasks
-          WHERE id IN ({placeholders})
-          UNION ALL
-          SELECT t.id, t.parent_task_id, t.status, tree.depth + 1
-          FROM tasks t
-          JOIN task_tree tree ON t.parent_task_id = tree.id
-          WHERE tree.depth < ?
-        )
-        SELECT * FROM task_tree
-        ORDER BY depth DESC
-        """
-
-        # Build parameters: root task IDs as strings + max_depth
-        params = [str(task_id) for task_id in root_task_ids] + [max_depth]
-
-        cursor = await conn.execute(query, params)
-        rows = await cursor.fetchall()
-
-        # Convert rows to TreeNode objects
-        nodes = []
-        for row in rows:
-            # aiosqlite.Row supports both index and name access
-            row_dict = {
-                "id": row[0],
-                "parent_id": row[1],
-                "status": row[2],
-                "depth": row[3]
-            }
-            nodes.append(TreeNode.from_row(row_dict))
-
-        return nodes
 
     def _row_to_task(self, row: aiosqlite.Row) -> Task:
         """Convert database row to Task model."""
@@ -3138,50 +2833,6 @@
             resolved_at=datetime.fromisoformat(row["resolved_at"]) if row["resolved_at"] else None,
         )
 
-    def _build_tree_structure(self, tree_nodes: list[Any]) -> dict[UUID, list[UUID]]:
-        """Build parent -> children adjacency list from flat tree nodes.
-
-        This helper method constructs a hierarchical tree structure from a flat
-        list of TreeNode objects. It builds an adjacency list mapping each parent
-        task ID to its list of child task IDs, and populates the children field
-        in each TreeNode object.
-
-        Args:
-            tree_nodes: Flat list of TreeNode objects with task_id, task, and
-                       parent_task_id attributes. The children field will be
-                       populated by this method.
-
-        Returns:
-            Dict mapping parent_id (UUID) to list of child IDs (list[UUID]).
-            Parent IDs with no children are not included in the dict.
-
-        Example:
-            >>> nodes = [
-            ...     TreeNode(task_id=uuid1, parent_id=None, children=[]),
-            ...     TreeNode(task_id=uuid2, parent_id=uuid1, children=[]),
-            ...     TreeNode(task_id=uuid3, parent_id=uuid1, children=[]),
-            ... ]
-            >>> adjacency = db._build_tree_structure(nodes)
-            >>> adjacency[uuid1]  # Returns [uuid2, uuid3]
-            >>> nodes[0].children  # Now contains [uuid2, uuid3]
-        """
-        # Build adjacency list mapping parent_id -> [child_ids]
-        children_map: dict[UUID, list[UUID]] = {}
-
-        for node in tree_nodes:
-            # Get parent_task_id from the task object
-            parent_id = node.task.parent_task_id
-            if parent_id is not None:
-                if parent_id not in children_map:
-                    children_map[parent_id] = []
-                children_map[parent_id].append(node.task_id)
-
-        # Populate children field in TreeNode objects
-        for node in tree_nodes:
-            node.children = children_map.get(node.task_id, [])
-
-        return children_map
-
     # Agent operations
     async def insert_agent(self, agent: Agent) -> None:
         """Insert a new agent into the database."""
