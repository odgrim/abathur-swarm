--- conflicted
+++ resolved
@@ -96,7 +96,6 @@
             )
         return v
 
-<<<<<<< HEAD
     @field_validator("vacuum_mode")
     @classmethod
     def validate_vacuum_mode(cls, v: str) -> str:
@@ -105,7 +104,7 @@
         if v not in allowed:
             raise ValueError(f"vacuum_mode must be one of {allowed}, got '{v}'")
         return v
-=======
+
     def build_where_clause(self) -> tuple[str, list[str]]:
         """
         Build SQL WHERE clause and parameters for task filtering.
@@ -143,7 +142,6 @@
 
         where_sql = " AND ".join(where_clauses)
         return (where_sql, params)
->>>>>>> 9fbc5fa5
 
 
 class PruneResult(BaseModel):
