"""Database infrastructure using SQLite with WAL mode."""

import json
from collections.abc import AsyncIterator
from contextlib import asynccontextmanager
from datetime import datetime, timezone
from pathlib import Path
from typing import TYPE_CHECKING, Any, cast
from uuid import UUID

import aiosqlite
from aiosqlite import Connection
from pydantic import BaseModel, Field, field_validator, model_validator

from abathur.domain.models import (
    Agent,
    AgentState,
    DependencyType,
    Task,
    TaskDependency,
    TaskSource,
    TaskStatus,
)

if TYPE_CHECKING:
    from abathur.services.document_index_service import DocumentIndexService
    from abathur.services.memory_service import MemoryService
    from abathur.services.session_service import SessionService


class PruneFilters(BaseModel):
    """Filtering criteria for pruning operation.

    At least one of older_than_days or before_date must be specified.
    Only completed, failed, or cancelled tasks can be pruned.
    """

    older_than_days: int | None = Field(
        default=None,
        ge=1,
        description="Delete tasks older than N days (completed_at/submitted_at)",
    )

    before_date: datetime | None = Field(
        default=None, description="Delete tasks completed/submitted before this date"
    )

    statuses: list[TaskStatus] = Field(
        default_factory=lambda: [
            TaskStatus.COMPLETED,
            TaskStatus.FAILED,
            TaskStatus.CANCELLED,
        ],
        description="Task statuses to prune",
    )

    limit: int | None = Field(
        default=None, ge=1, description="Maximum tasks to delete in one operation"
    )

    dry_run: bool = Field(default=False, description="Preview mode without deletion")

    @model_validator(mode="after")
    def validate_filters(self) -> "PruneFilters":
        """Ensure at least one time filter is specified."""
        if self.older_than_days is None and self.before_date is None:
            raise ValueError(
                "At least one of 'older_than_days' or 'before_date' must be specified"
            )
        return self

    @field_validator("statuses")
    @classmethod
    def validate_statuses(cls, v: list[TaskStatus]) -> list[TaskStatus]:
        """Ensure only pruneable statuses are specified."""
        forbidden = {
            TaskStatus.PENDING,
            TaskStatus.BLOCKED,
            TaskStatus.READY,
            TaskStatus.RUNNING,
        }
        invalid = set(v) & forbidden
        if invalid:
            raise ValueError(
                f"Cannot prune tasks with statuses: {invalid}. "
                f"Only COMPLETED, FAILED, or CANCELLED tasks can be pruned."
            )
        return v


class PruneResult(BaseModel):
    """Statistics from prune operation.

    Contains comprehensive metrics about the pruning operation including
    the number of tasks and dependencies deleted, space reclaimed, and
    a breakdown of deleted tasks by status.
    """

    deleted_tasks: int = Field(ge=0, description="Number of tasks deleted")

    deleted_dependencies: int = Field(
        ge=0, description="Number of task_dependencies records deleted"
    )

    reclaimed_bytes: int | None = Field(
        default=None, ge=0, description="Bytes reclaimed by VACUUM (optional)"
    )

    dry_run: bool = Field(description="Whether this was a dry run")

    breakdown_by_status: dict[TaskStatus, int] = Field(
        default_factory=dict, description="Count of deleted tasks by status"
    )

    @field_validator("breakdown_by_status")
    @classmethod
    def validate_breakdown_values(cls, v: dict[TaskStatus, int]) -> dict[TaskStatus, int]:
        """Ensure all breakdown values are non-negative."""
        for status, count in v.items():
            if count < 0:
                raise ValueError(
                    f"Breakdown count for status {status} must be non-negative, got {count}"
                )
        return v


class Database:
    """SQLite database with WAL mode for concurrent access."""

    def __init__(self, db_path: Path) -> None:
        """Initialize database.

        Args:
            db_path: Path to SQLite database file
        """
        self.db_path = db_path
        self._initialized = False
        self._memory_service: MemoryService | None = None
        self._session_service: SessionService | None = None
        self._document_service: DocumentIndexService | None = None
        self._shared_conn: Connection | None = None  # For :memory: databases

    async def initialize(self) -> None:
        """Initialize database schema and settings."""
        if self._initialized:
            return

        # Create parent directory if it doesn't exist
        self.db_path.parent.mkdir(parents=True, exist_ok=True)

        async with self._get_connection() as conn:
            # Enable WAL mode for concurrent reads
            await conn.execute("PRAGMA journal_mode=WAL")
            await conn.execute("PRAGMA synchronous=NORMAL")
            await conn.execute("PRAGMA foreign_keys=ON")
            await conn.execute("PRAGMA busy_timeout=5000")
            await conn.execute("PRAGMA wal_autocheckpoint=1000")

            # Run migrations before creating tables
            await self._run_migrations(conn)

            # Create tables
            await self._create_tables(conn)
            await conn.commit()

        self._initialized = True

    async def close(self) -> None:
        """Close the database connection.

        Only needed for :memory: databases to clean up the shared connection.
        File-based databases close connections automatically.
        """
        if self._shared_conn is not None:
            await self._shared_conn.close()
            self._shared_conn = None
            self._initialized = False

    @asynccontextmanager
    async def _get_connection(self) -> AsyncIterator[Connection]:
        """Get database connection with proper settings.

        For :memory: databases, maintains a shared connection to preserve data
        across multiple operations. For file databases, creates a new connection
        each time.
        """
        if str(self.db_path) == ":memory:":
            # Reuse same connection for memory databases to maintain data
            if self._shared_conn is None:
                self._shared_conn = await aiosqlite.connect(":memory:")
                self._shared_conn.row_factory = aiosqlite.Row
            yield self._shared_conn
        else:
            # File databases get new connections each time
            async with aiosqlite.connect(str(self.db_path)) as conn:
                conn.row_factory = aiosqlite.Row
                yield conn

    async def validate_foreign_keys(self) -> list[tuple[str, ...]]:
        """Run PRAGMA foreign_key_check and return violations.

        Returns:
            List of foreign key violations (empty if valid)
        """
        async with self._get_connection() as conn:
            cursor = await conn.execute("PRAGMA foreign_key_check")
            violations = await cursor.fetchall()
            return [tuple(row) for row in violations]

    async def explain_query_plan(self, query: str, params: tuple[Any, ...] = ()) -> list[str]:
        """Return EXPLAIN QUERY PLAN output for optimization.

        Args:
            query: SQL query to analyze
            params: Query parameters

        Returns:
            List of query plan lines
        """
        async with self._get_connection() as conn:
            cursor = await conn.execute(f"EXPLAIN QUERY PLAN {query}", params)
            rows = await cursor.fetchall()
            return [" ".join(str(col) for col in row) for row in rows]

    async def get_index_usage(self) -> dict[str, Any]:
        """Report which indexes exist and basic statistics.

        Returns:
            Dictionary with index information
        """
        async with self._get_connection() as conn:
            cursor = await conn.execute(
                "SELECT name, tbl_name FROM sqlite_master WHERE type='index' ORDER BY tbl_name, name"
            )
            indexes = list(await cursor.fetchall())
            return {
                "index_count": len(indexes),
                "indexes": [{"name": row[0], "table": row[1]} for row in indexes],
            }

    async def _run_migrations(self, conn: Connection) -> None:
        """Run database migrations."""
        # Check if tasks table exists and has old schema
        cursor = await conn.execute(
            "SELECT name FROM sqlite_master WHERE type='table' AND name='tasks'"
        )
        table_exists = await cursor.fetchone()

        if table_exists:
            # Check if old schema (has template_name column)
            cursor = await conn.execute("PRAGMA table_info(tasks)")
            columns = await cursor.fetchall()
            column_names = [col["name"] for col in columns]

            if "template_name" in column_names and "prompt" not in column_names:
                # Migrate from old schema to new schema
                print("Migrating database schema: template_name → prompt + agent_type")

                # Temporarily disable foreign keys for migration
                await conn.execute("PRAGMA foreign_keys=OFF")

                # Create new table with updated schema
                await conn.execute(
                    """
                    CREATE TABLE tasks_new (
                        id TEXT PRIMARY KEY,
                        prompt TEXT NOT NULL,
                        agent_type TEXT NOT NULL DEFAULT 'general',
                        priority INTEGER NOT NULL DEFAULT 5,
                        status TEXT NOT NULL,
                        input_data TEXT NOT NULL,
                        result_data TEXT,
                        error_message TEXT,
                        retry_count INTEGER DEFAULT 0,
                        max_retries INTEGER DEFAULT 3,
                        submitted_at TIMESTAMP NOT NULL,
                        started_at TIMESTAMP,
                        completed_at TIMESTAMP,
                        created_by TEXT,
                        parent_task_id TEXT,
                        dependencies TEXT,
                        FOREIGN KEY (parent_task_id) REFERENCES tasks(id)
                    )
                    """
                )

                # Copy data from old table to new table
                # template_name becomes prompt, agent_type defaults to 'general'
                await conn.execute(
                    """
                    INSERT INTO tasks_new (
                        id, prompt, agent_type, priority, status, input_data,
                        result_data, error_message, retry_count, max_retries,
                        submitted_at, started_at, completed_at, created_by,
                        parent_task_id, dependencies
                    )
                    SELECT
                        id, template_name, 'general', priority, status, input_data,
                        result_data, error_message, retry_count, max_retries,
                        submitted_at, started_at, completed_at, created_by,
                        parent_task_id, dependencies
                    FROM tasks
                    """
                )

                # Drop old table
                await conn.execute("DROP TABLE tasks")

                # Rename new table to tasks
                await conn.execute("ALTER TABLE tasks_new RENAME TO tasks")

                # Recreate indexes
                await conn.execute(
                    """
                    CREATE INDEX IF NOT EXISTS idx_tasks_status_priority
                    ON tasks(status, priority DESC, submitted_at ASC)
                    """
                )

                await conn.execute(
                    """
                    CREATE INDEX IF NOT EXISTS idx_tasks_submitted_at
                    ON tasks(submitted_at)
                    """
                )

                await conn.execute(
                    """
                    CREATE INDEX IF NOT EXISTS idx_tasks_parent
                    ON tasks(parent_task_id)
                    """
                )

                # Re-enable foreign keys
                await conn.execute("PRAGMA foreign_keys=ON")

                await conn.commit()
                print("Database migration completed successfully")

            # Migration: Add last_updated_at and max_execution_timeout_seconds columns
            if "last_updated_at" not in column_names:
                print(
                    "Migrating database schema: adding last_updated_at and max_execution_timeout_seconds columns"
                )

                # Add last_updated_at column
                await conn.execute(
                    """
                    ALTER TABLE tasks
                    ADD COLUMN last_updated_at TIMESTAMP
                    """
                )

                # Set last_updated_at to submitted_at for existing tasks
                await conn.execute(
                    """
                    UPDATE tasks
                    SET last_updated_at = COALESCE(completed_at, started_at, submitted_at)
                    WHERE last_updated_at IS NULL
                    """
                )

                # Add max_execution_timeout_seconds column with default of 1 hour (3600 seconds)
                await conn.execute(
                    """
                    ALTER TABLE tasks
                    ADD COLUMN max_execution_timeout_seconds INTEGER DEFAULT 3600
                    """
                )

                # Create index for efficient timeout detection queries
                await conn.execute(
                    """
                    CREATE INDEX IF NOT EXISTS idx_tasks_running_timeout
                    ON tasks(status, last_updated_at)
                    WHERE status = 'running'
                    """
                )

                await conn.commit()
                print(
                    "Added last_updated_at and max_execution_timeout_seconds columns successfully"
                )

            # Migration: Add session_id column to tasks
            if "session_id" not in column_names:
                print("Migrating database schema: adding session_id to tasks")
                await conn.execute(
                    """
                    ALTER TABLE tasks
                    ADD COLUMN session_id TEXT
                    """
                )
                await conn.commit()
                print("Added session_id column to tasks")

            # Migration: Add enhanced task queue columns
            if "source" not in column_names:
                print("Migrating database schema: adding enhanced task queue columns")

                # Add source column
                await conn.execute(
                    """
                    ALTER TABLE tasks
                    ADD COLUMN source TEXT NOT NULL DEFAULT 'human'
                    """
                )

                # Add dependency_type column
                await conn.execute(
                    """
                    ALTER TABLE tasks
                    ADD COLUMN dependency_type TEXT NOT NULL DEFAULT 'sequential'
                    """
                )

                # Add calculated_priority column
                await conn.execute(
                    """
                    ALTER TABLE tasks
                    ADD COLUMN calculated_priority REAL NOT NULL DEFAULT 5.0
                    """
                )

                # Add deadline column
                await conn.execute(
                    """
                    ALTER TABLE tasks
                    ADD COLUMN deadline TIMESTAMP
                    """
                )

                # Add estimated_duration_seconds column
                await conn.execute(
                    """
                    ALTER TABLE tasks
                    ADD COLUMN estimated_duration_seconds INTEGER
                    """
                )

                # Add dependency_depth column
                await conn.execute(
                    """
                    ALTER TABLE tasks
                    ADD COLUMN dependency_depth INTEGER DEFAULT 0
                    """
                )

                await conn.commit()
                print("Added enhanced task queue columns successfully")

            # Migration: Add feature_branch column to tasks
            if "feature_branch" not in column_names:
                print("Migrating database schema: adding feature_branch to tasks")
                await conn.execute(
                    """
                    ALTER TABLE tasks
                    ADD COLUMN feature_branch TEXT
                    """
                )
                await conn.commit()
                print("Added feature_branch column to tasks")

            # Migration: Add task_branch column to tasks
            if "task_branch" not in column_names:
                print("Migrating database schema: adding task_branch to tasks")
                await conn.execute(
                    """
                    ALTER TABLE tasks
                    ADD COLUMN task_branch TEXT
                    """
                )
                await conn.commit()
                print("Added task_branch column to tasks")

            # Migration: Add worktree_path column to tasks
            if "worktree_path" not in column_names:
                print("Migrating database schema: adding worktree_path to tasks")
                await conn.execute(
                    """
                    ALTER TABLE tasks
                    ADD COLUMN worktree_path TEXT
                    """
                )
                await conn.commit()
                print("Added worktree_path column to tasks")

            # Migration: Add summary column to tasks
            if "summary" not in column_names:
                print("Migrating database schema: adding summary to tasks")
                await conn.execute(
                    """
                    ALTER TABLE tasks
                    ADD COLUMN summary TEXT NOT NULL DEFAULT 'Task'
                    """
                )
                # Backfill existing rows with auto-generated summaries
                # This logic MUST match the service layer auto-generation in task_queue_service.py:174-181
                #
                # Service layer logic (for reference):
                #   if source == TaskSource.HUMAN:
                #       summary = "User Prompt: " + description[:126].strip()
                #   else:
                #       summary = description[:140].strip()
                #
                # SQL equivalent:
                #   TRIM(SUBSTR(prompt, 1, 126)) matches description[:126].strip()
                #   TRIM(SUBSTR(prompt, 1, 140)) matches description[:140].strip()
                #
                # Both truncate first, then trim whitespace, ensuring identical behavior.
                await conn.execute(
                    """
                    UPDATE tasks
                    SET summary = CASE
                        WHEN prompt IS NULL OR TRIM(prompt) = '' THEN 'Task'
                        WHEN source = 'human' THEN 'User Prompt: ' || TRIM(SUBSTR(prompt, 1, 126))
                        ELSE TRIM(SUBSTR(prompt, 1, 140))
                    END
                    WHERE summary IS NULL OR TRIM(summary) = ''
                    """
                )
                await conn.commit()
                print("Added summary column to tasks and backfilled existing rows")

            # Migration: Fix idx_tasks_summary partial index with pointless WHERE clause
            # Check if old index exists with WHERE clause
            cursor = await conn.execute(
                """
                SELECT sql FROM sqlite_master
                WHERE type='index' AND name='idx_tasks_summary'
                """
            )
            index_row = await cursor.fetchone()
            if index_row and index_row["sql"] and "WHERE summary IS NOT NULL" in index_row["sql"]:
                print("Migrating index: fixing idx_tasks_summary partial index condition")
                # Drop old index with pointless WHERE clause
                await conn.execute("DROP INDEX IF EXISTS idx_tasks_summary")
                # Recreate without WHERE clause
                await conn.execute("""CREATE INDEX idx_tasks_summary ON tasks(summary)""")
                await conn.commit()
                print("Fixed idx_tasks_summary index")

        # Check if agents table exists and needs session_id column
        cursor = await conn.execute(
            "SELECT name FROM sqlite_master WHERE type='table' AND name='agents'"
        )
        agents_exists = await cursor.fetchone()

        if agents_exists:
            cursor = await conn.execute("PRAGMA table_info(agents)")
            agent_columns = await cursor.fetchall()
            agent_column_names = [col["name"] for col in agent_columns]

            if "session_id" not in agent_column_names:
                print("Migrating database schema: adding session_id to agents")
                await conn.execute(
                    """
                    ALTER TABLE agents
                    ADD COLUMN session_id TEXT
                    """
                )
                await conn.commit()
                print("Added session_id column to agents")

            # Migration: Add CASCADE DELETE to agents.task_id foreign key
            # Check if CASCADE already exists
            cursor = await conn.execute("PRAGMA foreign_key_list(agents)")
            fk_list = await cursor.fetchall()
            task_fk = next(
                (fk for fk in fk_list if fk["table"] == "tasks" and fk["from"] == "task_id"), None
            )

            if task_fk and task_fk["on_delete"] != "CASCADE":
                print("Checking agents table for orphaned records...")

                # Check for orphaned agents (agents referencing non-existent tasks)
                cursor = await conn.execute(
                    """
                    SELECT COUNT(*) as orphan_count
                    FROM agents
                    WHERE task_id NOT IN (SELECT id FROM tasks)
                    """
                )
                orphan_result = await cursor.fetchone()
                orphan_count = orphan_result["orphan_count"] if orphan_result else 0

                if orphan_count > 0:
                    print(f"⚠ Found {orphan_count} orphaned agent record(s)")
                    # Log sample orphans with details
                    cursor = await conn.execute(
                        """
                        SELECT id, name, task_id, state, spawned_at
                        FROM agents
                        WHERE task_id NOT IN (SELECT id FROM tasks)
                        LIMIT 5
                        """
                    )
                    sample_orphans = await cursor.fetchall()
                    for orphan in sample_orphans:
                        print(f"  - Agent {orphan['id']} ({orphan['name']}) references missing task {orphan['task_id']}")
                else:
                    print("✓ No orphaned agents detected")

                print("Applying CASCADE DELETE migration to agents.task_id foreign key...")
                print("Migrating database schema: adding CASCADE DELETE to agents.task_id foreign key")

                try:
                    # Temporarily disable foreign keys
                    await conn.execute("PRAGMA foreign_keys=OFF")

                    # Create new table with CASCADE DELETE
                    await conn.execute(
                        """
                        CREATE TABLE agents_new (
                            id TEXT PRIMARY KEY,
                            name TEXT NOT NULL,
                            specialization TEXT NOT NULL,
                            task_id TEXT NOT NULL,
                            state TEXT NOT NULL,
                            model TEXT NOT NULL,
                            spawned_at TIMESTAMP NOT NULL,
                            terminated_at TIMESTAMP,
                            resource_usage TEXT,
                            session_id TEXT,
                            FOREIGN KEY (task_id) REFERENCES tasks(id) ON DELETE CASCADE,
                            FOREIGN KEY (session_id) REFERENCES sessions(id) ON DELETE SET NULL
                        )
                        """
                    )

                    # Copy data from old table to new table
                    await conn.execute(
                        """
                        INSERT INTO agents_new
                        SELECT * FROM agents
                        """
                    )

                    # Drop old table
                    await conn.execute("DROP TABLE agents")

                    # Rename new table to agents
                    await conn.execute("ALTER TABLE agents_new RENAME TO agents")

                    # Recreate indexes
                    await conn.execute(
                        "CREATE INDEX IF NOT EXISTS idx_agents_task ON agents(task_id)"
                    )
                    await conn.execute(
                        "CREATE INDEX IF NOT EXISTS idx_agents_state ON agents(state)"
                    )
                    await conn.execute(
                        """CREATE INDEX IF NOT EXISTS idx_agents_session
                           ON agents(session_id, spawned_at DESC)
                           WHERE session_id IS NOT NULL"""
                    )

                    # Re-enable foreign keys
                    await conn.execute("PRAGMA foreign_keys=ON")

                    await conn.commit()
                    print("Added CASCADE DELETE to agents.task_id foreign key")

<<<<<<< HEAD
                await conn.commit()
                print("✓ Successfully added CASCADE DELETE to agents.task_id foreign key")
                print("Added CASCADE DELETE to agents.task_id foreign key")
=======
                except Exception as e:
                    # Re-enable foreign keys even on error
                    await conn.execute("PRAGMA foreign_keys=ON")
                    await conn.rollback()
                    print(f"✗ Migration failed: {type(e).__name__}: {e}")
                    print("Database rolled back to previous state")
                    raise  # Re-raise to prevent application from starting with failed migration
>>>>>>> 738f8566

        # Check if audit table exists and needs memory columns
        cursor = await conn.execute(
            "SELECT name FROM sqlite_master WHERE type='table' AND name='audit'"
        )
        audit_exists = await cursor.fetchone()

        if audit_exists:
            cursor = await conn.execute("PRAGMA table_info(audit)")
            audit_columns = await cursor.fetchall()
            audit_column_names = [col["name"] for col in audit_columns]

            if "memory_operation_type" not in audit_column_names:
                print("Migrating database schema: adding memory columns to audit")
                await conn.execute(
                    """
                    ALTER TABLE audit
                    ADD COLUMN memory_operation_type TEXT
                    """
                )
                await conn.execute(
                    """
                    ALTER TABLE audit
                    ADD COLUMN memory_namespace TEXT
                    """
                )
                await conn.execute(
                    """
                    ALTER TABLE audit
                    ADD COLUMN memory_entry_id INTEGER
                    """
                )
                await conn.commit()
                print("Added memory columns to audit")

        # Check if checkpoints table exists and needs session_id column
        cursor = await conn.execute(
            "SELECT name FROM sqlite_master WHERE type='table' AND name='checkpoints'"
        )
        checkpoints_exists = await cursor.fetchone()

        if checkpoints_exists:
            cursor = await conn.execute("PRAGMA table_info(checkpoints)")
            checkpoint_columns = await cursor.fetchall()
            checkpoint_column_names = [col["name"] for col in checkpoint_columns]

            if "session_id" not in checkpoint_column_names:
                print("Migrating database schema: adding session_id to checkpoints")
                await conn.execute(
                    """
                    ALTER TABLE checkpoints
                    ADD COLUMN session_id TEXT
                    """
                )
                await conn.commit()
                print("Added session_id column to checkpoints")

            # Migration: Add CASCADE DELETE to checkpoints.task_id foreign key
            # Check if CASCADE already exists
            cursor = await conn.execute("PRAGMA foreign_key_list(checkpoints)")
            fk_list = await cursor.fetchall()
            task_fk = next(
                (fk for fk in fk_list if fk["table"] == "tasks" and fk["from"] == "task_id"), None
            )

            if task_fk and task_fk["on_delete"] != "CASCADE":
                print("Checking checkpoints table for orphaned records...")

                # Check for orphaned checkpoints (checkpoints referencing non-existent tasks)
                cursor = await conn.execute(
                    """
                    SELECT COUNT(*) as orphan_count
                    FROM checkpoints
                    WHERE task_id NOT IN (SELECT id FROM tasks)
                    """
                )
                orphan_result = await cursor.fetchone()
                orphan_count = orphan_result["orphan_count"] if orphan_result else 0

                if orphan_count > 0:
                    print(f"⚠ Found {orphan_count} orphaned checkpoint record(s)")
                    # Log sample orphans with details
                    cursor = await conn.execute(
                        """
                        SELECT task_id, iteration, created_at
                        FROM checkpoints
                        WHERE task_id NOT IN (SELECT id FROM tasks)
                        LIMIT 5
                        """
                    )
                    sample_orphans = await cursor.fetchall()
                    for orphan in sample_orphans:
                        print(f"  - Checkpoint for task {orphan['task_id']} (iteration {orphan['iteration']}, created {orphan['created_at']})")
                else:
                    print("✓ No orphaned checkpoints detected")

                print("Applying CASCADE DELETE migration to checkpoints.task_id foreign key...")
                print("Migrating database schema: adding CASCADE DELETE to checkpoints.task_id foreign key")

                try:
                    # Temporarily disable foreign keys
                    await conn.execute("PRAGMA foreign_keys=OFF")

                    # Create new table with CASCADE DELETE
                    await conn.execute(
                        """
                        CREATE TABLE checkpoints_new (
                            task_id TEXT NOT NULL,
                            iteration INTEGER NOT NULL,
                            state TEXT NOT NULL,
                            created_at TIMESTAMP NOT NULL,
                            session_id TEXT,
                            PRIMARY KEY (task_id, iteration),
                            FOREIGN KEY (task_id) REFERENCES tasks(id) ON DELETE CASCADE,
                            FOREIGN KEY (session_id) REFERENCES sessions(id) ON DELETE SET NULL
                        )
                        """
                    )

                    # Copy data from old table to new table
                    await conn.execute(
                        """
                        INSERT INTO checkpoints_new
                        SELECT * FROM checkpoints
                        """
                    )

                    # Drop old table
                    await conn.execute("DROP TABLE checkpoints")

                    # Rename new table to checkpoints
                    await conn.execute("ALTER TABLE checkpoints_new RENAME TO checkpoints")

                    # Recreate indexes
                    await conn.execute(
                        "CREATE INDEX IF NOT EXISTS idx_checkpoints_task ON checkpoints(task_id, iteration DESC)"
                    )

                    # Re-enable foreign keys
                    await conn.execute("PRAGMA foreign_keys=ON")

                    await conn.commit()
                    print("Added CASCADE DELETE to checkpoints.task_id foreign key")

<<<<<<< HEAD
                await conn.commit()
                print("✓ Successfully added CASCADE DELETE to checkpoints.task_id foreign key")
                print("Added CASCADE DELETE to checkpoints.task_id foreign key")
=======
                except Exception as e:
                    # Re-enable foreign keys even on error
                    await conn.execute("PRAGMA foreign_keys=ON")
                    await conn.rollback()
                    print(f"✗ Migration failed: {type(e).__name__}: {e}")
                    print("Database rolled back to previous state")
                    raise  # Re-raise to prevent application from starting with failed migration
>>>>>>> 738f8566

        # Check if audit table needs task_id to be nullable
        cursor = await conn.execute(
            "SELECT name FROM sqlite_master WHERE type='table' AND name='audit'"
        )
        audit_table_exists = await cursor.fetchone()

        if audit_table_exists:
            cursor = await conn.execute("PRAGMA table_info(audit)")
            audit_cols = await cursor.fetchall()
            task_id_col = next((col for col in audit_cols if col["name"] == "task_id"), None)

            # If task_id is NOT NULL (notnull=1), we need to recreate the table
            if task_id_col and task_id_col["notnull"] == 1:
                print("Migrating database schema: making audit.task_id nullable")

                try:
                    # Temporarily disable FK
                    await conn.execute("PRAGMA foreign_keys=OFF")

                    # Recreate audit table with nullable task_id (no FK constraint)
                    await conn.execute("ALTER TABLE audit RENAME TO audit_old")
                    await conn.execute(
                        """
                        CREATE TABLE audit (
                            id INTEGER PRIMARY KEY AUTOINCREMENT,
                            timestamp TIMESTAMP NOT NULL,
                            agent_id TEXT,
                            task_id TEXT,
                            action_type TEXT NOT NULL,
                            action_data TEXT,
                            result TEXT,
                            memory_operation_type TEXT,
                            memory_namespace TEXT,
                            memory_entry_id INTEGER,
                            FOREIGN KEY (agent_id) REFERENCES agents(id),
                            FOREIGN KEY (memory_entry_id) REFERENCES memory_entries(id) ON DELETE SET NULL
                        )
                        """
                    )
                    await conn.execute(
                        """
                        INSERT INTO audit SELECT * FROM audit_old
                        """
                    )
                    await conn.execute("DROP TABLE audit_old")

                    # Re-enable FK
                    await conn.execute("PRAGMA foreign_keys=ON")
                    await conn.commit()
                    print("Made audit.task_id nullable")

                except Exception as e:
                    # Re-enable foreign keys even on error
                    await conn.execute("PRAGMA foreign_keys=ON")
                    await conn.rollback()
                    print(f"✗ Migration failed: {type(e).__name__}: {e}")
                    print("Database rolled back to previous state")
                    raise  # Re-raise to prevent application from starting with failed migration

    async def _create_tables(self, conn: Connection) -> None:
        """Create database tables."""
        # Create memory management tables first (foreign key targets)
        await self._create_memory_tables(conn)

        # Create/enhance core tables
        await self._create_core_tables(conn)

        # Create indexes last
        await self._create_indexes(conn)

    async def _create_memory_tables(self, conn: Connection) -> None:
        """Create new memory management tables."""
        # Sessions table
        await conn.execute(
            """
            CREATE TABLE IF NOT EXISTS sessions (
                id TEXT PRIMARY KEY,
                app_name TEXT NOT NULL,
                user_id TEXT NOT NULL,
                project_id TEXT,
                status TEXT NOT NULL DEFAULT 'created',
                events TEXT NOT NULL DEFAULT '[]',
                state TEXT NOT NULL DEFAULT '{}',
                metadata TEXT DEFAULT '{}',
                created_at TIMESTAMP NOT NULL DEFAULT CURRENT_TIMESTAMP,
                last_update_time TIMESTAMP NOT NULL DEFAULT CURRENT_TIMESTAMP,
                terminated_at TIMESTAMP,
                archived_at TIMESTAMP,
                CHECK(status IN ('created', 'active', 'paused', 'terminated', 'archived')),
                CHECK(json_valid(events)),
                CHECK(json_valid(state)),
                CHECK(json_valid(metadata))
            )
        """
        )

        # Memory entries table
        await conn.execute(
            """
            CREATE TABLE IF NOT EXISTS memory_entries (
                id INTEGER PRIMARY KEY AUTOINCREMENT,
                namespace TEXT NOT NULL,
                key TEXT NOT NULL,
                value TEXT NOT NULL,
                memory_type TEXT NOT NULL,
                version INTEGER NOT NULL DEFAULT 1,
                is_deleted BOOLEAN NOT NULL DEFAULT 0,
                metadata TEXT DEFAULT '{}',
                created_by TEXT,
                updated_by TEXT,
                created_at TIMESTAMP NOT NULL DEFAULT CURRENT_TIMESTAMP,
                updated_at TIMESTAMP NOT NULL DEFAULT CURRENT_TIMESTAMP,
                CHECK(memory_type IN ('semantic', 'episodic', 'procedural')),
                CHECK(json_valid(value)),
                CHECK(json_valid(metadata)),
                CHECK(version > 0),
                UNIQUE(namespace, key, version)
            )
        """
        )

        # Document index table
        await conn.execute(
            """
            CREATE TABLE IF NOT EXISTS document_index (
                id INTEGER PRIMARY KEY AUTOINCREMENT,
                file_path TEXT NOT NULL UNIQUE,
                title TEXT NOT NULL,
                document_type TEXT,
                content_hash TEXT NOT NULL,
                chunk_count INTEGER DEFAULT 1,
                embedding_model TEXT,
                embedding_blob BLOB,
                metadata TEXT DEFAULT '{}',
                last_synced_at TIMESTAMP,
                sync_status TEXT DEFAULT 'pending',
                created_at TIMESTAMP NOT NULL DEFAULT CURRENT_TIMESTAMP,
                updated_at TIMESTAMP NOT NULL DEFAULT CURRENT_TIMESTAMP,
                CHECK(sync_status IN ('pending', 'synced', 'failed', 'stale')),
                CHECK(json_valid(metadata))
            )
        """
        )

        # Load sqlite-vss extensions for vector search
        await self._load_vss_extensions(conn)

        # Document embeddings virtual table (using sqlite-vss)
        await conn.execute(
            """
            CREATE VIRTUAL TABLE IF NOT EXISTS document_embeddings USING vss0(
                embedding(768)
            )
            """
        )

        # Document embedding metadata table
        await conn.execute(
            """
            CREATE TABLE IF NOT EXISTS document_embedding_metadata (
                rowid INTEGER PRIMARY KEY,
                document_id INTEGER NOT NULL,
                namespace TEXT NOT NULL,
                file_path TEXT NOT NULL,
                embedding_model TEXT NOT NULL DEFAULT 'nomic-embed-text-v1.5',
                created_at TIMESTAMP NOT NULL DEFAULT CURRENT_TIMESTAMP,
                FOREIGN KEY (document_id) REFERENCES document_index(id) ON DELETE CASCADE
            )
            """
        )

    async def _load_vss_extensions(self, conn: Connection) -> None:
        """Load sqlite-vss extensions for vector search.

        Raises:
            RuntimeError: If extensions cannot be loaded
        """
        try:
            await conn.enable_load_extension(True)

            # Load vector0 extension first (dependency for vss0)
            import os

            home = os.path.expanduser("~")
            vector_ext = f"{home}/.sqlite-extensions/vector0"
            vss_ext = f"{home}/.sqlite-extensions/vss0"

            await conn.load_extension(vector_ext)
            await conn.load_extension(vss_ext)

            await conn.enable_load_extension(False)
        except Exception as e:
            raise RuntimeError(
                f"Failed to load sqlite-vss extensions. "
                f"Ensure extensions are installed at ~/.sqlite-extensions/. "
                f"Error: {e}"
            ) from e

    async def _create_core_tables(self, conn: Connection) -> None:
        """Create core tables with session linkage."""
        # Tasks table
        await conn.execute(
            """
            CREATE TABLE IF NOT EXISTS tasks (
                id TEXT PRIMARY KEY,
                prompt TEXT NOT NULL,
                agent_type TEXT NOT NULL DEFAULT 'general',
                priority INTEGER NOT NULL DEFAULT 5,
                status TEXT NOT NULL,
                input_data TEXT NOT NULL,
                result_data TEXT,
                error_message TEXT,
                retry_count INTEGER DEFAULT 0,
                max_retries INTEGER DEFAULT 3,
                max_execution_timeout_seconds INTEGER DEFAULT 3600,
                submitted_at TIMESTAMP NOT NULL,
                started_at TIMESTAMP,
                completed_at TIMESTAMP,
                last_updated_at TIMESTAMP NOT NULL,
                created_by TEXT,
                parent_task_id TEXT,
                dependencies TEXT,
                session_id TEXT,
                source TEXT NOT NULL DEFAULT 'human',
                dependency_type TEXT NOT NULL DEFAULT 'sequential',
                calculated_priority REAL NOT NULL DEFAULT 5.0,
                deadline TIMESTAMP,
                estimated_duration_seconds INTEGER,
                dependency_depth INTEGER DEFAULT 0,
                feature_branch TEXT,
                task_branch TEXT,
                worktree_path TEXT,
                summary TEXT NOT NULL DEFAULT 'Task',
                FOREIGN KEY (parent_task_id) REFERENCES tasks(id),
                FOREIGN KEY (session_id) REFERENCES sessions(id) ON DELETE SET NULL
            )
        """
        )

        # Agents table
        await conn.execute(
            """
            CREATE TABLE IF NOT EXISTS agents (
                id TEXT PRIMARY KEY,
                name TEXT NOT NULL,
                specialization TEXT NOT NULL,
                task_id TEXT NOT NULL,
                state TEXT NOT NULL,
                model TEXT NOT NULL,
                spawned_at TIMESTAMP NOT NULL,
                terminated_at TIMESTAMP,
                resource_usage TEXT,
                session_id TEXT,
                FOREIGN KEY (task_id) REFERENCES tasks(id) ON DELETE CASCADE,
                FOREIGN KEY (session_id) REFERENCES sessions(id) ON DELETE SET NULL
            )
        """
        )

        # State table (deprecated, maintained for backward compatibility)
        await conn.execute(
            """
            CREATE TABLE IF NOT EXISTS state (
                id INTEGER PRIMARY KEY AUTOINCREMENT,
                task_id TEXT NOT NULL,
                key TEXT NOT NULL,
                value TEXT NOT NULL,
                created_at TIMESTAMP NOT NULL,
                updated_at TIMESTAMP NOT NULL,
                UNIQUE(task_id, key),
                FOREIGN KEY (task_id) REFERENCES tasks(id)
            )
        """
        )

        # Audit table with memory operation tracking
        # Note: task_id has no FK constraint for flexibility in audit logging
        await conn.execute(
            """
            CREATE TABLE IF NOT EXISTS audit (
                id INTEGER PRIMARY KEY AUTOINCREMENT,
                timestamp TIMESTAMP NOT NULL,
                agent_id TEXT,
                task_id TEXT,
                action_type TEXT NOT NULL,
                action_data TEXT,
                result TEXT,
                memory_operation_type TEXT,
                memory_namespace TEXT,
                memory_entry_id INTEGER,
                FOREIGN KEY (agent_id) REFERENCES agents(id),
                FOREIGN KEY (memory_entry_id) REFERENCES memory_entries(id) ON DELETE SET NULL
            )
        """
        )

        # Metrics table
        await conn.execute(
            """
            CREATE TABLE IF NOT EXISTS metrics (
                id INTEGER PRIMARY KEY AUTOINCREMENT,
                timestamp TIMESTAMP NOT NULL,
                metric_name TEXT NOT NULL,
                metric_value REAL NOT NULL,
                labels TEXT,
                CHECK(metric_value >= 0)
            )
        """
        )

        # Checkpoints table with session linkage
        await conn.execute(
            """
            CREATE TABLE IF NOT EXISTS checkpoints (
                task_id TEXT NOT NULL,
                iteration INTEGER NOT NULL,
                state TEXT NOT NULL,
                created_at TIMESTAMP NOT NULL,
                session_id TEXT,
                PRIMARY KEY (task_id, iteration),
                FOREIGN KEY (task_id) REFERENCES tasks(id) ON DELETE CASCADE,
                FOREIGN KEY (session_id) REFERENCES sessions(id) ON DELETE SET NULL
            )
        """
        )

        # Task dependencies table
        await conn.execute(
            """
            CREATE TABLE IF NOT EXISTS task_dependencies (
                id TEXT PRIMARY KEY,
                dependent_task_id TEXT NOT NULL,
                prerequisite_task_id TEXT NOT NULL,
                dependency_type TEXT NOT NULL DEFAULT 'sequential',
                created_at TIMESTAMP NOT NULL,
                resolved_at TIMESTAMP,

                FOREIGN KEY (dependent_task_id) REFERENCES tasks(id) ON DELETE CASCADE,
                FOREIGN KEY (prerequisite_task_id) REFERENCES tasks(id) ON DELETE CASCADE,
                CHECK(dependency_type IN ('sequential', 'parallel')),
                CHECK(dependent_task_id != prerequisite_task_id),
                UNIQUE(dependent_task_id, prerequisite_task_id)
            )
            """
        )

    async def _create_indexes(self, conn: Connection) -> None:
        """Create all performance indexes."""
        # Sessions indexes (4 indexes)
        await conn.execute("CREATE UNIQUE INDEX IF NOT EXISTS idx_sessions_pk ON sessions(id)")
        await conn.execute(
            """CREATE INDEX IF NOT EXISTS idx_sessions_status_updated
               ON sessions(status, last_update_time DESC)
               WHERE status IN ('active', 'paused')"""
        )
        await conn.execute(
            "CREATE INDEX IF NOT EXISTS idx_sessions_user_created ON sessions(user_id, created_at DESC)"
        )
        await conn.execute(
            """CREATE INDEX IF NOT EXISTS idx_sessions_project
               ON sessions(project_id, created_at DESC)
               WHERE project_id IS NOT NULL"""
        )

        # Memory entries indexes (7 indexes)
        await conn.execute(
            "CREATE UNIQUE INDEX IF NOT EXISTS idx_memory_entries_pk ON memory_entries(id)"
        )
        await conn.execute(
            """CREATE INDEX IF NOT EXISTS idx_memory_namespace_key_version
               ON memory_entries(namespace, key, is_deleted, version DESC)"""
        )
        await conn.execute(
            """CREATE INDEX IF NOT EXISTS idx_memory_type_updated
               ON memory_entries(memory_type, updated_at DESC)
               WHERE is_deleted = 0"""
        )
        await conn.execute(
            """CREATE INDEX IF NOT EXISTS idx_memory_namespace_prefix
               ON memory_entries(namespace, updated_at DESC)
               WHERE is_deleted = 0"""
        )
        await conn.execute(
            """CREATE INDEX IF NOT EXISTS idx_memory_episodic_ttl
               ON memory_entries(memory_type, updated_at)
               WHERE memory_type = 'episodic' AND is_deleted = 0"""
        )
        await conn.execute(
            "CREATE INDEX IF NOT EXISTS idx_memory_created_by ON memory_entries(created_by, created_at DESC)"
        )

        # Document index indexes (5 indexes)
        await conn.execute(
            "CREATE UNIQUE INDEX IF NOT EXISTS idx_document_index_pk ON document_index(id)"
        )
        await conn.execute(
            "CREATE UNIQUE INDEX IF NOT EXISTS idx_document_file_path ON document_index(file_path)"
        )
        await conn.execute(
            """CREATE INDEX IF NOT EXISTS idx_document_type_created
               ON document_index(document_type, created_at DESC)
               WHERE document_type IS NOT NULL"""
        )
        await conn.execute(
            """CREATE INDEX IF NOT EXISTS idx_document_sync_status
               ON document_index(sync_status, last_synced_at)
               WHERE sync_status IN ('pending', 'stale')"""
        )
        await conn.execute(
            "CREATE INDEX IF NOT EXISTS idx_document_content_hash ON document_index(content_hash)"
        )

        # Tasks indexes (6 indexes)
        await conn.execute(
            """CREATE INDEX IF NOT EXISTS idx_tasks_status_priority
               ON tasks(status, priority DESC, submitted_at ASC)"""
        )
        await conn.execute(
            "CREATE INDEX IF NOT EXISTS idx_tasks_submitted_at ON tasks(submitted_at)"
        )
        await conn.execute("CREATE INDEX IF NOT EXISTS idx_tasks_parent ON tasks(parent_task_id)")
        await conn.execute(
            """CREATE INDEX IF NOT EXISTS idx_tasks_running_timeout
               ON tasks(status, last_updated_at)
               WHERE status = 'running'"""
        )
        await conn.execute(
            """CREATE INDEX IF NOT EXISTS idx_tasks_session
               ON tasks(session_id, submitted_at DESC)
               WHERE session_id IS NOT NULL"""
        )

        # Summary field index for search and filtering
        await conn.execute(
            """CREATE INDEX IF NOT EXISTS idx_tasks_summary
               ON tasks(summary)"""
        )

        # Agents indexes (3 indexes)
        await conn.execute("CREATE INDEX IF NOT EXISTS idx_agents_task ON agents(task_id)")
        await conn.execute("CREATE INDEX IF NOT EXISTS idx_agents_state ON agents(state)")
        await conn.execute(
            """CREATE INDEX IF NOT EXISTS idx_agents_session
               ON agents(session_id, spawned_at DESC)
               WHERE session_id IS NOT NULL"""
        )

        # Audit indexes (6 indexes)
        await conn.execute(
            "CREATE INDEX IF NOT EXISTS idx_audit_task ON audit(task_id, timestamp DESC)"
        )
        await conn.execute(
            "CREATE INDEX IF NOT EXISTS idx_audit_agent ON audit(agent_id, timestamp DESC)"
        )
        await conn.execute(
            "CREATE INDEX IF NOT EXISTS idx_audit_timestamp ON audit(timestamp DESC)"
        )
        await conn.execute(
            """CREATE INDEX IF NOT EXISTS idx_audit_memory_operations
               ON audit(memory_operation_type, timestamp DESC)
               WHERE memory_operation_type IS NOT NULL"""
        )
        await conn.execute(
            """CREATE INDEX IF NOT EXISTS idx_audit_memory_namespace
               ON audit(memory_namespace, timestamp DESC)
               WHERE memory_namespace IS NOT NULL"""
        )
        await conn.execute(
            """CREATE INDEX IF NOT EXISTS idx_audit_memory_entry
               ON audit(memory_entry_id, timestamp DESC)
               WHERE memory_entry_id IS NOT NULL"""
        )

        # State index (1 index - legacy)
        await conn.execute("CREATE INDEX IF NOT EXISTS idx_state_task_key ON state(task_id, key)")

        # Metrics index (1 index)
        await conn.execute(
            "CREATE INDEX IF NOT EXISTS idx_metrics_name_timestamp ON metrics(metric_name, timestamp DESC)"
        )

        # Checkpoints index (1 index)
        await conn.execute(
            "CREATE INDEX IF NOT EXISTS idx_checkpoints_task ON checkpoints(task_id, iteration DESC)"
        )

        # NEW: Task dependencies indexes (2 indexes)
        await conn.execute(
            """
            CREATE INDEX IF NOT EXISTS idx_task_dependencies_prerequisite
            ON task_dependencies(prerequisite_task_id, resolved_at)
            WHERE resolved_at IS NULL
            """
        )

        await conn.execute(
            """
            CREATE INDEX IF NOT EXISTS idx_task_dependencies_dependent
            ON task_dependencies(dependent_task_id, resolved_at)
            WHERE resolved_at IS NULL
            """
        )

        # NEW: Priority queue index (composite for calculated priority)
        await conn.execute(
            """
            CREATE INDEX IF NOT EXISTS idx_tasks_ready_priority
            ON tasks(status, calculated_priority DESC, submitted_at ASC)
            WHERE status = 'ready'
            """
        )

        # NEW: Source tracking index
        await conn.execute(
            """
            CREATE INDEX IF NOT EXISTS idx_tasks_source_created
            ON tasks(source, created_by, submitted_at DESC)
            """
        )

        # NEW: Deadline urgency index
        await conn.execute(
            """
            CREATE INDEX IF NOT EXISTS idx_tasks_deadline
            ON tasks(deadline, status)
            WHERE deadline IS NOT NULL AND status IN ('pending', 'blocked', 'ready')
            """
        )

        # NEW: Blocked tasks index
        await conn.execute(
            """
            CREATE INDEX IF NOT EXISTS idx_tasks_blocked
            ON tasks(status, submitted_at ASC)
            WHERE status = 'blocked'
            """
        )

        # Feature branch coordination index
        await conn.execute(
            """
            CREATE INDEX IF NOT EXISTS idx_tasks_feature_branch
            ON tasks(feature_branch, status, submitted_at ASC)
            WHERE feature_branch IS NOT NULL
            """
        )

    # Task operations
    async def insert_task(self, task: Task) -> None:
        """Insert a new task into the database."""
        async with self._get_connection() as conn:
            await conn.execute(
                """
                INSERT INTO tasks (
                    id, prompt, agent_type, priority, status, input_data,
                    result_data, error_message, retry_count, max_retries,
                    max_execution_timeout_seconds,
                    submitted_at, started_at, completed_at, last_updated_at,
                    created_by, parent_task_id, dependencies, session_id,
                    source, dependency_type, calculated_priority, deadline,
                    estimated_duration_seconds, dependency_depth, feature_branch, task_branch, worktree_path, summary
                ) VALUES (?, ?, ?, ?, ?, ?, ?, ?, ?, ?, ?, ?, ?, ?, ?, ?, ?, ?, ?, ?, ?, ?, ?, ?, ?, ?, ?, ?, ?)
                """,
                (
                    str(task.id),
                    task.prompt,
                    task.agent_type,
                    task.priority,
                    task.status.value,
                    json.dumps(task.input_data),
                    json.dumps(task.result_data) if task.result_data else None,
                    task.error_message,
                    task.retry_count,
                    task.max_retries,
                    task.max_execution_timeout_seconds,
                    task.submitted_at.isoformat(),
                    task.started_at.isoformat() if task.started_at else None,
                    task.completed_at.isoformat() if task.completed_at else None,
                    task.last_updated_at.isoformat(),
                    task.created_by,
                    str(task.parent_task_id) if task.parent_task_id else None,
                    json.dumps([str(dep) for dep in task.dependencies]),
                    task.session_id,
                    task.source.value,
                    task.dependency_type.value,
                    task.calculated_priority,
                    task.deadline.isoformat() if task.deadline else None,
                    task.estimated_duration_seconds,
                    task.dependency_depth,
                    task.feature_branch,
                    task.task_branch,
                    task.worktree_path,
                    task.summary,
                ),
            )
            await conn.commit()

    async def update_task_status(
        self, task_id: UUID, status: TaskStatus, error_message: str | None = None
    ) -> None:
        """Update task status and last_updated_at timestamp."""
        async with self._get_connection() as conn:
            now = datetime.now(timezone.utc).isoformat()
            if status == TaskStatus.RUNNING:
                await conn.execute(
                    "UPDATE tasks SET status = ?, started_at = ?, last_updated_at = ? WHERE id = ?",
                    (status.value, now, now, str(task_id)),
                )
            elif status in (TaskStatus.COMPLETED, TaskStatus.FAILED, TaskStatus.CANCELLED):
                await conn.execute(
                    "UPDATE tasks SET status = ?, completed_at = ?, error_message = ?, last_updated_at = ? WHERE id = ?",
                    (status.value, now, error_message, now, str(task_id)),
                )
            else:
                await conn.execute(
                    "UPDATE tasks SET status = ?, last_updated_at = ? WHERE id = ?",
                    (status.value, now, str(task_id)),
                )
            await conn.commit()

    async def increment_task_retry_count(self, task_id: UUID) -> None:
        """Increment the retry count for a task.

        Args:
            task_id: Task ID
        """
        async with self._get_connection() as conn:
            await conn.execute(
                "UPDATE tasks SET retry_count = retry_count + 1 WHERE id = ?",
                (str(task_id),),
            )
            await conn.commit()

    async def get_task(self, task_id: UUID) -> Task | None:
        """Get task by ID."""
        async with self._get_connection() as conn:
            cursor = await conn.execute(
                "SELECT * FROM tasks WHERE id = ?",
                (str(task_id),),
            )
            row = await cursor.fetchone()
            if row:
                return self._row_to_task(row)
            return None

    async def list_tasks(
        self,
        status: TaskStatus | None = None,
        limit: int = 100,
        source: TaskSource | None = None,
        agent_type: str | None = None,
        feature_branch: str | None = None,
    ) -> list[Task]:
        """List tasks with optional filters.

        Args:
            status: Filter by task status
            limit: Maximum number of tasks to return
            source: Filter by task source
            agent_type: Filter by agent type
            feature_branch: Filter by feature branch

        Returns:
            List of tasks matching the filters
        """
        async with self._get_connection() as conn:
            # Build dynamic query based on filters
            where_clauses: list[str] = []
            params: list[Any] = []

            if status:
                where_clauses.append("status = ?")
                params.append(status.value)

            if source:
                where_clauses.append("source = ?")
                params.append(source.value)

            if agent_type:
                where_clauses.append("agent_type = ?")
                params.append(agent_type)

            if feature_branch:
                where_clauses.append("feature_branch = ?")
                params.append(feature_branch)

            where_sql = f"WHERE {' AND '.join(where_clauses)}" if where_clauses else ""

            query = f"""
                SELECT * FROM tasks
                {where_sql}
                ORDER BY priority DESC, submitted_at ASC
                LIMIT ?
            """
            params.append(limit)

            cursor = await conn.execute(query, tuple(params))
            rows = await cursor.fetchall()
            return [self._row_to_task(row) for row in rows]

    async def dequeue_next_task(self) -> Task | None:
        """Get next pending task with highest priority."""
        async with self._get_connection() as conn:
            cursor = await conn.execute(
                """
                SELECT * FROM tasks
                WHERE status = ?
                ORDER BY priority DESC, submitted_at ASC
                LIMIT 1
                """,
                (TaskStatus.PENDING.value,),
            )
            row = await cursor.fetchone()
            if row:
                task = self._row_to_task(row)
                # Update status to running
                await self.update_task_status(task.id, TaskStatus.RUNNING)
                # Update the task object to reflect the new status
                task.status = TaskStatus.RUNNING
                task.started_at = datetime.now(timezone.utc)
                return task
            return None

    async def get_stale_running_tasks(self) -> list[Task]:
        """Get running tasks that have exceeded their execution timeout.

        Returns:
            List of stale running tasks that need to be handled
        """
        async with self._get_connection() as conn:
            now = datetime.now(timezone.utc)
            cursor = await conn.execute(
                """
                SELECT * FROM tasks
                WHERE status = ?
                AND (julianday(?) - julianday(last_updated_at)) * 86400 > max_execution_timeout_seconds
                ORDER BY last_updated_at ASC
                """,
                (TaskStatus.RUNNING.value, now.isoformat()),
            )
            rows = await cursor.fetchall()
            return [self._row_to_task(row) for row in rows]

    async def get_feature_branch_summary(self, feature_branch: str) -> dict[str, Any]:
        """Get comprehensive summary of all tasks for a feature branch.

        Args:
            feature_branch: Feature branch name to summarize

        Returns:
            Dictionary with task counts, status breakdown, and progress metrics
        """
        async with self._get_connection() as conn:
            # Get overall task counts by status
            cursor = await conn.execute(
                """
                SELECT status, COUNT(*) as count
                FROM tasks
                WHERE feature_branch = ?
                GROUP BY status
                """,
                (feature_branch,),
            )
            status_counts = {row["status"]: row["count"] for row in await cursor.fetchall()}

            # Get total task count
            total_tasks = sum(status_counts.values())

            # Calculate progress metrics
            completed_count = status_counts.get(TaskStatus.COMPLETED.value, 0)
            failed_count = status_counts.get(TaskStatus.FAILED.value, 0)
            running_count = status_counts.get(TaskStatus.RUNNING.value, 0)
            pending_count = status_counts.get(TaskStatus.PENDING.value, 0)
            blocked_count = status_counts.get(TaskStatus.BLOCKED.value, 0)
            ready_count = status_counts.get(TaskStatus.READY.value, 0)

            # Get earliest and latest task timestamps
            cursor = await conn.execute(
                """
                SELECT MIN(submitted_at) as earliest,
                       MAX(COALESCE(completed_at, last_updated_at)) as latest
                FROM tasks
                WHERE feature_branch = ?
                """,
                (feature_branch,),
            )
            timestamps = await cursor.fetchone()

            # Get agent type breakdown
            cursor = await conn.execute(
                """
                SELECT agent_type, COUNT(*) as count,
                       SUM(CASE WHEN status = 'completed' THEN 1 ELSE 0 END) as completed
                FROM tasks
                WHERE feature_branch = ?
                GROUP BY agent_type
                ORDER BY count DESC
                """,
                (feature_branch,),
            )
            agent_breakdown = [
                {
                    "agent_type": row["agent_type"],
                    "total": row["count"],
                    "completed": row["completed"],
                }
                for row in await cursor.fetchall()
            ]

            return {
                "feature_branch": feature_branch,
                "total_tasks": total_tasks,
                "status_breakdown": status_counts,
                "progress": {
                    "completed": completed_count,
                    "failed": failed_count,
                    "running": running_count,
                    "pending": pending_count,
                    "blocked": blocked_count,
                    "ready": ready_count,
                    "completion_rate": (
                        round(completed_count / total_tasks * 100, 2) if total_tasks > 0 else 0
                    ),
                },
                "agent_breakdown": agent_breakdown,
                "timestamps": {
                    "earliest_task": timestamps["earliest"]
                    if timestamps and timestamps["earliest"]
                    else None,
                    "latest_activity": timestamps["latest"]
                    if timestamps and timestamps["latest"]
                    else None,
                },
            }

    async def get_feature_branch_tasks(
        self, feature_branch: str, status: TaskStatus | None = None
    ) -> list[Task]:
        """Get all tasks for a specific feature branch, optionally filtered by status.

        Args:
            feature_branch: Feature branch name
            status: Optional status filter

        Returns:
            List of tasks for the feature branch
        """
        return await self.list_tasks(feature_branch=feature_branch, status=status, limit=1000)

    async def get_feature_branch_blockers(self, feature_branch: str) -> list[dict[str, Any]]:
        """Identify blocking issues for a feature branch.

        Returns tasks that are failed or blocked, potentially preventing feature completion.

        Args:
            feature_branch: Feature branch name

        Returns:
            List of blocker task information
        """
        async with self._get_connection() as conn:
            cursor = await conn.execute(
                """
                SELECT id, prompt, agent_type, status, error_message, retry_count,
                       submitted_at, started_at
                FROM tasks
                WHERE feature_branch = ?
                  AND status IN ('failed', 'blocked')
                ORDER BY submitted_at ASC
                """,
                (feature_branch,),
            )
            rows = await cursor.fetchall()
            return [
                {
                    "task_id": row["id"],
                    "prompt": row["prompt"],
                    "agent_type": row["agent_type"],
                    "status": row["status"],
                    "error_message": row["error_message"],
                    "retry_count": row["retry_count"],
                    "submitted_at": row["submitted_at"],
                    "started_at": row["started_at"],
                }
                for row in rows
            ]

    async def list_feature_branches(self) -> list[dict[str, Any]]:
        """List all feature branches with task statistics.

        Returns:
            List of feature branch summaries
        """
        async with self._get_connection() as conn:
            cursor = await conn.execute(
                """
                SELECT feature_branch,
                       COUNT(*) as total_tasks,
                       SUM(CASE WHEN status = 'completed' THEN 1 ELSE 0 END) as completed,
                       SUM(CASE WHEN status = 'failed' THEN 1 ELSE 0 END) as failed,
                       SUM(CASE WHEN status = 'running' THEN 1 ELSE 0 END) as running,
                       SUM(CASE WHEN status IN ('pending', 'blocked', 'ready') THEN 1 ELSE 0 END) as pending,
                       MIN(submitted_at) as earliest_task,
                       MAX(last_updated_at) as latest_activity
                FROM tasks
                WHERE feature_branch IS NOT NULL
                GROUP BY feature_branch
                ORDER BY latest_activity DESC
                """
            )
            rows = await cursor.fetchall()
            return [
                {
                    "feature_branch": row["feature_branch"],
                    "total_tasks": row["total_tasks"],
                    "completed": row["completed"],
                    "failed": row["failed"],
                    "running": row["running"],
                    "pending": row["pending"],
                    "completion_rate": (
                        round(row["completed"] / row["total_tasks"] * 100, 2)
                        if row["total_tasks"] > 0
                        else 0
                    ),
                    "earliest_task": row["earliest_task"],
                    "latest_activity": row["latest_activity"],
                }
                for row in rows
            ]

    async def get_child_tasks(self, parent_task_ids: list[UUID]) -> list[Task]:
        """Query all tasks that have any of the given parent_task_ids.

        Args:
            parent_task_ids: List of parent task UUIDs to check for children

        Returns:
            List of Task domain objects representing child tasks

        Raises:
            ValueError: If parent_task_ids is empty
        """
        if not parent_task_ids:
            raise ValueError("parent_task_ids cannot be empty")

        async with self._get_connection() as conn:
            # Build dynamic IN clause with placeholders
            placeholders = ",".join("?" * len(parent_task_ids))
            query = f"""
                SELECT * FROM tasks
                WHERE parent_task_id IN ({placeholders})
                ORDER BY submitted_at ASC
            """

            cursor = await conn.execute(
                query,
                tuple(str(task_id) for task_id in parent_task_ids),
            )
            rows = await cursor.fetchall()
            return [self._row_to_task(row) for row in rows]

    async def delete_task(self, task_id: UUID) -> bool:
        """Delete a single task by UUID.

        Args:
            task_id: Task ID to delete

        Returns:
            True if task was deleted, False if not found
        """
        async with self._get_connection() as conn:
            cursor = await conn.execute(
                "DELETE FROM tasks WHERE id = ?",
                (str(task_id),),
            )
            await conn.commit()
            return cursor.rowcount > 0

    async def delete_task_by_id(self, task_id: UUID) -> bool:
        """Delete a single task by ID with CASCADE to dependent tables.

        Args:
            task_id: Task ID to delete

        Returns:
            True if task was deleted, False if not found

        Raises:
            DatabaseError: If deletion fails
        """
        async with self._get_connection() as conn:
            await conn.execute("PRAGMA foreign_keys = ON")
            cursor = await conn.execute(
                "DELETE FROM tasks WHERE id = ?",
                (str(task_id),),
            )
            await conn.commit()
            return cursor.rowcount > 0

    async def delete_tasks_by_status(self, status: TaskStatus) -> int:
        """Delete all tasks matching a status filter with CASCADE to dependent tables.

        Args:
            status: Status filter for deletion (TaskStatus enum)

        Returns:
            Number of tasks deleted

        Raises:
            DatabaseError: If deletion fails
        """
        async with self._get_connection() as conn:
            await conn.execute("PRAGMA foreign_keys = ON")
            cursor = await conn.execute(
                "DELETE FROM tasks WHERE status = ?",
                (status.value,),
            )
            await conn.commit()
            return cursor.rowcount

    async def delete_tasks(self, task_ids: list[UUID]) -> dict[str, Any]:
        """Delete tasks by ID list with child task validation.

        Args:
            task_ids: List of task UUIDs to delete

        Returns:
            Dictionary with:
                - deleted_count: Number of tasks actually deleted
                - blocked_deletions: List of dicts with task_id and child_ids for blocked parents
                - errors: List of error messages

        Raises:
            ValueError: If task_ids is empty

        Side Effects:
            - Deletes from tasks table (only if no children)
            - CASCADE deletes from task_dependencies (automatic via FK)
            - Orphans agents.task_id (acceptable - historical record)
            - Preserves audit.task_id (no FK constraint)
        """
        # Validate input
        if not task_ids:
            raise ValueError("task_ids cannot be empty")

        async with self._get_connection() as conn:
            # Enable foreign key constraints for CASCADE deletion
            await conn.execute("PRAGMA foreign_keys = ON")

            # Step 1: Check for child tasks - block deletion of parents
            child_tasks = await self.get_child_tasks(task_ids)

            if child_tasks:
                # Build blocked deletions report
                parent_to_children: dict[str, list[str]] = {}
                for child in child_tasks:
                    if child.parent_task_id:
                        parent_id = str(child.parent_task_id)
                        if parent_id not in parent_to_children:
                            parent_to_children[parent_id] = []
                        parent_to_children[parent_id].append(str(child.id))

                blocked_deletions = [
                    {"task_id": parent_id, "child_ids": child_ids}
                    for parent_id, child_ids in parent_to_children.items()
                ]

                return {
                    "deleted_count": 0,
                    "blocked_deletions": blocked_deletions,
                    "errors": ["Cannot delete tasks with child tasks. Delete children first."]
                }

            # Step 2: No child tasks - proceed with deletion
            # Build dynamic IN clause with placeholders
            placeholders = ",".join("?" * len(task_ids))
            query = f"DELETE FROM tasks WHERE id IN ({placeholders})"

            # Execute deletion with UUID strings as parameters
            cursor = await conn.execute(
                query,
                tuple(str(tid) for tid in task_ids),
            )
            await conn.commit()

            return {
                "deleted_count": cursor.rowcount,
                "blocked_deletions": [],
                "errors": []
            }

    async def prune_tasks(self, filters: PruneFilters) -> PruneResult:
        """Prune tasks based on age and status criteria.

        Deletes tasks (and their dependencies) matching filter criteria.
        Uses transaction for atomic deletion. Optionally runs VACUUM.

        Args:
            filters: PruneFilters with deletion criteria

        Returns:
            PruneResult with statistics about deleted tasks

        Raises:
            ValueError: If filters are invalid
            DatabaseError: If deletion fails
        """
        async with self._get_connection() as conn:
            # Build WHERE clause based on filters
            where_clauses = []
            params = []

            # Time filter (required - validated by PruneFilters model)
            if filters.older_than_days is not None:
                where_clauses.append(
                    "(completed_at < date('now', ?) OR "
                    "(completed_at IS NULL AND submitted_at < date('now', ?)))"
                )
                days_param = f"-{filters.older_than_days} days"
                params.extend([days_param, days_param])
            elif filters.before_date is not None:
                where_clauses.append(
                    "(completed_at < ? OR (completed_at IS NULL AND submitted_at < ?))"
                )
                before_iso = filters.before_date.isoformat()
                params.extend([before_iso, before_iso])

            # Status filter (always present - has default)
            status_placeholders = ",".join("?" * len(filters.statuses))
            where_clauses.append(f"status IN ({status_placeholders})")
            params.extend([status.value for status in filters.statuses])

            where_sql = " AND ".join(where_clauses)

            # Start transaction
            await conn.execute("BEGIN TRANSACTION")

            try:
                # Step 1: Get breakdown by status BEFORE deletion
                cursor = await conn.execute(
                    f"""
                    SELECT status, COUNT(*) as count
                    FROM tasks
                    WHERE {where_sql}
                    GROUP BY status
                    """,
                    tuple(params),
                )
                status_rows = await cursor.fetchall()
                breakdown_by_status = {
                    TaskStatus(row["status"]): row["count"] for row in status_rows
                }

                # Step 2: Collect task IDs to delete (respecting limit)
                limit_sql = f"LIMIT {filters.limit}" if filters.limit else ""
                cursor = await conn.execute(
                    f"""
                    SELECT id FROM tasks
                    WHERE {where_sql}
                    ORDER BY submitted_at ASC
                    {limit_sql}
                    """,
                    tuple(params),
                )
                task_rows = await cursor.fetchall()
                task_ids = [row["id"] for row in task_rows]
                deleted_tasks = len(task_ids)

                if deleted_tasks == 0:
                    # Nothing to delete
                    await conn.execute("ROLLBACK")
                    return PruneResult(
                        deleted_tasks=0,
                        deleted_dependencies=0,
                        reclaimed_bytes=None,
                        dry_run=filters.dry_run,
                        breakdown_by_status={},
                    )

                # If dry run, rollback and return statistics
                if filters.dry_run:
                    # Count dependencies that would be deleted
                    task_id_placeholders = ",".join("?" * len(task_ids))
                    cursor = await conn.execute(
                        f"""
                        SELECT COUNT(*) as count
                        FROM task_dependencies
                        WHERE prerequisite_task_id IN ({task_id_placeholders})
                           OR dependent_task_id IN ({task_id_placeholders})
                        """,
                        tuple(task_ids + task_ids),
                    )
                    dep_row = await cursor.fetchone()
                    deleted_dependencies = dep_row["count"] if dep_row else 0

                    await conn.execute("ROLLBACK")
                    return PruneResult(
                        deleted_tasks=deleted_tasks,
                        deleted_dependencies=deleted_dependencies,
                        reclaimed_bytes=None,
                        dry_run=True,
                        breakdown_by_status=breakdown_by_status,
                    )

                # Step 3: Delete dependencies (CASCADE handled by FK, but we do it explicitly)
                task_id_placeholders = ",".join("?" * len(task_ids))
                cursor = await conn.execute(
                    f"""
                    DELETE FROM task_dependencies
                    WHERE prerequisite_task_id IN ({task_id_placeholders})
                       OR dependent_task_id IN ({task_id_placeholders})
                    """,
                    tuple(task_ids + task_ids),
                )
                deleted_dependencies = cursor.rowcount

                # Step 4: Delete tasks
                await conn.execute(
                    f"""
                    DELETE FROM tasks
                    WHERE id IN ({task_id_placeholders})
                    """,
                    tuple(task_ids),
                )

                # Commit transaction
                await conn.commit()

                # Step 5: VACUUM (outside transaction, optional)
                reclaimed_bytes = None
                if not filters.dry_run:
                    # Get database size before VACUUM
                    cursor = await conn.execute("PRAGMA page_count")
                    page_count_row = await cursor.fetchone()
                    cursor = await conn.execute("PRAGMA page_size")
                    page_size_row = await cursor.fetchone()

                    if page_count_row and page_size_row:
                        page_count_before = page_count_row[0]
                        page_size = page_size_row[0]
                        size_before = page_count_before * page_size

                        # Run VACUUM
                        await conn.execute("VACUUM")

                        # Get database size after VACUUM
                        cursor = await conn.execute("PRAGMA page_count")
                        page_count_after_row = await cursor.fetchone()
                        if page_count_after_row:
                            page_count_after = page_count_after_row[0]
                            size_after = page_count_after * page_size

                            reclaimed_bytes = max(0, size_before - size_after)

                return PruneResult(
                    deleted_tasks=deleted_tasks,
                    deleted_dependencies=deleted_dependencies,
                    reclaimed_bytes=reclaimed_bytes,
                    dry_run=False,
                    breakdown_by_status=breakdown_by_status,
                )

            except Exception as e:
                await conn.execute("ROLLBACK")
                raise RuntimeError(f"Failed to prune tasks: {e}") from e

    def _row_to_task(self, row: aiosqlite.Row) -> Task:
        """Convert database row to Task model."""
        # Convert row to dict for easier access with fallbacks
        row_dict = dict(row)

        return Task(
            id=UUID(row_dict["id"]),
            prompt=row_dict["prompt"],
            agent_type=row_dict["agent_type"],
            priority=row_dict["priority"],
            status=TaskStatus(row_dict["status"]),
            input_data=json.loads(row_dict["input_data"]),
            result_data=json.loads(row_dict["result_data"]) if row_dict["result_data"] else None,
            error_message=row_dict["error_message"],
            retry_count=row_dict["retry_count"],
            max_retries=row_dict["max_retries"],
            max_execution_timeout_seconds=row_dict.get("max_execution_timeout_seconds", 3600),
            submitted_at=datetime.fromisoformat(row_dict["submitted_at"]),
            started_at=datetime.fromisoformat(row_dict["started_at"])
            if row_dict["started_at"]
            else None,
            completed_at=(
                datetime.fromisoformat(row_dict["completed_at"])
                if row_dict["completed_at"]
                else None
            ),
            last_updated_at=datetime.fromisoformat(row_dict["last_updated_at"])
            if row_dict.get("last_updated_at")
            else datetime.now(timezone.utc),
            created_by=row_dict["created_by"],
            parent_task_id=UUID(row_dict["parent_task_id"]) if row_dict["parent_task_id"] else None,
            dependencies=[UUID(dep) for dep in json.loads(row_dict["dependencies"])]
            if row_dict.get("dependencies")
            else [],
            session_id=row_dict.get("session_id"),
            # NEW: Enhanced task queue fields
            source=TaskSource(row_dict.get("source", "human")),
            dependency_type=DependencyType(row_dict.get("dependency_type", "sequential")),
            calculated_priority=row_dict.get("calculated_priority", 5.0),
            deadline=datetime.fromisoformat(row_dict["deadline"])
            if row_dict.get("deadline")
            else None,
            estimated_duration_seconds=row_dict.get("estimated_duration_seconds"),
            dependency_depth=row_dict.get("dependency_depth", 0),
            feature_branch=row_dict.get("feature_branch"),
            task_branch=row_dict.get("task_branch"),
            worktree_path=row_dict.get("worktree_path"),
            summary=row_dict.get("summary") or "Task",
        )

    # Task dependency operations
    async def insert_task_dependency(self, dependency: TaskDependency) -> None:
        """Insert a task dependency relationship."""
        async with self._get_connection() as conn:
            await conn.execute(
                """
                INSERT INTO task_dependencies (
                    id, dependent_task_id, prerequisite_task_id,
                    dependency_type, created_at, resolved_at
                ) VALUES (?, ?, ?, ?, ?, ?)
                """,
                (
                    str(dependency.id),
                    str(dependency.dependent_task_id),
                    str(dependency.prerequisite_task_id),
                    dependency.dependency_type.value,
                    dependency.created_at.isoformat(),
                    dependency.resolved_at.isoformat() if dependency.resolved_at else None,
                ),
            )
            await conn.commit()

    async def get_task_dependencies(self, task_id: UUID) -> list[TaskDependency]:
        """Get all dependencies for a task."""
        async with self._get_connection() as conn:
            cursor = await conn.execute(
                """
                SELECT * FROM task_dependencies
                WHERE dependent_task_id = ?
                ORDER BY created_at ASC
                """,
                (str(task_id),),
            )
            rows = await cursor.fetchall()
            return [self._row_to_task_dependency(row) for row in rows]

    async def resolve_dependency(self, prerequisite_task_id: UUID) -> None:
        """Mark all dependencies on a prerequisite task as resolved."""
        async with self._get_connection() as conn:
            await conn.execute(
                """
                UPDATE task_dependencies
                SET resolved_at = ?
                WHERE prerequisite_task_id = ? AND resolved_at IS NULL
                """,
                (datetime.now(timezone.utc).isoformat(), str(prerequisite_task_id)),
            )
            await conn.commit()

    def _row_to_task_dependency(self, row: aiosqlite.Row) -> TaskDependency:
        """Convert database row to TaskDependency model."""
        return TaskDependency(
            id=UUID(row["id"]),
            dependent_task_id=UUID(row["dependent_task_id"]),
            prerequisite_task_id=UUID(row["prerequisite_task_id"]),
            dependency_type=DependencyType(row["dependency_type"]),
            created_at=datetime.fromisoformat(row["created_at"]),
            resolved_at=datetime.fromisoformat(row["resolved_at"]) if row["resolved_at"] else None,
        )

    # Agent operations
    async def insert_agent(self, agent: Agent) -> None:
        """Insert a new agent into the database."""
        async with self._get_connection() as conn:
            await conn.execute(
                """
                INSERT INTO agents (
                    id, name, specialization, task_id, state, model,
                    spawned_at, terminated_at, resource_usage, session_id
                ) VALUES (?, ?, ?, ?, ?, ?, ?, ?, ?, ?)
                """,
                (
                    str(agent.id),
                    agent.name,
                    agent.specialization,
                    str(agent.task_id),
                    agent.state.value,
                    agent.model,
                    agent.spawned_at.isoformat(),
                    agent.terminated_at.isoformat() if agent.terminated_at else None,
                    json.dumps(agent.resource_usage),
                    agent.session_id,
                ),
            )
            await conn.commit()

    async def update_agent_state(self, agent_id: UUID, state: AgentState) -> None:
        """Update agent state."""
        async with self._get_connection() as conn:
            if state == AgentState.TERMINATED:
                await conn.execute(
                    "UPDATE agents SET state = ?, terminated_at = ? WHERE id = ?",
                    (state.value, datetime.now(timezone.utc).isoformat(), str(agent_id)),
                )
            else:
                await conn.execute(
                    "UPDATE agents SET state = ? WHERE id = ?",
                    (state.value, str(agent_id)),
                )
            await conn.commit()

    # State operations
    async def set_state(self, task_id: UUID, key: str, value: dict[str, Any]) -> None:
        """Set shared state for a task."""
        async with self._get_connection() as conn:
            now = datetime.now(timezone.utc).isoformat()
            await conn.execute(
                """
                INSERT INTO state (task_id, key, value, created_at, updated_at)
                VALUES (?, ?, ?, ?, ?)
                ON CONFLICT(task_id, key) DO UPDATE SET
                    value = excluded.value,
                    updated_at = excluded.updated_at
                """,
                (str(task_id), key, json.dumps(value), now, now),
            )
            await conn.commit()

    async def get_state(self, task_id: UUID, key: str) -> dict[str, Any] | None:
        """Get shared state for a task."""
        async with self._get_connection() as conn:
            cursor = await conn.execute(
                "SELECT value FROM state WHERE task_id = ? AND key = ?",
                (str(task_id), key),
            )
            row = await cursor.fetchone()
            if row:
                return cast(dict[str, Any], json.loads(row["value"]))
            return None

    # Audit operations
    async def log_audit(
        self,
        task_id: UUID,
        action_type: str,
        agent_id: UUID | None = None,
        action_data: dict[str, Any] | None = None,
        result: str | None = None,
    ) -> None:
        """Log an audit entry."""
        async with self._get_connection() as conn:
            await conn.execute(
                """
                INSERT INTO audit (timestamp, agent_id, task_id, action_type, action_data, result)
                VALUES (?, ?, ?, ?, ?, ?)
                """,
                (
                    datetime.now(timezone.utc).isoformat(),
                    str(agent_id) if agent_id else None,
                    str(task_id),
                    action_type,
                    json.dumps(action_data) if action_data else None,
                    result,
                ),
            )
            await conn.commit()

    # Service properties (lazy-loaded)
    @property
    def memory(self) -> "MemoryService":
        """Get memory service instance.

        Returns:
            MemoryService instance for managing long-term memory
        """
        if self._memory_service is None:
            from abathur.services.memory_service import MemoryService

            self._memory_service = MemoryService(self)
        return self._memory_service

    @property
    def sessions(self) -> "SessionService":
        """Get session service instance.

        Returns:
            SessionService instance for managing conversation sessions
        """
        if self._session_service is None:
            from abathur.services.session_service import SessionService

            self._session_service = SessionService(self)
        return self._session_service

    @property
    def documents(self) -> "DocumentIndexService":
        """Get document index service instance.

        Returns:
            DocumentIndexService instance for managing document indexing and search
        """
        if self._document_service is None:
            from abathur.services.document_index_service import DocumentIndexService

            self._document_service = DocumentIndexService(self)
        return self._document_service<|MERGE_RESOLUTION|>--- conflicted
+++ resolved
@@ -571,37 +571,6 @@
             )
 
             if task_fk and task_fk["on_delete"] != "CASCADE":
-                print("Checking agents table for orphaned records...")
-
-                # Check for orphaned agents (agents referencing non-existent tasks)
-                cursor = await conn.execute(
-                    """
-                    SELECT COUNT(*) as orphan_count
-                    FROM agents
-                    WHERE task_id NOT IN (SELECT id FROM tasks)
-                    """
-                )
-                orphan_result = await cursor.fetchone()
-                orphan_count = orphan_result["orphan_count"] if orphan_result else 0
-
-                if orphan_count > 0:
-                    print(f"⚠ Found {orphan_count} orphaned agent record(s)")
-                    # Log sample orphans with details
-                    cursor = await conn.execute(
-                        """
-                        SELECT id, name, task_id, state, spawned_at
-                        FROM agents
-                        WHERE task_id NOT IN (SELECT id FROM tasks)
-                        LIMIT 5
-                        """
-                    )
-                    sample_orphans = await cursor.fetchall()
-                    for orphan in sample_orphans:
-                        print(f"  - Agent {orphan['id']} ({orphan['name']}) references missing task {orphan['task_id']}")
-                else:
-                    print("✓ No orphaned agents detected")
-
-                print("Applying CASCADE DELETE migration to agents.task_id foreign key...")
                 print("Migrating database schema: adding CASCADE DELETE to agents.task_id foreign key")
 
                 try:
@@ -661,11 +630,6 @@
                     await conn.commit()
                     print("Added CASCADE DELETE to agents.task_id foreign key")
 
-<<<<<<< HEAD
-                await conn.commit()
-                print("✓ Successfully added CASCADE DELETE to agents.task_id foreign key")
-                print("Added CASCADE DELETE to agents.task_id foreign key")
-=======
                 except Exception as e:
                     # Re-enable foreign keys even on error
                     await conn.execute("PRAGMA foreign_keys=ON")
@@ -673,7 +637,6 @@
                     print(f"✗ Migration failed: {type(e).__name__}: {e}")
                     print("Database rolled back to previous state")
                     raise  # Re-raise to prevent application from starting with failed migration
->>>>>>> 738f8566
 
         # Check if audit table exists and needs memory columns
         cursor = await conn.execute(
@@ -740,37 +703,6 @@
             )
 
             if task_fk and task_fk["on_delete"] != "CASCADE":
-                print("Checking checkpoints table for orphaned records...")
-
-                # Check for orphaned checkpoints (checkpoints referencing non-existent tasks)
-                cursor = await conn.execute(
-                    """
-                    SELECT COUNT(*) as orphan_count
-                    FROM checkpoints
-                    WHERE task_id NOT IN (SELECT id FROM tasks)
-                    """
-                )
-                orphan_result = await cursor.fetchone()
-                orphan_count = orphan_result["orphan_count"] if orphan_result else 0
-
-                if orphan_count > 0:
-                    print(f"⚠ Found {orphan_count} orphaned checkpoint record(s)")
-                    # Log sample orphans with details
-                    cursor = await conn.execute(
-                        """
-                        SELECT task_id, iteration, created_at
-                        FROM checkpoints
-                        WHERE task_id NOT IN (SELECT id FROM tasks)
-                        LIMIT 5
-                        """
-                    )
-                    sample_orphans = await cursor.fetchall()
-                    for orphan in sample_orphans:
-                        print(f"  - Checkpoint for task {orphan['task_id']} (iteration {orphan['iteration']}, created {orphan['created_at']})")
-                else:
-                    print("✓ No orphaned checkpoints detected")
-
-                print("Applying CASCADE DELETE migration to checkpoints.task_id foreign key...")
                 print("Migrating database schema: adding CASCADE DELETE to checkpoints.task_id foreign key")
 
                 try:
@@ -818,11 +750,6 @@
                     await conn.commit()
                     print("Added CASCADE DELETE to checkpoints.task_id foreign key")
 
-<<<<<<< HEAD
-                await conn.commit()
-                print("✓ Successfully added CASCADE DELETE to checkpoints.task_id foreign key")
-                print("Added CASCADE DELETE to checkpoints.task_id foreign key")
-=======
                 except Exception as e:
                     # Re-enable foreign keys even on error
                     await conn.execute("PRAGMA foreign_keys=ON")
@@ -830,7 +757,6 @@
                     print(f"✗ Migration failed: {type(e).__name__}: {e}")
                     print("Database rolled back to previous state")
                     raise  # Re-raise to prevent application from starting with failed migration
->>>>>>> 738f8566
 
         # Check if audit table needs task_id to be nullable
         cursor = await conn.execute(
