--- conflicted
+++ resolved
@@ -3,11 +3,7 @@
 import json
 from collections.abc import AsyncIterator
 from contextlib import asynccontextmanager
-<<<<<<< HEAD
 from dataclasses import dataclass, field
-=======
-from dataclasses import dataclass
->>>>>>> 1ebe89a6
 from datetime import datetime, timezone
 from pathlib import Path
 from typing import TYPE_CHECKING, Any, cast
