"""Database infrastructure using SQLite with WAL mode."""

import json
from collections.abc import AsyncIterator
from contextlib import asynccontextmanager
from datetime import datetime, timezone
from pathlib import Path
from typing import TYPE_CHECKING, Any, cast
from uuid import UUID

import aiosqlite
from aiosqlite import Connection
from pydantic import BaseModel, Field, field_validator, model_validator

from abathur.domain.models import (
    Agent,
    AgentState,
    DependencyType,
    Task,
    TaskDependency,
    TaskSource,
    TaskStatus,
    TreeNode,
)

if TYPE_CHECKING:
    from abathur.services.document_index_service import DocumentIndexService
    from abathur.services.memory_service import MemoryService
    from abathur.services.session_service import SessionService


# VACUUM threshold: only run conditional VACUUM if deleting this many tasks
VACUUM_THRESHOLD_TASKS = 100

# Auto-skip VACUUM threshold: automatically set vacuum_mode='never' for large prunes
# Rationale: VACUUM on 10,000+ tasks can take minutes, blocking the database
AUTO_SKIP_VACUUM_THRESHOLD = 10_000


class PruneFilters(BaseModel):
    """Filtering criteria for pruning operation.

    Supports three selection strategies:
    1. By IDs: task_ids list (direct selection)
    2. By status: statuses list (all tasks with given statuses)
    3. By time: older_than_days or before_date (time-based filtering)

    Can combine strategies (e.g., task_ids + statuses, or time + statuses).
    """

    task_ids: list[UUID] | None = Field(
        default=None,
        description="Specific task IDs to delete (direct selection)",
    )

    older_than_days: int | None = Field(
        default=None,
        ge=1,
        description="Delete tasks older than N days (completed_at/submitted_at)",
    )

    before_date: datetime | None = Field(
        default=None, description="Delete tasks completed/submitted before this date"
    )

    statuses: list[TaskStatus] | None = Field(
        default=None,
        description="Task statuses to prune (None = all pruneable statuses)",
    )

    limit: int | None = Field(
        default=None, ge=1, description="Maximum tasks to delete in one operation"
    )

    dry_run: bool = Field(default=False, description="Preview mode without deletion")

    vacuum_mode: str = Field(
        default="conditional",
        description="VACUUM strategy: 'always', 'conditional', or 'never'",
    )

    recursive: bool = Field(
        default=False,
        description="Enable recursive tree deletion with status checking"
    )

    @model_validator(mode="after")
    def validate_filters(self) -> "PruneFilters":
        """Ensure at least one selection criterion is specified."""
        has_ids = self.task_ids is not None and len(self.task_ids) > 0
        has_time = self.older_than_days is not None or self.before_date is not None
        has_status = self.statuses is not None and len(self.statuses) > 0

        if not (has_ids or has_time or has_status):
            raise ValueError(
                "At least one selection criterion must be specified: "
                "'task_ids', 'older_than_days', 'before_date', or 'statuses'"
            )

        # Set default statuses if using time-based selection without explicit statuses
        if has_time and self.statuses is None:
            self.statuses = [
                TaskStatus.COMPLETED,
                TaskStatus.FAILED,
                TaskStatus.CANCELLED,
            ]

        return self

    @field_validator("statuses")
    @classmethod
    def validate_statuses(cls, v: list[TaskStatus]) -> list[TaskStatus]:
        """Ensure only pruneable statuses are specified."""
        forbidden = {
            TaskStatus.PENDING,
            TaskStatus.BLOCKED,
            TaskStatus.READY,
            TaskStatus.RUNNING,
        }
        invalid = set(v) & forbidden
        if invalid:
            raise ValueError(
                f"Cannot prune tasks with statuses: {invalid}. "
                f"Only COMPLETED, FAILED, or CANCELLED tasks can be pruned."
            )
        return v

    @field_validator("vacuum_mode")
    @classmethod
    def validate_vacuum_mode(cls, v: str) -> str:
        """Validate vacuum_mode is one of allowed values."""
        allowed = {"always", "conditional", "never"}
        if v not in allowed:
            raise ValueError(f"vacuum_mode must be one of {allowed}, got '{v}'")
        return v

    def build_where_clause(self) -> tuple[str, list[str]]:
        """Build SQL WHERE clause and parameters for task filtering.

        Handles multiple selection strategies:
        - ID-based: WHERE id IN (...)
        - Time-based: WHERE completed_at/submitted_at < ...
        - Status-based: WHERE status IN (...)

        Returns:
            Tuple of (where_clause_sql, parameters) where:
            - where_clause_sql: SQL WHERE condition without 'WHERE' keyword
            - parameters: List of parameter values for SQL placeholders

        Used by both CLI preview queries and database prune_tasks() execution
        to ensure consistent filtering logic.
        """
        where_clauses = []
        params = []

        # ID filter (if specified, most specific)
        if self.task_ids is not None and len(self.task_ids) > 0:
            id_placeholders = ",".join("?" * len(self.task_ids))
            where_clauses.append(f"id IN ({id_placeholders})")
            params.extend([str(task_id) for task_id in self.task_ids])

        # Time filter (optional)
        if self.older_than_days is not None:
            where_clauses.append(
                "(completed_at < date('now', ?) OR "
                "(completed_at IS NULL AND submitted_at < date('now', ?)))"
            )
            days_param = f"-{self.older_than_days} days"
            params.extend([days_param, days_param])
        elif self.before_date is not None:
            where_clauses.append(
                "(completed_at < ? OR (completed_at IS NULL AND submitted_at < ?))"
            )
            before_iso = self.before_date.isoformat()
            params.extend([before_iso, before_iso])

        # Status filter (optional)
        if self.statuses is not None and len(self.statuses) > 0:
            status_placeholders = ",".join("?" * len(self.statuses))
            where_clauses.append(f"status IN ({status_placeholders})")
            params.extend([status.value for status in self.statuses])

        # Default to always match if no filters (shouldn't happen due to validation)
        if not where_clauses:
            where_clauses.append("1=1")

        where_sql = " AND ".join(where_clauses)
        return (where_sql, params)


class PruneResult(BaseModel):
    """Statistics from prune operation.

    Contains comprehensive metrics about the pruning operation including
    the number of tasks and dependencies deleted, space reclaimed, and
    a breakdown of deleted tasks by status.
    """

    deleted_tasks: int = Field(ge=0, description="Number of tasks deleted")

    deleted_dependencies: int = Field(
        ge=0, description="Number of task_dependencies records deleted"
    )

    reclaimed_bytes: int | None = Field(
        default=None, ge=0, description="Bytes reclaimed by VACUUM (optional)"
    )

    dry_run: bool = Field(description="Whether this was a dry run")

    breakdown_by_status: dict[TaskStatus, int] = Field(
        default_factory=dict, description="Count of deleted tasks by status"
    )

    vacuum_auto_skipped: bool = Field(
        default=False,
        description="Whether VACUUM was automatically skipped due to large task count (>10,000 tasks)"
    )

    @field_validator("breakdown_by_status")
    @classmethod
    def validate_breakdown_values(cls, v: dict[TaskStatus, int]) -> dict[TaskStatus, int]:
        """Ensure all breakdown values are non-negative."""
        for status, count in v.items():
            if count < 0:
                raise ValueError(
                    f"Breakdown count for status {status} must be non-negative, got {count}"
                )
        return v


class RecursivePruneResult(PruneResult):
    """Enhanced result with tree-specific statistics.

    Extends PruneResult with additional metrics specific to recursive
    tree deletion operations, including depth tracking and tree-level
    deletion statistics.
    """

    tree_depth: int = Field(
        ge=0,
        description="Maximum depth of deleted tree"
    )

    deleted_by_depth: dict[int, int] = Field(
        default_factory=dict,
        description="Count of tasks deleted at each depth level"
    )

    trees_deleted: int = Field(
        ge=0,
        description="Number of complete task trees deleted"
    )

<<<<<<< HEAD
    partial_trees: int = Field(
        ge=0,
        description="Number of trees partially deleted"
    )
=======

class TreeNode(BaseModel):
    """Runtime data structure for task tree traversal (not persisted)."""

    id: UUID = Field(description="Task identifier")
    parent_id: UUID | None = Field(default=None, description="Parent task reference")
    status: TaskStatus = Field(description="Current task status")
    depth: int = Field(ge=0, le=100, description="Depth in tree (0 for root)")
    children_ids: list[UUID] = Field(default_factory=list, description="Direct children")

    def is_leaf(self) -> bool:
        """Check if node is a leaf (no children)."""
        return len(self.children_ids) == 0

    def add_child(self, child_id: UUID) -> None:
        """Add child ID to children list."""
        self.children_ids.append(child_id)
>>>>>>> 980115b3


class Database:
    """SQLite database with WAL mode for concurrent access."""

    def __init__(self, db_path: Path) -> None:
        """Initialize database.

        Args:
            db_path: Path to SQLite database file
        """
        self.db_path = db_path
        self._initialized = False
        self._memory_service: MemoryService | None = None
        self._session_service: SessionService | None = None
        self._document_service: DocumentIndexService | None = None
        self._shared_conn: Connection | None = None  # For :memory: databases

    async def initialize(self) -> None:
        """Initialize database schema and settings."""
        if self._initialized:
            return

        # Create parent directory if it doesn't exist
        self.db_path.parent.mkdir(parents=True, exist_ok=True)

        async with self._get_connection() as conn:
            # Enable WAL mode for concurrent reads
            await conn.execute("PRAGMA journal_mode=WAL")
            await conn.execute("PRAGMA synchronous=NORMAL")
            await conn.execute("PRAGMA foreign_keys=ON")
            await conn.execute("PRAGMA busy_timeout=5000")
            await conn.execute("PRAGMA wal_autocheckpoint=1000")

            # Run migrations before creating tables
            await self._run_migrations(conn)

            # Create tables
            await self._create_tables(conn)
            await conn.commit()

        self._initialized = True

    async def close(self) -> None:
        """Close the database connection.

        Only needed for :memory: databases to clean up the shared connection.
        File-based databases close connections automatically.
        """
        if self._shared_conn is not None:
            await self._shared_conn.close()
            self._shared_conn = None
            self._initialized = False

    @asynccontextmanager
    async def _get_connection(self) -> AsyncIterator[Connection]:
        """Get database connection with proper settings.

        For :memory: databases, maintains a shared connection to preserve data
        across multiple operations. For file databases, creates a new connection
        each time.
        """
        if str(self.db_path) == ":memory:":
            # Reuse same connection for memory databases to maintain data
            if self._shared_conn is None:
                self._shared_conn = await aiosqlite.connect(":memory:")
                self._shared_conn.row_factory = aiosqlite.Row
                # Enable foreign keys for shared memory connection
                await self._shared_conn.execute("PRAGMA foreign_keys=ON")
            yield self._shared_conn
        else:
            # File databases get new connections each time
            async with aiosqlite.connect(str(self.db_path)) as conn:
                conn.row_factory = aiosqlite.Row
                # CRITICAL: Enable foreign keys for EVERY new connection
                # SQLite defaults to foreign_keys=OFF, so we must enable it explicitly
                await conn.execute("PRAGMA foreign_keys=ON")
                yield conn

    async def validate_foreign_keys(self) -> list[tuple[str, ...]]:
        """Run PRAGMA foreign_key_check and return violations.

        Returns:
            List of foreign key violations (empty if valid)
        """
        async with self._get_connection() as conn:
            cursor = await conn.execute("PRAGMA foreign_key_check")
            violations = await cursor.fetchall()
            return [tuple(row) for row in violations]

    async def explain_query_plan(self, query: str, params: tuple[Any, ...] = ()) -> list[str]:
        """Return EXPLAIN QUERY PLAN output for optimization.

        Args:
            query: SQL query to analyze
            params: Query parameters

        Returns:
            List of query plan lines
        """
        async with self._get_connection() as conn:
            cursor = await conn.execute(f"EXPLAIN QUERY PLAN {query}", params)
            rows = await cursor.fetchall()
            return [" ".join(str(col) for col in row) for row in rows]

    async def get_index_usage(self) -> dict[str, Any]:
        """Report which indexes exist and basic statistics.

        Returns:
            Dictionary with index information
        """
        async with self._get_connection() as conn:
            cursor = await conn.execute(
                "SELECT name, tbl_name FROM sqlite_master WHERE type='index' ORDER BY tbl_name, name"
            )
            indexes = list(await cursor.fetchall())
            return {
                "index_count": len(indexes),
                "indexes": [{"name": row[0], "table": row[1]} for row in indexes],
            }

    async def _run_migrations(self, conn: Connection) -> None:
        """Run database migrations."""
        # Check if tasks table exists and has old schema
        cursor = await conn.execute(
            "SELECT name FROM sqlite_master WHERE type='table' AND name='tasks'"
        )
        table_exists = await cursor.fetchone()

        if table_exists:
            # Check if old schema (has template_name column)
            cursor = await conn.execute("PRAGMA table_info(tasks)")
            columns = await cursor.fetchall()
            column_names = [col["name"] for col in columns]

            if "template_name" in column_names and "prompt" not in column_names:
                # Migrate from old schema to new schema
                print("Migrating database schema: template_name → prompt + agent_type")

                try:
                    # Temporarily disable foreign keys for migration
                    await conn.execute("PRAGMA foreign_keys=OFF")

                    # Create new table with updated schema
                    await conn.execute(
                        """
                        CREATE TABLE tasks_new (
                            id TEXT PRIMARY KEY,
                            prompt TEXT NOT NULL,
                            agent_type TEXT NOT NULL DEFAULT 'general',
                            priority INTEGER NOT NULL DEFAULT 5,
                            status TEXT NOT NULL,
                            input_data TEXT NOT NULL,
                            result_data TEXT,
                            error_message TEXT,
                            retry_count INTEGER DEFAULT 0,
                            max_retries INTEGER DEFAULT 3,
                            submitted_at TIMESTAMP NOT NULL,
                            started_at TIMESTAMP,
                            completed_at TIMESTAMP,
                            created_by TEXT,
                            parent_task_id TEXT,
                            dependencies TEXT,
                            FOREIGN KEY (parent_task_id) REFERENCES tasks(id)
                        )
                        """
                    )

                    # Copy data from old table to new table
                    # template_name becomes prompt, agent_type defaults to 'general'
                    await conn.execute(
                        """
                        INSERT INTO tasks_new (
                            id, prompt, agent_type, priority, status, input_data,
                            result_data, error_message, retry_count, max_retries,
                            submitted_at, started_at, completed_at, created_by,
                            parent_task_id, dependencies
                        )
                        SELECT
                            id, template_name, 'general', priority, status, input_data,
                            result_data, error_message, retry_count, max_retries,
                            submitted_at, started_at, completed_at, created_by,
                            parent_task_id, dependencies
                        FROM tasks
                        """
                    )

                    # Drop old table
                    await conn.execute("DROP TABLE tasks")

                    # Rename new table to tasks
                    await conn.execute("ALTER TABLE tasks_new RENAME TO tasks")

                    # Recreate indexes
                    await conn.execute(
                        """
                        CREATE INDEX IF NOT EXISTS idx_tasks_status_priority
                        ON tasks(status, priority DESC, submitted_at ASC)
                        """
                    )

                    await conn.execute(
                        """
                        CREATE INDEX IF NOT EXISTS idx_tasks_submitted_at
                        ON tasks(submitted_at)
                        """
                    )

                    await conn.execute(
                        """
                        CREATE INDEX IF NOT EXISTS idx_tasks_parent
                        ON tasks(parent_task_id)
                        """
                    )

                    await conn.commit()
                    print("Database migration completed successfully")

                except Exception:
                    await conn.execute("ROLLBACK")
                    raise
                finally:
                    # Always re-enable foreign keys, even if re-enable fails
                    await conn.execute("PRAGMA foreign_keys=ON")

            # Migration: Add last_updated_at and max_execution_timeout_seconds columns
            if "last_updated_at" not in column_names:
                print(
                    "Migrating database schema: adding last_updated_at and max_execution_timeout_seconds columns"
                )

                # Add last_updated_at column
                await conn.execute(
                    """
                    ALTER TABLE tasks
                    ADD COLUMN last_updated_at TIMESTAMP
                    """
                )

                # Set last_updated_at to submitted_at for existing tasks
                await conn.execute(
                    """
                    UPDATE tasks
                    SET last_updated_at = COALESCE(completed_at, started_at, submitted_at)
                    WHERE last_updated_at IS NULL
                    """
                )

                # Add max_execution_timeout_seconds column with default of 1 hour (3600 seconds)
                await conn.execute(
                    """
                    ALTER TABLE tasks
                    ADD COLUMN max_execution_timeout_seconds INTEGER DEFAULT 3600
                    """
                )

                # Create index for efficient timeout detection queries
                await conn.execute(
                    """
                    CREATE INDEX IF NOT EXISTS idx_tasks_running_timeout
                    ON tasks(status, last_updated_at)
                    WHERE status = 'running'
                    """
                )

                await conn.commit()
                print(
                    "Added last_updated_at and max_execution_timeout_seconds columns successfully"
                )

            # Migration: Add session_id column to tasks
            if "session_id" not in column_names:
                print("Migrating database schema: adding session_id to tasks")
                await conn.execute(
                    """
                    ALTER TABLE tasks
                    ADD COLUMN session_id TEXT
                    """
                )
                await conn.commit()
                print("Added session_id column to tasks")

            # Migration: Add enhanced task queue columns
            if "source" not in column_names:
                print("Migrating database schema: adding enhanced task queue columns")

                # Add source column
                await conn.execute(
                    """
                    ALTER TABLE tasks
                    ADD COLUMN source TEXT NOT NULL DEFAULT 'human'
                    """
                )

                # Add dependency_type column
                await conn.execute(
                    """
                    ALTER TABLE tasks
                    ADD COLUMN dependency_type TEXT NOT NULL DEFAULT 'sequential'
                    """
                )

                # Add calculated_priority column
                await conn.execute(
                    """
                    ALTER TABLE tasks
                    ADD COLUMN calculated_priority REAL NOT NULL DEFAULT 5.0
                    """
                )

                # Add deadline column
                await conn.execute(
                    """
                    ALTER TABLE tasks
                    ADD COLUMN deadline TIMESTAMP
                    """
                )

                # Add estimated_duration_seconds column
                await conn.execute(
                    """
                    ALTER TABLE tasks
                    ADD COLUMN estimated_duration_seconds INTEGER
                    """
                )

                # Add dependency_depth column
                await conn.execute(
                    """
                    ALTER TABLE tasks
                    ADD COLUMN dependency_depth INTEGER DEFAULT 0
                    """
                )

                await conn.commit()
                print("Added enhanced task queue columns successfully")

            # Migration: Add feature_branch column to tasks
            if "feature_branch" not in column_names:
                print("Migrating database schema: adding feature_branch to tasks")
                await conn.execute(
                    """
                    ALTER TABLE tasks
                    ADD COLUMN feature_branch TEXT
                    """
                )
                await conn.commit()
                print("Added feature_branch column to tasks")

            # Migration: Add task_branch column to tasks
            if "task_branch" not in column_names:
                print("Migrating database schema: adding task_branch to tasks")
                await conn.execute(
                    """
                    ALTER TABLE tasks
                    ADD COLUMN task_branch TEXT
                    """
                )
                await conn.commit()
                print("Added task_branch column to tasks")

            # Migration: Add worktree_path column to tasks
            if "worktree_path" not in column_names:
                print("Migrating database schema: adding worktree_path to tasks")
                await conn.execute(
                    """
                    ALTER TABLE tasks
                    ADD COLUMN worktree_path TEXT
                    """
                )
                await conn.commit()
                print("Added worktree_path column to tasks")

            # Migration: Add summary column to tasks
            if "summary" not in column_names:
                print("Migrating database schema: adding summary to tasks")
                await conn.execute(
                    """
                    ALTER TABLE tasks
                    ADD COLUMN summary TEXT NOT NULL DEFAULT 'Task'
                    """
                )
                # Backfill existing rows with auto-generated summaries
                # This logic MUST match the service layer auto-generation in task_queue_service.py:174-181
                #
                # Service layer logic (for reference):
                #   if source == TaskSource.HUMAN:
                #       summary = "User Prompt: " + description[:126].strip()
                #   else:
                #       summary = description[:140].strip()
                #
                # SQL equivalent:
                #   TRIM(SUBSTR(prompt, 1, 126)) matches description[:126].strip()
                #   TRIM(SUBSTR(prompt, 1, 140)) matches description[:140].strip()
                #
                # Both truncate first, then trim whitespace, ensuring identical behavior.
                await conn.execute(
                    """
                    UPDATE tasks
                    SET summary = CASE
                        WHEN prompt IS NULL OR TRIM(prompt) = '' THEN 'Task'
                        WHEN source = 'human' THEN 'User Prompt: ' || TRIM(SUBSTR(prompt, 1, 126))
                        ELSE TRIM(SUBSTR(prompt, 1, 140))
                    END
                    WHERE summary IS NULL OR TRIM(summary) = ''
                    """
                )
                await conn.commit()
                print("Added summary column to tasks and backfilled existing rows")

            # Migration: Fix idx_tasks_summary partial index with pointless WHERE clause
            # Check if old index exists with WHERE clause
            cursor = await conn.execute(
                """
                SELECT sql FROM sqlite_master
                WHERE type='index' AND name='idx_tasks_summary'
                """
            )
            index_row = await cursor.fetchone()
            if index_row and index_row["sql"] and "WHERE summary IS NOT NULL" in index_row["sql"]:
                print("Migrating index: fixing idx_tasks_summary partial index condition")
                # Drop old index with pointless WHERE clause
                await conn.execute("DROP INDEX IF EXISTS idx_tasks_summary")
                # Recreate without WHERE clause
                await conn.execute("""CREATE INDEX idx_tasks_summary ON tasks(summary)""")
                await conn.commit()
                print("Fixed idx_tasks_summary index")

        # Check if agents table exists and needs session_id column
        cursor = await conn.execute(
            "SELECT name FROM sqlite_master WHERE type='table' AND name='agents'"
        )
        agents_exists = await cursor.fetchone()

        if agents_exists:
            cursor = await conn.execute("PRAGMA table_info(agents)")
            agent_columns = await cursor.fetchall()
            agent_column_names = [col["name"] for col in agent_columns]

            if "session_id" not in agent_column_names:
                print("Migrating database schema: adding session_id to agents")
                await conn.execute(
                    """
                    ALTER TABLE agents
                    ADD COLUMN session_id TEXT
                    """
                )
                await conn.commit()
                print("Added session_id column to agents")

            # Migration: Add CASCADE DELETE to agents.task_id foreign key
            # Check if CASCADE already exists
            cursor = await conn.execute("PRAGMA foreign_key_list(agents)")
            fk_list = await cursor.fetchall()
            task_fk = next(
                (fk for fk in fk_list if fk["table"] == "tasks" and fk["from"] == "task_id"), None
            )

            if task_fk and task_fk["on_delete"] != "CASCADE":
                # Pre-migration data integrity check: detect orphaned agents
                cursor = await conn.execute("""
                    SELECT COUNT(*) as orphan_count
                    FROM agents a
                    LEFT JOIN tasks t ON a.task_id = t.id
                    WHERE a.task_id IS NOT NULL AND t.id IS NULL
                """)
                orphan_result = await cursor.fetchone()
                orphan_count = orphan_result["orphan_count"]

                if orphan_count > 0:
                    print(f"\n{'='*80}")
                    print(f"CASCADE DELETE MIGRATION BLOCKED: Orphaned agent records detected")
                    print(f"{'='*80}")
                    print(f"Found {orphan_count} agent record(s) with task_id references to non-existent tasks.")
                    print(f"Enabling CASCADE DELETE would cause these agents to be deleted when their")
                    print(f"referenced tasks are deleted (but the tasks are already missing).")

                    # Query and display first 5 orphaned records
                    cursor = await conn.execute("""
                        SELECT a.id, a.name, a.task_id, a.spawned_at
                        FROM agents a
                        LEFT JOIN tasks t ON a.task_id = t.id
                        WHERE a.task_id IS NOT NULL AND t.id IS NULL
                        LIMIT 5
                    """)
                    orphans = await cursor.fetchall()

                    print(f"\nSample orphaned records (showing {min(orphan_count, 5)} of {orphan_count}):")
                    for orphan in orphans:
                        print(f"  - Agent ID: {orphan['id']}, Name: {orphan['name']}, "
                              f"Task ID: {orphan['task_id']}, Spawned At: {orphan['spawned_at']}")

                    print(f"\nRECOMMENDED ACTIONS:")
                    print(f"1. Identify all orphaned agents:")
                    print(f"   SELECT a.id, a.name, a.task_id, a.spawned_at")
                    print(f"   FROM agents a")
                    print(f"   LEFT JOIN tasks t ON a.task_id = t.id")
                    print(f"   WHERE a.task_id IS NOT NULL AND t.id IS NULL;")
                    print(f"\n2. Choose one of the following:")
                    print(f"   a) Delete orphaned agents (if they're obsolete):")
                    print(f"      DELETE FROM agents")
                    print(f"      WHERE task_id NOT IN (SELECT id FROM tasks);")
                    print(f"\n   b) Restore missing tasks (if they were deleted by mistake)")
                    print(f"\n   c) Set task_id to NULL for orphaned agents (keep agents but break reference):")
                    print(f"      UPDATE agents SET task_id = NULL")
                    print(f"      WHERE task_id NOT IN (SELECT id FROM tasks);")

                    print(f"\nSKIPPING CASCADE DELETE migration to prevent unintended data loss.")
                    print(f"Please resolve orphaned records and restart to retry migration.")
                    print(f"{'='*80}\n")
                else:
                    # No orphans detected - proceed with migration
                    print("Migrating database schema: adding CASCADE DELETE to agents.task_id foreign key")

                    try:
                        # Temporarily disable foreign keys
                        await conn.execute("PRAGMA foreign_keys=OFF")

                        # Create new table with CASCADE DELETE
                        await conn.execute(
                            """
                            CREATE TABLE agents_new (
                                id TEXT PRIMARY KEY,
                                name TEXT NOT NULL,
                                specialization TEXT NOT NULL,
                                task_id TEXT NOT NULL,
                                state TEXT NOT NULL,
                                model TEXT NOT NULL,
                                spawned_at TIMESTAMP NOT NULL,
                                terminated_at TIMESTAMP,
                                resource_usage TEXT,
                                session_id TEXT,
                                FOREIGN KEY (task_id) REFERENCES tasks(id) ON DELETE CASCADE,
                                FOREIGN KEY (session_id) REFERENCES sessions(id) ON DELETE SET NULL
                            )
                            """
                        )

                        # Copy data from old table to new table
                        await conn.execute(
                            """
                            INSERT INTO agents_new
                            SELECT * FROM agents
                            """
                        )

                        # Drop old table
                        await conn.execute("DROP TABLE agents")

                        # Rename new table to agents
                        await conn.execute("ALTER TABLE agents_new RENAME TO agents")

                        # Recreate indexes
                        await conn.execute(
                            "CREATE INDEX IF NOT EXISTS idx_agents_task ON agents(task_id)"
                        )
                        await conn.execute(
                            "CREATE INDEX IF NOT EXISTS idx_agents_state ON agents(state)"
                        )
                        await conn.execute(
                            """CREATE INDEX IF NOT EXISTS idx_agents_session
                               ON agents(session_id, spawned_at DESC)
                               WHERE session_id IS NOT NULL"""
                        )

                        await conn.commit()
                        print("Added CASCADE DELETE to agents.task_id foreign key")

                    except Exception:
                        await conn.execute("ROLLBACK")
                        raise
                    finally:
                        # Always re-enable foreign keys, even if re-enable fails
                        await conn.execute("PRAGMA foreign_keys=ON")

        # Check if audit table exists and needs memory columns
        cursor = await conn.execute(
            "SELECT name FROM sqlite_master WHERE type='table' AND name='audit'"
        )
        audit_exists = await cursor.fetchone()

        if audit_exists:
            cursor = await conn.execute("PRAGMA table_info(audit)")
            audit_columns = await cursor.fetchall()
            audit_column_names = [col["name"] for col in audit_columns]

            if "memory_operation_type" not in audit_column_names:
                print("Migrating database schema: adding memory columns to audit")
                await conn.execute(
                    """
                    ALTER TABLE audit
                    ADD COLUMN memory_operation_type TEXT
                    """
                )
                await conn.execute(
                    """
                    ALTER TABLE audit
                    ADD COLUMN memory_namespace TEXT
                    """
                )
                await conn.execute(
                    """
                    ALTER TABLE audit
                    ADD COLUMN memory_entry_id INTEGER
                    """
                )
                await conn.commit()
                print("Added memory columns to audit")

        # Check if checkpoints table exists and needs session_id column
        cursor = await conn.execute(
            "SELECT name FROM sqlite_master WHERE type='table' AND name='checkpoints'"
        )
        checkpoints_exists = await cursor.fetchone()

        if checkpoints_exists:
            cursor = await conn.execute("PRAGMA table_info(checkpoints)")
            checkpoint_columns = await cursor.fetchall()
            checkpoint_column_names = [col["name"] for col in checkpoint_columns]

            if "session_id" not in checkpoint_column_names:
                print("Migrating database schema: adding session_id to checkpoints")
                await conn.execute(
                    """
                    ALTER TABLE checkpoints
                    ADD COLUMN session_id TEXT
                    """
                )
                await conn.commit()
                print("Added session_id column to checkpoints")

            # Migration: Add CASCADE DELETE to checkpoints.task_id foreign key
            # Check if CASCADE already exists
            cursor = await conn.execute("PRAGMA foreign_key_list(checkpoints)")
            fk_list = await cursor.fetchall()
            task_fk = next(
                (fk for fk in fk_list if fk["table"] == "tasks" and fk["from"] == "task_id"), None
            )

            if task_fk and task_fk["on_delete"] != "CASCADE":
                # Pre-migration data integrity check: detect orphaned checkpoints
                cursor = await conn.execute("""
                    SELECT COUNT(*) as orphan_count
                    FROM checkpoints c
                    LEFT JOIN tasks t ON c.task_id = t.id
                    WHERE c.task_id IS NOT NULL AND t.id IS NULL
                """)
                orphan_result = await cursor.fetchone()
                orphan_count = orphan_result["orphan_count"]

                if orphan_count > 0:
                    print(f"\n{'='*80}")
                    print(f"CASCADE DELETE MIGRATION BLOCKED: Orphaned checkpoint records detected")
                    print(f"{'='*80}")
                    print(f"Found {orphan_count} checkpoint record(s) with task_id references to non-existent tasks.")
                    print(f"Enabling CASCADE DELETE would cause these checkpoints to be deleted when their")
                    print(f"referenced tasks are deleted (but the tasks are already missing).")

                    # Query and display first 5 orphaned records
                    cursor = await conn.execute("""
                        SELECT c.task_id, c.iteration, c.created_at
                        FROM checkpoints c
                        LEFT JOIN tasks t ON c.task_id = t.id
                        WHERE c.task_id IS NOT NULL AND t.id IS NULL
                        LIMIT 5
                    """)
                    orphans = await cursor.fetchall()

                    print(f"\nSample orphaned records (showing {min(orphan_count, 5)} of {orphan_count}):")
                    for orphan in orphans:
                        print(f"  - Task ID: {orphan['task_id']}, Iteration: {orphan['iteration']}, "
                              f"Created At: {orphan['created_at']}")

                    print(f"\nRECOMMENDED ACTIONS:")
                    print(f"1. Identify all orphaned checkpoints:")
                    print(f"   SELECT c.task_id, c.iteration, c.created_at")
                    print(f"   FROM checkpoints c")
                    print(f"   LEFT JOIN tasks t ON c.task_id = t.id")
                    print(f"   WHERE c.task_id IS NOT NULL AND t.id IS NULL;")
                    print(f"\n2. Choose one of the following:")
                    print(f"   a) Delete orphaned checkpoints (if they're obsolete):")
                    print(f"      DELETE FROM checkpoints")
                    print(f"      WHERE task_id NOT IN (SELECT id FROM tasks);")
                    print(f"\n   b) Restore missing tasks (if they were deleted by mistake)")

                    print(f"\nSKIPPING CASCADE DELETE migration to prevent unintended data loss.")
                    print(f"Please resolve orphaned records and restart to retry migration.")
                    print(f"{'='*80}\n")
                else:
                    # No orphans detected - proceed with migration
                    print("Migrating database schema: adding CASCADE DELETE to checkpoints.task_id foreign key")

                    try:
                        # Temporarily disable foreign keys
                        await conn.execute("PRAGMA foreign_keys=OFF")

                        # Create new table with CASCADE DELETE
                        await conn.execute(
                            """
                            CREATE TABLE checkpoints_new (
                                task_id TEXT NOT NULL,
                                iteration INTEGER NOT NULL,
                                state TEXT NOT NULL,
                                created_at TIMESTAMP NOT NULL,
                                session_id TEXT,
                                PRIMARY KEY (task_id, iteration),
                                FOREIGN KEY (task_id) REFERENCES tasks(id) ON DELETE CASCADE,
                                FOREIGN KEY (session_id) REFERENCES sessions(id) ON DELETE SET NULL
                            )
                            """
                        )

                        # Copy data from old table to new table
                        await conn.execute(
                            """
                            INSERT INTO checkpoints_new
                            SELECT * FROM checkpoints
                            """
                        )

                        # Drop old table
                        await conn.execute("DROP TABLE checkpoints")

                        # Rename new table to checkpoints
                        await conn.execute("ALTER TABLE checkpoints_new RENAME TO checkpoints")

                        # Recreate indexes
                        await conn.execute(
                            "CREATE INDEX IF NOT EXISTS idx_checkpoints_task ON checkpoints(task_id, iteration DESC)"
                        )

                        await conn.commit()
                        print("Added CASCADE DELETE to checkpoints.task_id foreign key")

                    except Exception:
                        await conn.execute("ROLLBACK")
                        raise
                    finally:
                        # Always re-enable foreign keys, even if re-enable fails
                        await conn.execute("PRAGMA foreign_keys=ON")

        # Check if audit table needs task_id to be nullable
        cursor = await conn.execute(
            "SELECT name FROM sqlite_master WHERE type='table' AND name='audit'"
        )
        audit_table_exists = await cursor.fetchone()

        if audit_table_exists:
            cursor = await conn.execute("PRAGMA table_info(audit)")
            audit_cols = await cursor.fetchall()
            task_id_col = next((col for col in audit_cols if col["name"] == "task_id"), None)

            # If task_id is NOT NULL (notnull=1), we need to recreate the table
            if task_id_col and task_id_col["notnull"] == 1:
                print("Migrating database schema: making audit.task_id nullable")

                try:
                    # Temporarily disable FK
                    await conn.execute("PRAGMA foreign_keys=OFF")

                    # Recreate audit table with nullable task_id (no FK constraint)
                    await conn.execute("ALTER TABLE audit RENAME TO audit_old")
                    await conn.execute(
                        """
                        CREATE TABLE audit (
                            id INTEGER PRIMARY KEY AUTOINCREMENT,
                            timestamp TIMESTAMP NOT NULL,
                            agent_id TEXT,
                            task_id TEXT,
                            action_type TEXT NOT NULL,
                            action_data TEXT,
                            result TEXT,
                            memory_operation_type TEXT,
                            memory_namespace TEXT,
                            memory_entry_id INTEGER,
                            FOREIGN KEY (agent_id) REFERENCES agents(id),
                            FOREIGN KEY (memory_entry_id) REFERENCES memory_entries(id) ON DELETE SET NULL
                        )
                        """
                    )
                    await conn.execute(
                        """
                        INSERT INTO audit SELECT * FROM audit_old
                        """
                    )
                    await conn.execute("DROP TABLE audit_old")

                    # Re-enable FK
                    await conn.execute("PRAGMA foreign_keys=ON")
                    await conn.commit()
                    print("Made audit.task_id nullable")

                except Exception as e:
                    # Re-enable foreign keys even on error
                    await conn.execute("PRAGMA foreign_keys=ON")
                    await conn.rollback()
                    print(f"✗ Migration failed: {type(e).__name__}: {e}")
                    print("Database rolled back to previous state")
                    raise  # Re-raise to prevent application from starting with failed migration

    async def _create_tables(self, conn: Connection) -> None:
        """Create database tables."""
        # Create memory management tables first (foreign key targets)
        await self._create_memory_tables(conn)

        # Create/enhance core tables
        await self._create_core_tables(conn)

        # Create indexes last
        await self._create_indexes(conn)

    async def _create_memory_tables(self, conn: Connection) -> None:
        """Create new memory management tables."""
        # Sessions table
        await conn.execute(
            """
            CREATE TABLE IF NOT EXISTS sessions (
                id TEXT PRIMARY KEY,
                app_name TEXT NOT NULL,
                user_id TEXT NOT NULL,
                project_id TEXT,
                status TEXT NOT NULL DEFAULT 'created',
                events TEXT NOT NULL DEFAULT '[]',
                state TEXT NOT NULL DEFAULT '{}',
                metadata TEXT DEFAULT '{}',
                created_at TIMESTAMP NOT NULL DEFAULT CURRENT_TIMESTAMP,
                last_update_time TIMESTAMP NOT NULL DEFAULT CURRENT_TIMESTAMP,
                terminated_at TIMESTAMP,
                archived_at TIMESTAMP,
                CHECK(status IN ('created', 'active', 'paused', 'terminated', 'archived')),
                CHECK(json_valid(events)),
                CHECK(json_valid(state)),
                CHECK(json_valid(metadata))
            )
        """
        )

        # Memory entries table
        await conn.execute(
            """
            CREATE TABLE IF NOT EXISTS memory_entries (
                id INTEGER PRIMARY KEY AUTOINCREMENT,
                namespace TEXT NOT NULL,
                key TEXT NOT NULL,
                value TEXT NOT NULL,
                memory_type TEXT NOT NULL,
                version INTEGER NOT NULL DEFAULT 1,
                is_deleted BOOLEAN NOT NULL DEFAULT 0,
                metadata TEXT DEFAULT '{}',
                created_by TEXT,
                updated_by TEXT,
                created_at TIMESTAMP NOT NULL DEFAULT CURRENT_TIMESTAMP,
                updated_at TIMESTAMP NOT NULL DEFAULT CURRENT_TIMESTAMP,
                CHECK(memory_type IN ('semantic', 'episodic', 'procedural')),
                CHECK(json_valid(value)),
                CHECK(json_valid(metadata)),
                CHECK(version > 0),
                UNIQUE(namespace, key, version)
            )
        """
        )

        # Document index table
        await conn.execute(
            """
            CREATE TABLE IF NOT EXISTS document_index (
                id INTEGER PRIMARY KEY AUTOINCREMENT,
                file_path TEXT NOT NULL UNIQUE,
                title TEXT NOT NULL,
                document_type TEXT,
                content_hash TEXT NOT NULL,
                chunk_count INTEGER DEFAULT 1,
                embedding_model TEXT,
                embedding_blob BLOB,
                metadata TEXT DEFAULT '{}',
                last_synced_at TIMESTAMP,
                sync_status TEXT DEFAULT 'pending',
                created_at TIMESTAMP NOT NULL DEFAULT CURRENT_TIMESTAMP,
                updated_at TIMESTAMP NOT NULL DEFAULT CURRENT_TIMESTAMP,
                CHECK(sync_status IN ('pending', 'synced', 'failed', 'stale')),
                CHECK(json_valid(metadata))
            )
        """
        )

        # Load sqlite-vss extensions for vector search
        await self._load_vss_extensions(conn)

        # Document embeddings virtual table (using sqlite-vss)
        await conn.execute(
            """
            CREATE VIRTUAL TABLE IF NOT EXISTS document_embeddings USING vss0(
                embedding(768)
            )
            """
        )

        # Document embedding metadata table
        await conn.execute(
            """
            CREATE TABLE IF NOT EXISTS document_embedding_metadata (
                rowid INTEGER PRIMARY KEY,
                document_id INTEGER NOT NULL,
                namespace TEXT NOT NULL,
                file_path TEXT NOT NULL,
                embedding_model TEXT NOT NULL DEFAULT 'nomic-embed-text-v1.5',
                created_at TIMESTAMP NOT NULL DEFAULT CURRENT_TIMESTAMP,
                FOREIGN KEY (document_id) REFERENCES document_index(id) ON DELETE CASCADE
            )
            """
        )

    async def _load_vss_extensions(self, conn: Connection) -> None:
        """Load sqlite-vss extensions for vector search.

        Raises:
            RuntimeError: If extensions cannot be loaded
        """
        try:
            await conn.enable_load_extension(True)

            # Load vector0 extension first (dependency for vss0)
            import os

            home = os.path.expanduser("~")
            vector_ext = f"{home}/.sqlite-extensions/vector0"
            vss_ext = f"{home}/.sqlite-extensions/vss0"

            await conn.load_extension(vector_ext)
            await conn.load_extension(vss_ext)

            await conn.enable_load_extension(False)
        except Exception as e:
            raise RuntimeError(
                f"Failed to load sqlite-vss extensions. "
                f"Ensure extensions are installed at ~/.sqlite-extensions/. "
                f"Error: {e}"
            ) from e

    async def _create_core_tables(self, conn: Connection) -> None:
        """Create core tables with session linkage."""
        # Tasks table
        await conn.execute(
            """
            CREATE TABLE IF NOT EXISTS tasks (
                id TEXT PRIMARY KEY,
                prompt TEXT NOT NULL,
                agent_type TEXT NOT NULL DEFAULT 'general',
                priority INTEGER NOT NULL DEFAULT 5,
                status TEXT NOT NULL,
                input_data TEXT NOT NULL,
                result_data TEXT,
                error_message TEXT,
                retry_count INTEGER DEFAULT 0,
                max_retries INTEGER DEFAULT 3,
                max_execution_timeout_seconds INTEGER DEFAULT 3600,
                submitted_at TIMESTAMP NOT NULL,
                started_at TIMESTAMP,
                completed_at TIMESTAMP,
                last_updated_at TIMESTAMP NOT NULL,
                created_by TEXT,
                parent_task_id TEXT,
                dependencies TEXT,
                session_id TEXT,
                source TEXT NOT NULL DEFAULT 'human',
                dependency_type TEXT NOT NULL DEFAULT 'sequential',
                calculated_priority REAL NOT NULL DEFAULT 5.0,
                deadline TIMESTAMP,
                estimated_duration_seconds INTEGER,
                dependency_depth INTEGER DEFAULT 0,
                feature_branch TEXT,
                task_branch TEXT,
                worktree_path TEXT,
                summary TEXT NOT NULL DEFAULT 'Task',
                FOREIGN KEY (parent_task_id) REFERENCES tasks(id),
                FOREIGN KEY (session_id) REFERENCES sessions(id) ON DELETE SET NULL
            )
        """
        )

        # Agents table
        await conn.execute(
            """
            CREATE TABLE IF NOT EXISTS agents (
                id TEXT PRIMARY KEY,
                name TEXT NOT NULL,
                specialization TEXT NOT NULL,
                task_id TEXT NOT NULL,
                state TEXT NOT NULL,
                model TEXT NOT NULL,
                spawned_at TIMESTAMP NOT NULL,
                terminated_at TIMESTAMP,
                resource_usage TEXT,
                session_id TEXT,
                FOREIGN KEY (task_id) REFERENCES tasks(id) ON DELETE CASCADE,
                FOREIGN KEY (session_id) REFERENCES sessions(id) ON DELETE SET NULL
            )
        """
        )

        # State table (deprecated, maintained for backward compatibility)
        await conn.execute(
            """
            CREATE TABLE IF NOT EXISTS state (
                id INTEGER PRIMARY KEY AUTOINCREMENT,
                task_id TEXT NOT NULL,
                key TEXT NOT NULL,
                value TEXT NOT NULL,
                created_at TIMESTAMP NOT NULL,
                updated_at TIMESTAMP NOT NULL,
                UNIQUE(task_id, key),
                FOREIGN KEY (task_id) REFERENCES tasks(id)
            )
        """
        )

        # Audit table with memory operation tracking
        # Note: task_id has no FK constraint for flexibility in audit logging
        await conn.execute(
            """
            CREATE TABLE IF NOT EXISTS audit (
                id INTEGER PRIMARY KEY AUTOINCREMENT,
                timestamp TIMESTAMP NOT NULL,
                agent_id TEXT,
                task_id TEXT,
                action_type TEXT NOT NULL,
                action_data TEXT,
                result TEXT,
                memory_operation_type TEXT,
                memory_namespace TEXT,
                memory_entry_id INTEGER,
                FOREIGN KEY (agent_id) REFERENCES agents(id),
                FOREIGN KEY (memory_entry_id) REFERENCES memory_entries(id) ON DELETE SET NULL
            )
        """
        )

        # Metrics table
        await conn.execute(
            """
            CREATE TABLE IF NOT EXISTS metrics (
                id INTEGER PRIMARY KEY AUTOINCREMENT,
                timestamp TIMESTAMP NOT NULL,
                metric_name TEXT NOT NULL,
                metric_value REAL NOT NULL,
                labels TEXT,
                CHECK(metric_value >= 0)
            )
        """
        )

        # Checkpoints table with session linkage
        await conn.execute(
            """
            CREATE TABLE IF NOT EXISTS checkpoints (
                task_id TEXT NOT NULL,
                iteration INTEGER NOT NULL,
                state TEXT NOT NULL,
                created_at TIMESTAMP NOT NULL,
                session_id TEXT,
                PRIMARY KEY (task_id, iteration),
                FOREIGN KEY (task_id) REFERENCES tasks(id) ON DELETE CASCADE,
                FOREIGN KEY (session_id) REFERENCES sessions(id) ON DELETE SET NULL
            )
        """
        )

        # Task dependencies table
        await conn.execute(
            """
            CREATE TABLE IF NOT EXISTS task_dependencies (
                id TEXT PRIMARY KEY,
                dependent_task_id TEXT NOT NULL,
                prerequisite_task_id TEXT NOT NULL,
                dependency_type TEXT NOT NULL DEFAULT 'sequential',
                created_at TIMESTAMP NOT NULL,
                resolved_at TIMESTAMP,

                FOREIGN KEY (dependent_task_id) REFERENCES tasks(id) ON DELETE CASCADE,
                FOREIGN KEY (prerequisite_task_id) REFERENCES tasks(id) ON DELETE CASCADE,
                CHECK(dependency_type IN ('sequential', 'parallel')),
                CHECK(dependent_task_id != prerequisite_task_id),
                UNIQUE(dependent_task_id, prerequisite_task_id)
            )
            """
        )

    async def _create_indexes(self, conn: Connection) -> None:
        """Create all performance indexes."""
        # Sessions indexes (5 indexes)
        await conn.execute("CREATE UNIQUE INDEX IF NOT EXISTS idx_sessions_pk ON sessions(id)")
        await conn.execute(
            """CREATE INDEX IF NOT EXISTS idx_sessions_status_updated
               ON sessions(status, last_update_time DESC)
               WHERE status IN ('active', 'paused')"""
        )
        await conn.execute(
            "CREATE INDEX IF NOT EXISTS idx_sessions_status ON sessions(status)"
        )
        await conn.execute(
            "CREATE INDEX IF NOT EXISTS idx_sessions_user_created ON sessions(user_id, created_at DESC)"
        )
        await conn.execute(
            """CREATE INDEX IF NOT EXISTS idx_sessions_project
               ON sessions(project_id, created_at DESC)
               WHERE project_id IS NOT NULL"""
        )

        # Memory entries indexes (7 indexes)
        await conn.execute(
            "CREATE UNIQUE INDEX IF NOT EXISTS idx_memory_entries_pk ON memory_entries(id)"
        )
        await conn.execute(
            """CREATE INDEX IF NOT EXISTS idx_memory_namespace_key_version
               ON memory_entries(namespace, key, is_deleted, version DESC)"""
        )
        await conn.execute(
            """CREATE INDEX IF NOT EXISTS idx_memory_type_updated
               ON memory_entries(memory_type, updated_at DESC)
               WHERE is_deleted = 0"""
        )
        await conn.execute(
            """CREATE INDEX IF NOT EXISTS idx_memory_namespace_prefix
               ON memory_entries(namespace, updated_at DESC)
               WHERE is_deleted = 0"""
        )
        await conn.execute(
            """CREATE INDEX IF NOT EXISTS idx_memory_episodic_ttl
               ON memory_entries(memory_type, updated_at)
               WHERE memory_type = 'episodic' AND is_deleted = 0"""
        )
        await conn.execute(
            "CREATE INDEX IF NOT EXISTS idx_memory_created_by ON memory_entries(created_by, created_at DESC)"
        )

        # Document index indexes (5 indexes)
        await conn.execute(
            "CREATE UNIQUE INDEX IF NOT EXISTS idx_document_index_pk ON document_index(id)"
        )
        await conn.execute(
            "CREATE UNIQUE INDEX IF NOT EXISTS idx_document_file_path ON document_index(file_path)"
        )
        await conn.execute(
            """CREATE INDEX IF NOT EXISTS idx_document_type_created
               ON document_index(document_type, created_at DESC)
               WHERE document_type IS NOT NULL"""
        )
        await conn.execute(
            """CREATE INDEX IF NOT EXISTS idx_document_sync_status
               ON document_index(sync_status, last_synced_at)
               WHERE sync_status IN ('pending', 'stale')"""
        )
        await conn.execute(
            "CREATE INDEX IF NOT EXISTS idx_document_content_hash ON document_index(content_hash)"
        )

        # Tasks indexes (6 indexes)
        await conn.execute(
            """CREATE INDEX IF NOT EXISTS idx_tasks_status_priority
               ON tasks(status, priority DESC, submitted_at ASC)"""
        )
        await conn.execute(
            "CREATE INDEX IF NOT EXISTS idx_tasks_submitted_at ON tasks(submitted_at)"
        )
        await conn.execute("CREATE INDEX IF NOT EXISTS idx_tasks_parent ON tasks(parent_task_id)")
        await conn.execute(
            """CREATE INDEX IF NOT EXISTS idx_tasks_running_timeout
               ON tasks(status, last_updated_at)
               WHERE status = 'running'"""
        )
        await conn.execute(
            """CREATE INDEX IF NOT EXISTS idx_tasks_session
               ON tasks(session_id, submitted_at DESC)
               WHERE session_id IS NOT NULL"""
        )

        # Summary field index for search and filtering
        await conn.execute(
            """CREATE INDEX IF NOT EXISTS idx_tasks_summary
               ON tasks(summary)"""
        )

        # Agents indexes (3 indexes)
        await conn.execute("CREATE INDEX IF NOT EXISTS idx_agents_task ON agents(task_id)")
        await conn.execute("CREATE INDEX IF NOT EXISTS idx_agents_state ON agents(state)")
        await conn.execute(
            """CREATE INDEX IF NOT EXISTS idx_agents_session
               ON agents(session_id, spawned_at DESC)
               WHERE session_id IS NOT NULL"""
        )

        # Audit indexes (6 indexes)
        await conn.execute(
            "CREATE INDEX IF NOT EXISTS idx_audit_task ON audit(task_id, timestamp DESC)"
        )
        await conn.execute(
            "CREATE INDEX IF NOT EXISTS idx_audit_agent ON audit(agent_id, timestamp DESC)"
        )
        await conn.execute(
            "CREATE INDEX IF NOT EXISTS idx_audit_timestamp ON audit(timestamp DESC)"
        )
        await conn.execute(
            """CREATE INDEX IF NOT EXISTS idx_audit_memory_operations
               ON audit(memory_operation_type, timestamp DESC)
               WHERE memory_operation_type IS NOT NULL"""
        )
        await conn.execute(
            """CREATE INDEX IF NOT EXISTS idx_audit_memory_namespace
               ON audit(memory_namespace, timestamp DESC)
               WHERE memory_namespace IS NOT NULL"""
        )
        await conn.execute(
            """CREATE INDEX IF NOT EXISTS idx_audit_memory_entry
               ON audit(memory_entry_id, timestamp DESC)
               WHERE memory_entry_id IS NOT NULL"""
        )

        # State index (1 index - legacy)
        await conn.execute("CREATE INDEX IF NOT EXISTS idx_state_task_key ON state(task_id, key)")

        # Metrics index (1 index)
        await conn.execute(
            "CREATE INDEX IF NOT EXISTS idx_metrics_name_timestamp ON metrics(metric_name, timestamp DESC)"
        )

        # Checkpoints index (1 index)
        await conn.execute(
            "CREATE INDEX IF NOT EXISTS idx_checkpoints_task ON checkpoints(task_id, iteration DESC)"
        )

        # NEW: Task dependencies indexes (2 indexes)
        await conn.execute(
            """
            CREATE INDEX IF NOT EXISTS idx_task_dependencies_prerequisite
            ON task_dependencies(prerequisite_task_id, resolved_at)
            WHERE resolved_at IS NULL
            """
        )

        await conn.execute(
            """
            CREATE INDEX IF NOT EXISTS idx_task_dependencies_dependent
            ON task_dependencies(dependent_task_id, resolved_at)
            WHERE resolved_at IS NULL
            """
        )

        # NEW: Priority queue index (composite for calculated priority)
        await conn.execute(
            """
            CREATE INDEX IF NOT EXISTS idx_tasks_ready_priority
            ON tasks(status, calculated_priority DESC, submitted_at ASC)
            WHERE status = 'ready'
            """
        )

        # NEW: Source tracking index
        await conn.execute(
            """
            CREATE INDEX IF NOT EXISTS idx_tasks_source_created
            ON tasks(source, created_by, submitted_at DESC)
            """
        )

        # NEW: Deadline urgency index
        await conn.execute(
            """
            CREATE INDEX IF NOT EXISTS idx_tasks_deadline
            ON tasks(deadline, status)
            WHERE deadline IS NOT NULL AND status IN ('pending', 'blocked', 'ready')
            """
        )

        # NEW: Blocked tasks index
        await conn.execute(
            """
            CREATE INDEX IF NOT EXISTS idx_tasks_blocked
            ON tasks(status, submitted_at ASC)
            WHERE status = 'blocked'
            """
        )

        # Feature branch coordination index
        await conn.execute(
            """
            CREATE INDEX IF NOT EXISTS idx_tasks_feature_branch
            ON tasks(feature_branch, status, submitted_at ASC)
            WHERE feature_branch IS NOT NULL
            """
        )

    # Task operations
    async def insert_task(self, task: Task) -> None:
        """Insert a new task into the database."""
        async with self._get_connection() as conn:
            await conn.execute(
                """
                INSERT INTO tasks (
                    id, prompt, agent_type, priority, status, input_data,
                    result_data, error_message, retry_count, max_retries,
                    max_execution_timeout_seconds,
                    submitted_at, started_at, completed_at, last_updated_at,
                    created_by, parent_task_id, dependencies, session_id,
                    source, dependency_type, calculated_priority, deadline,
                    estimated_duration_seconds, dependency_depth, feature_branch, task_branch, worktree_path, summary
                ) VALUES (?, ?, ?, ?, ?, ?, ?, ?, ?, ?, ?, ?, ?, ?, ?, ?, ?, ?, ?, ?, ?, ?, ?, ?, ?, ?, ?, ?, ?)
                """,
                (
                    str(task.id),
                    task.prompt,
                    task.agent_type,
                    task.priority,
                    task.status.value,
                    json.dumps(task.input_data),
                    json.dumps(task.result_data) if task.result_data else None,
                    task.error_message,
                    task.retry_count,
                    task.max_retries,
                    task.max_execution_timeout_seconds,
                    task.submitted_at.isoformat(),
                    task.started_at.isoformat() if task.started_at else None,
                    task.completed_at.isoformat() if task.completed_at else None,
                    task.last_updated_at.isoformat(),
                    task.created_by,
                    str(task.parent_task_id) if task.parent_task_id else None,
                    json.dumps([str(dep) for dep in task.dependencies]),
                    task.session_id,
                    task.source.value,
                    task.dependency_type.value,
                    task.calculated_priority,
                    task.deadline.isoformat() if task.deadline else None,
                    task.estimated_duration_seconds,
                    task.dependency_depth,
                    task.feature_branch,
                    task.task_branch,
                    task.worktree_path,
                    task.summary,
                ),
            )
            await conn.commit()

    async def update_task_status(
        self, task_id: UUID, status: TaskStatus, error_message: str | None = None
    ) -> None:
        """Update task status and last_updated_at timestamp."""
        async with self._get_connection() as conn:
            now = datetime.now(timezone.utc).isoformat()
            if status == TaskStatus.RUNNING:
                await conn.execute(
                    "UPDATE tasks SET status = ?, started_at = ?, last_updated_at = ? WHERE id = ?",
                    (status.value, now, now, str(task_id)),
                )
            elif status in (TaskStatus.COMPLETED, TaskStatus.FAILED, TaskStatus.CANCELLED):
                await conn.execute(
                    "UPDATE tasks SET status = ?, completed_at = ?, error_message = ?, last_updated_at = ? WHERE id = ?",
                    (status.value, now, error_message, now, str(task_id)),
                )
            else:
                await conn.execute(
                    "UPDATE tasks SET status = ?, last_updated_at = ? WHERE id = ?",
                    (status.value, now, str(task_id)),
                )
            await conn.commit()

    async def increment_task_retry_count(self, task_id: UUID) -> None:
        """Increment the retry count for a task.

        Args:
            task_id: Task ID
        """
        async with self._get_connection() as conn:
            await conn.execute(
                "UPDATE tasks SET retry_count = retry_count + 1 WHERE id = ?",
                (str(task_id),),
            )
            await conn.commit()

    async def get_task(self, task_id: UUID) -> Task | None:
        """Get task by ID."""
        async with self._get_connection() as conn:
            cursor = await conn.execute(
                "SELECT * FROM tasks WHERE id = ?",
                (str(task_id),),
            )
            row = await cursor.fetchone()
            if row:
                return self._row_to_task(row)
            return None

    async def list_tasks(
        self,
        status: TaskStatus | None = None,
        limit: int = 100,
        source: TaskSource | None = None,
        agent_type: str | None = None,
        feature_branch: str | None = None,
    ) -> list[Task]:
        """List tasks with optional filters.

        Args:
            status: Filter by task status
            limit: Maximum number of tasks to return
            source: Filter by task source
            agent_type: Filter by agent type
            feature_branch: Filter by feature branch

        Returns:
            List of tasks matching the filters
        """
        async with self._get_connection() as conn:
            # Build dynamic query based on filters
            where_clauses: list[str] = []
            params: list[Any] = []

            if status:
                where_clauses.append("status = ?")
                params.append(status.value)

            if source:
                where_clauses.append("source = ?")
                params.append(source.value)

            if agent_type:
                where_clauses.append("agent_type = ?")
                params.append(agent_type)

            if feature_branch:
                where_clauses.append("feature_branch = ?")
                params.append(feature_branch)

            where_sql = f"WHERE {' AND '.join(where_clauses)}" if where_clauses else ""

            query = f"""
                SELECT * FROM tasks
                {where_sql}
                ORDER BY priority DESC, submitted_at ASC
                LIMIT ?
            """
            params.append(limit)

            cursor = await conn.execute(query, tuple(params))
            rows = await cursor.fetchall()
            return [self._row_to_task(row) for row in rows]

    async def dequeue_next_task(self) -> Task | None:
        """Get next pending task with highest priority."""
        async with self._get_connection() as conn:
            cursor = await conn.execute(
                """
                SELECT * FROM tasks
                WHERE status = ?
                ORDER BY priority DESC, submitted_at ASC
                LIMIT 1
                """,
                (TaskStatus.PENDING.value,),
            )
            row = await cursor.fetchone()
            if row:
                task = self._row_to_task(row)
                # Update status to running
                await self.update_task_status(task.id, TaskStatus.RUNNING)
                # Update the task object to reflect the new status
                task.status = TaskStatus.RUNNING
                task.started_at = datetime.now(timezone.utc)
                return task
            return None

    async def get_stale_running_tasks(self) -> list[Task]:
        """Get running tasks that have exceeded their execution timeout.

        Returns:
            List of stale running tasks that need to be handled
        """
        async with self._get_connection() as conn:
            now = datetime.now(timezone.utc)
            cursor = await conn.execute(
                """
                SELECT * FROM tasks
                WHERE status = ?
                AND (julianday(?) - julianday(last_updated_at)) * 86400 > max_execution_timeout_seconds
                ORDER BY last_updated_at ASC
                """,
                (TaskStatus.RUNNING.value, now.isoformat()),
            )
            rows = await cursor.fetchall()
            return [self._row_to_task(row) for row in rows]

    async def get_feature_branch_summary(self, feature_branch: str) -> dict[str, Any]:
        """Get comprehensive summary of all tasks for a feature branch.

        Args:
            feature_branch: Feature branch name to summarize

        Returns:
            Dictionary with task counts, status breakdown, and progress metrics
        """
        async with self._get_connection() as conn:
            # Get overall task counts by status
            cursor = await conn.execute(
                """
                SELECT status, COUNT(*) as count
                FROM tasks
                WHERE feature_branch = ?
                GROUP BY status
                """,
                (feature_branch,),
            )
            status_counts = {row["status"]: row["count"] for row in await cursor.fetchall()}

            # Get total task count
            total_tasks = sum(status_counts.values())

            # Calculate progress metrics
            completed_count = status_counts.get(TaskStatus.COMPLETED.value, 0)
            failed_count = status_counts.get(TaskStatus.FAILED.value, 0)
            running_count = status_counts.get(TaskStatus.RUNNING.value, 0)
            pending_count = status_counts.get(TaskStatus.PENDING.value, 0)
            blocked_count = status_counts.get(TaskStatus.BLOCKED.value, 0)
            ready_count = status_counts.get(TaskStatus.READY.value, 0)

            # Get earliest and latest task timestamps
            cursor = await conn.execute(
                """
                SELECT MIN(submitted_at) as earliest,
                       MAX(COALESCE(completed_at, last_updated_at)) as latest
                FROM tasks
                WHERE feature_branch = ?
                """,
                (feature_branch,),
            )
            timestamps = await cursor.fetchone()

            # Get agent type breakdown
            cursor = await conn.execute(
                """
                SELECT agent_type, COUNT(*) as count,
                       SUM(CASE WHEN status = 'completed' THEN 1 ELSE 0 END) as completed
                FROM tasks
                WHERE feature_branch = ?
                GROUP BY agent_type
                ORDER BY count DESC
                """,
                (feature_branch,),
            )
            agent_breakdown = [
                {
                    "agent_type": row["agent_type"],
                    "total": row["count"],
                    "completed": row["completed"],
                }
                for row in await cursor.fetchall()
            ]

            return {
                "feature_branch": feature_branch,
                "total_tasks": total_tasks,
                "status_breakdown": status_counts,
                "progress": {
                    "completed": completed_count,
                    "failed": failed_count,
                    "running": running_count,
                    "pending": pending_count,
                    "blocked": blocked_count,
                    "ready": ready_count,
                    "completion_rate": (
                        round(completed_count / total_tasks * 100, 2) if total_tasks > 0 else 0
                    ),
                },
                "agent_breakdown": agent_breakdown,
                "timestamps": {
                    "earliest_task": timestamps["earliest"]
                    if timestamps and timestamps["earliest"]
                    else None,
                    "latest_activity": timestamps["latest"]
                    if timestamps and timestamps["latest"]
                    else None,
                },
            }

    async def get_feature_branch_tasks(
        self, feature_branch: str, status: TaskStatus | None = None
    ) -> list[Task]:
        """Get all tasks for a specific feature branch, optionally filtered by status.

        Args:
            feature_branch: Feature branch name
            status: Optional status filter

        Returns:
            List of tasks for the feature branch
        """
        return await self.list_tasks(feature_branch=feature_branch, status=status, limit=1000)

    async def get_feature_branch_blockers(self, feature_branch: str) -> list[dict[str, Any]]:
        """Identify blocking issues for a feature branch.

        Returns tasks that are failed or blocked, potentially preventing feature completion.

        Args:
            feature_branch: Feature branch name

        Returns:
            List of blocker task information
        """
        async with self._get_connection() as conn:
            cursor = await conn.execute(
                """
                SELECT id, prompt, agent_type, status, error_message, retry_count,
                       submitted_at, started_at
                FROM tasks
                WHERE feature_branch = ?
                  AND status IN ('failed', 'blocked')
                ORDER BY submitted_at ASC
                """,
                (feature_branch,),
            )
            rows = await cursor.fetchall()
            return [
                {
                    "task_id": row["id"],
                    "prompt": row["prompt"],
                    "agent_type": row["agent_type"],
                    "status": row["status"],
                    "error_message": row["error_message"],
                    "retry_count": row["retry_count"],
                    "submitted_at": row["submitted_at"],
                    "started_at": row["started_at"],
                }
                for row in rows
            ]

    async def list_feature_branches(self) -> list[dict[str, Any]]:
        """List all feature branches with task statistics.

        Returns:
            List of feature branch summaries
        """
        async with self._get_connection() as conn:
            cursor = await conn.execute(
                """
                SELECT feature_branch,
                       COUNT(*) as total_tasks,
                       SUM(CASE WHEN status = 'completed' THEN 1 ELSE 0 END) as completed,
                       SUM(CASE WHEN status = 'failed' THEN 1 ELSE 0 END) as failed,
                       SUM(CASE WHEN status = 'running' THEN 1 ELSE 0 END) as running,
                       SUM(CASE WHEN status IN ('pending', 'blocked', 'ready') THEN 1 ELSE 0 END) as pending,
                       MIN(submitted_at) as earliest_task,
                       MAX(last_updated_at) as latest_activity
                FROM tasks
                WHERE feature_branch IS NOT NULL
                GROUP BY feature_branch
                ORDER BY latest_activity DESC
                """
            )
            rows = await cursor.fetchall()
            return [
                {
                    "feature_branch": row["feature_branch"],
                    "total_tasks": row["total_tasks"],
                    "completed": row["completed"],
                    "failed": row["failed"],
                    "running": row["running"],
                    "pending": row["pending"],
                    "completion_rate": (
                        round(row["completed"] / row["total_tasks"] * 100, 2)
                        if row["total_tasks"] > 0
                        else 0
                    ),
                    "earliest_task": row["earliest_task"],
                    "latest_activity": row["latest_activity"],
                }
                for row in rows
            ]

    async def get_child_tasks(self, parent_task_ids: list[UUID]) -> list[Task]:
        """Query all tasks that have any of the given parent_task_ids.

        Args:
            parent_task_ids: List of parent task UUIDs to check for children

        Returns:
            List of Task domain objects representing child tasks

        Raises:
            ValueError: If parent_task_ids is empty
        """
        if not parent_task_ids:
            raise ValueError("parent_task_ids cannot be empty")

        async with self._get_connection() as conn:
            # Build dynamic IN clause with placeholders
            placeholders = ",".join("?" * len(parent_task_ids))
            query = f"""
                SELECT * FROM tasks
                WHERE parent_task_id IN ({placeholders})
                ORDER BY submitted_at ASC
            """

            cursor = await conn.execute(
                query,
                tuple(str(task_id) for task_id in parent_task_ids),
            )
            rows = await cursor.fetchall()
            return [self._row_to_task(row) for row in rows]

    async def get_task_tree_with_status(
        self,
        root_task_ids: list[UUID],
        filter_statuses: list[TaskStatus] | None = None,
        max_depth: int = 100,
    ) -> dict[UUID, TreeNode]:
        """Use WITH RECURSIVE CTE to retrieve descendant tree with optional status filtering.

        Args:
            root_task_ids: Root task IDs to start traversal
            filter_statuses: Optional status filter (None = all descendants)
            max_depth: Maximum traversal depth to prevent infinite loops

        Returns:
            Mapping of task_id -> TreeNode for all descendants (including roots)

        Raises:
            ValueError: If root_task_ids empty or max_depth invalid
            RuntimeError: If tree depth exceeds max_depth (cycle detected)
        """
        # Validate parameters
        if not root_task_ids:
            raise ValueError("root_task_ids cannot be empty")
        if max_depth <= 0 or max_depth > 1000:
            raise ValueError("max_depth must be between 1 and 1000")

        async with self._get_connection() as conn:
            # Build root_id_placeholders
            root_id_placeholders = ",".join("?" * len(root_task_ids))

            # Build status filter clause
            status_filter_sql = ""
            status_params = []
            if filter_statuses is not None and len(filter_statuses) > 0:
                status_placeholders = ",".join("?" * len(filter_statuses))
                status_filter_sql = f"WHERE status IN ({status_placeholders})"
                status_params = [status.value for status in filter_statuses]

            # Build the WITH RECURSIVE CTE query
            query = f"""
                WITH RECURSIVE task_tree AS (
                    -- Base case: root tasks
                    SELECT
                        id,
                        parent_task_id,
                        status,
                        0 AS depth
                    FROM tasks
                    WHERE id IN ({root_id_placeholders})

                    UNION ALL

                    -- Recursive case: children of current level
                    SELECT
                        t.id,
                        t.parent_task_id,
                        t.status,
                        tt.depth + 1 AS depth
                    FROM tasks t
                    INNER JOIN task_tree tt ON t.parent_task_id = tt.id
                    WHERE tt.depth < ?
                )
                SELECT
                    id,
                    parent_task_id,
                    status,
                    depth
                FROM task_tree
                {status_filter_sql}
                ORDER BY depth ASC, id ASC
            """

            # Build parameters: root IDs + max_depth + optional status filters
            params = [str(task_id) for task_id in root_task_ids]
            params.append(max_depth)
            params.extend(status_params)

            # Execute query
            cursor = await conn.execute(query, tuple(params))
            rows = await cursor.fetchall()

            # Check if we hit the max_depth limit (potential cycle)
            if rows:
                max_observed_depth = max(row["depth"] for row in rows)
                if max_observed_depth >= max_depth:
                    raise RuntimeError(
                        f"Tree depth exceeded max_depth={max_depth}. "
                        "This may indicate a cycle in parent_task_id relationships."
                    )

            # Build TreeNode mapping
            tree_nodes: dict[UUID, TreeNode] = {}

            # First pass: Create all TreeNode objects
            for row in rows:
                task_id = UUID(row["id"])
                parent_id = UUID(row["parent_task_id"]) if row["parent_task_id"] else None
                status = TaskStatus(row["status"])
                depth = row["depth"]

                tree_nodes[task_id] = TreeNode(
                    id=task_id,
                    parent_id=parent_id,
                    status=status,
                    depth=depth,
                    children_ids=[],
                )

            # Second pass: Build children_ids lists by iterating results
            for row in rows:
                task_id = UUID(row["id"])
                parent_id = UUID(row["parent_task_id"]) if row["parent_task_id"] else None

                if parent_id and parent_id in tree_nodes:
                    # Add this task to parent's children_ids
                    tree_nodes[parent_id].children_ids.append(task_id)

            return tree_nodes

    async def check_tree_all_match_status(
        self,
        root_task_ids: list[UUID],
        allowed_statuses: list[TaskStatus]
    ) -> dict[UUID, bool]:
        """Check if entire tree matches deletion criteria.

        For each root task, recursively checks if all descendants (including the root)
        have statuses in the allowed_statuses list. Uses SQL WITH RECURSIVE for
        efficient tree traversal.

        Args:
            root_task_ids: Root task IDs to check (non-empty list required)
            allowed_statuses: Statuses matching deletion criteria (e.g., [COMPLETED, FAILED, CANCELLED])

        Returns:
            Mapping of root_task_id -> bool (True if all descendants match, False otherwise)

        Raises:
            ValueError: If root_task_ids or allowed_statuses is empty
            DatabaseError: If SQL query fails

        Performance:
            O(n) where n = total descendants across all trees
        """
        # Validate parameters
        if not root_task_ids:
            raise ValueError("root_task_ids cannot be empty")
        if not allowed_statuses:
            raise ValueError("allowed_statuses cannot be empty")

        # Convert statuses to values for SQL
        status_values = [status.value for status in allowed_statuses]

        result: dict[UUID, bool] = {}

        async with self._get_connection() as conn:
            # Process each root task individually
            # Future optimization: batch multiple roots into single query
            for root_task_id in root_task_ids:
                root_id_str = str(root_task_id)

                # Build status filter placeholders
                status_placeholders = ",".join("?" * len(status_values))

                # Count total descendants (including root) using WITH RECURSIVE
                total_count_query = f"""
                    WITH RECURSIVE task_tree(id, parent_task_id, status, depth) AS (
                        -- Base case: root task
                        SELECT id, parent_task_id, status, 0 as depth
                        FROM tasks
                        WHERE id = ?

                        UNION ALL

                        -- Recursive case: children of tasks in tree
                        SELECT t.id, t.parent_task_id, t.status, tree.depth + 1
                        FROM tasks t
                        INNER JOIN task_tree tree ON t.parent_task_id = tree.id
                        WHERE tree.depth < 100  -- Prevent infinite loops
                    )
                    SELECT COUNT(*) as total_count
                    FROM task_tree
                """

                cursor = await conn.execute(total_count_query, (root_id_str,))
                total_row = await cursor.fetchone()
                total_count = total_row["total_count"] if total_row else 0

                # Count descendants with allowed statuses using WITH RECURSIVE
                matching_count_query = f"""
                    WITH RECURSIVE task_tree(id, parent_task_id, status, depth) AS (
                        -- Base case: root task
                        SELECT id, parent_task_id, status, 0 as depth
                        FROM tasks
                        WHERE id = ?

                        UNION ALL

                        -- Recursive case: children of tasks in tree
                        SELECT t.id, t.parent_task_id, t.status, tree.depth + 1
                        FROM tasks t
                        INNER JOIN task_tree tree ON t.parent_task_id = tree.id
                        WHERE tree.depth < 100  -- Prevent infinite loops
                    )
                    SELECT COUNT(*) as matching_count
                    FROM task_tree
                    WHERE status IN ({status_placeholders})
                """

                cursor = await conn.execute(
                    matching_count_query,
                    (root_id_str, *status_values)
                )
                matching_row = await cursor.fetchone()
                matching_count = matching_row["matching_count"] if matching_row else 0

                # All descendants match if counts are equal and > 0
                all_match = total_count > 0 and total_count == matching_count
                result[root_task_id] = all_match

        return result

    async def delete_task(self, task_id: UUID) -> bool:
        """Delete a single task by UUID.

        Args:
            task_id: Task ID to delete

        Returns:
            True if task was deleted, False if not found
        """
        async with self._get_connection() as conn:
            cursor = await conn.execute(
                "DELETE FROM tasks WHERE id = ?",
                (str(task_id),),
            )
            await conn.commit()
            return cursor.rowcount > 0

    async def delete_task_by_id(self, task_id: UUID) -> bool:
        """Delete a single task by ID with CASCADE to dependent tables.

        Args:
            task_id: Task ID to delete

        Returns:
            True if task was deleted, False if not found

        Raises:
            DatabaseError: If deletion fails
        """
        async with self._get_connection() as conn:
            cursor = await conn.execute(
                "DELETE FROM tasks WHERE id = ?",
                (str(task_id),),
            )
            await conn.commit()
            return cursor.rowcount > 0

    async def delete_tasks_by_status(self, status: TaskStatus) -> int:
        """Delete all tasks matching a status filter with CASCADE to dependent tables.

        Args:
            status: Status filter for deletion (TaskStatus enum)

        Returns:
            Number of tasks deleted

        Raises:
            DatabaseError: If deletion fails
        """
        async with self._get_connection() as conn:
            cursor = await conn.execute(
                "DELETE FROM tasks WHERE status = ?",
                (status.value,),
            )
            await conn.commit()
            return cursor.rowcount

    async def _delete_tasks_by_ids(
        self,
        conn: Connection,
        task_ids: list[str],
        collect_stats: bool = False
    ) -> dict[str, Any]:
        """Core task deletion logic - unified implementation.

        This is the single source of truth for task deletion.
        Both delete_tasks() and prune_tasks() use this.

        Handles large deletions by batching task IDs to avoid SQLite's
        999 parameter limit (SQLITE_MAX_VARIABLE_NUMBER).

        Args:
            conn: Active database connection (with foreign keys enabled)
            task_ids: List of task ID strings to delete
            collect_stats: Whether to collect status breakdown statistics

        Returns:
            Dictionary with:
                - deleted_count: Number of tasks deleted
                - deleted_dependencies: Number of dependencies deleted
                - breakdown_by_status: Dict of status -> count (if collect_stats=True)

        Side Effects:
            - Orphans children (sets parent_task_id to NULL)
            - Deletes state entries
            - Deletes task dependencies
            - Deletes tasks
        """
        if not task_ids:
            return {
                "deleted_count": 0,
                "deleted_dependencies": 0,
                "breakdown_by_status": {}
            }

        # SQLite has a limit of 999 SQL parameters per query (SQLITE_MAX_VARIABLE_NUMBER).
        # To safely handle large deletions, we batch task IDs into chunks of 900.
        # This ensures we stay well below the limit even when parameters are used multiple times
        # in a single query (e.g., "WHERE id IN (?) OR parent_id IN (?)").
        BATCH_SIZE = 900

        # Accumulate statistics across all batches
        total_deleted_count = 0
        total_deleted_dependencies = 0
        combined_breakdown_by_status: dict[TaskStatus, int] = {}

        # Process task IDs in batches
        for i in range(0, len(task_ids), BATCH_SIZE):
            batch = task_ids[i:i + BATCH_SIZE]
            task_id_placeholders = ",".join("?" * len(batch))

            # Collect statistics if requested
            if collect_stats:
                cursor = await conn.execute(
                    f"""
                    SELECT status, COUNT(*) as count
                    FROM tasks
                    WHERE id IN ({task_id_placeholders})
                    GROUP BY status
                    """,
                    tuple(batch),
                )
                status_rows = await cursor.fetchall()
                for row in status_rows:
                    status = TaskStatus(row["status"])
                    combined_breakdown_by_status[status] = (
                        combined_breakdown_by_status.get(status, 0) + row["count"]
                    )

            # Count dependencies before deletion for this batch
            cursor = await conn.execute(
                f"""
                SELECT COUNT(*) as count
                FROM task_dependencies
                WHERE prerequisite_task_id IN ({task_id_placeholders})
                   OR dependent_task_id IN ({task_id_placeholders})
                """,
                tuple(batch + batch),
            )
            dep_row = await cursor.fetchone()
            batch_deleted_dependencies = dep_row["count"] if dep_row else 0
            total_deleted_dependencies += batch_deleted_dependencies

            # Execute deletion for this batch (orphans children, cleans state, deletes tasks)
            await self._orphan_children_and_delete_tasks(conn, batch)

            total_deleted_count += len(batch)

        return {
            "deleted_count": total_deleted_count,
            "deleted_dependencies": total_deleted_dependencies,
            "breakdown_by_status": combined_breakdown_by_status
        }

    async def _orphan_children_and_delete_tasks(
        self, conn: Connection, task_ids: list[str]
    ) -> None:
        """Delete tasks and orphan their children (set parent_task_id to NULL).

        This is the correct behavior for prune operations - only delete tasks
        that match the filter criteria, and orphan any children that don't match.

        Handles large deletions by batching task IDs to avoid SQLite's
        999 parameter limit (SQLITE_MAX_VARIABLE_NUMBER).

        Handles foreign key constraints by:
        1. Setting children's parent_task_id to NULL (orphaning)
        2. Nullifying audit.agent_id to allow agent CASCADE deletion
        3. Deleting state table entries (no CASCADE on state.task_id FK)
        4. Deleting task dependencies (CASCADE but explicit for clarity)
        5. Deleting the tasks themselves (agents, checkpoints CASCADE automatically)

        Args:
            conn: Active database connection
            task_ids: List of task ID strings to delete

        Side Effects:
            - Updates tasks.parent_task_id to NULL for children (orphaning)
            - Updates audit.agent_id to NULL for affected agents
            - Deletes from state table (explicit cleanup)
            - Deletes from task_dependencies (explicit cleanup)
            - Deletes from tasks table (agents, checkpoints CASCADE)
        """
        if not task_ids:
            return

        # SQLite has a limit of 999 SQL parameters per query (SQLITE_MAX_VARIABLE_NUMBER).
        # Batch task IDs into chunks of 900 to safely handle large deletions.
        BATCH_SIZE = 900

        # Process task IDs in batches, executing all 5 deletion steps for each batch
        for i in range(0, len(task_ids), BATCH_SIZE):
            batch = task_ids[i:i + BATCH_SIZE]
            task_id_placeholders = ",".join("?" * len(batch))

            # Step 1: Orphan children (set parent_task_id to NULL)
            # This allows us to delete parents without violating FK constraints
            await conn.execute(
                f"""
                UPDATE tasks
                SET parent_task_id = NULL
                WHERE parent_task_id IN ({task_id_placeholders})
                """,
                tuple(batch),
            )

            # Step 2: Clean up audit.agent_id to allow agent CASCADE deletion
            # audit.agent_id has FK to agents WITHOUT CASCADE, so we must NULL it first
            await conn.execute(
                f"""
                UPDATE audit
                SET agent_id = NULL
                WHERE agent_id IN (
                    SELECT id FROM agents WHERE task_id IN ({task_id_placeholders})
                )
                """,
                tuple(batch),
            )

            # Step 3: Delete state entries for current tasks
            await conn.execute(
                f"""
                DELETE FROM state
                WHERE task_id IN ({task_id_placeholders})
                """,
                tuple(batch),
            )

            # Step 4: Delete task dependencies
            await conn.execute(
                f"""
                DELETE FROM task_dependencies
                WHERE prerequisite_task_id IN ({task_id_placeholders})
                   OR dependent_task_id IN ({task_id_placeholders})
                """,
                tuple(batch + batch),
            )

            # Step 5: Delete the tasks themselves
            # At this point:
            # - Children are orphaned (parent_task_id=NULL)
            # - Audit entries won't block agent deletion (agent_id=NULL)
            # - State entries are deleted
            # - Task dependencies are deleted
            # - Agents, checkpoints will CASCADE
            await conn.execute(
                f"""
                DELETE FROM tasks
                WHERE id IN ({task_id_placeholders})
                """,
                tuple(batch),
            )

    async def delete_task_trees_recursive(
        self,
        root_task_ids: list[UUID],
        filters: PruneFilters
    ) -> RecursivePruneResult:
        """Delete task trees in leaves-to-root order within single transaction.

        Implements recursive tree deletion with validation that all descendants
        match the status criteria before deletion. Uses topological sorting to
        ensure leaves-to-root deletion order.

        Algorithm:
        1. BEGIN TRANSACTION
        2. For each root_task_id:
           - Get tree with get_task_tree_with_status(filter_statuses=filters.statuses)
           - Check all descendants match criteria with check_tree_all_match_status
           - If not all match: skip tree (partial_trees++)
           - If all match: add to deletion set (trees_deleted++)
        3. Topological sort tasks by depth (deepest first)
        4. Group by depth level, batch delete with _delete_tasks_by_ids
        5. Build RecursivePruneResult with statistics
        6. COMMIT (or ROLLBACK on error/dry_run)

        Args:
            root_task_ids: Root task IDs to delete (with their trees)
            filters: PruneFilters with status criteria and dry_run flag

        Returns:
            RecursivePruneResult with deletion statistics and tree metrics

        Raises:
            ValueError: If root_task_ids is empty
            RuntimeError: If deletion fails or transaction error occurs
        """
        if not root_task_ids:
            raise ValueError("root_task_ids cannot be empty")

        # Use filters.statuses for criteria, defaulting to pruneable statuses
        allowed_statuses = filters.statuses or [
            TaskStatus.COMPLETED,
            TaskStatus.FAILED,
            TaskStatus.CANCELLED,
        ]

        async with self._get_connection() as conn:
            # BEGIN TRANSACTION
            await conn.execute("BEGIN TRANSACTION")

            try:
                # STEP 1: Identify which trees can be deleted (all descendants match)
                trees_to_delete: dict[UUID, dict[UUID, TreeNode]] = {}
                trees_deleted_count = 0
                partial_trees_count = 0

                for root_task_id in root_task_ids:
                    # Get tree with status filtering
                    tree = await self.get_task_tree_with_status(
                        root_task_ids=[root_task_id],
                        filter_statuses=allowed_statuses,
                        max_depth=100,
                    )

                    # Check if all descendants match the status criteria
                    match_results = await self.check_tree_all_match_status(
                        root_task_ids=[root_task_id],
                        allowed_statuses=allowed_statuses,
                    )

                    all_match = match_results.get(root_task_id, False)

                    if all_match and tree:
                        # All descendants match - safe to delete this tree
                        trees_to_delete[root_task_id] = tree
                        trees_deleted_count += 1
                    else:
                        # Not all descendants match - skip this tree
                        partial_trees_count += 1

                # If no trees to delete, return early
                if not trees_to_delete:
                    await conn.execute("ROLLBACK")
                    return RecursivePruneResult(
                        deleted_tasks=0,
                        deleted_dependencies=0,
                        reclaimed_bytes=None,
                        dry_run=filters.dry_run,
                        breakdown_by_status={},
                        vacuum_auto_skipped=False,
                        tree_depth=0,
                        deleted_by_depth={},
                        trees_deleted=0,
                        partial_trees=partial_trees_count,
                    )

                # STEP 2: Flatten all trees and sort by depth (deepest first)
                all_nodes: list[TreeNode] = []
                max_depth = 0
                deleted_by_depth: dict[int, int] = {}

                for tree in trees_to_delete.values():
                    for node in tree.values():
                        all_nodes.append(node)
                        max_depth = max(max_depth, node.depth)
                        deleted_by_depth[node.depth] = deleted_by_depth.get(node.depth, 0) + 1

                # Sort by depth (deepest first) for leaves-to-root deletion
                all_nodes.sort(key=lambda n: n.depth, reverse=True)

                # Convert nodes to task IDs for deletion
                task_ids_to_delete = [str(node.id) for node in all_nodes]

                # STEP 3: Collect status breakdown before deletion
                status_breakdown: dict[TaskStatus, int] = {}
                for node in all_nodes:
                    status_breakdown[node.status] = status_breakdown.get(node.status, 0) + 1

                # STEP 4: Delete tasks
                if filters.dry_run:
                    # Dry run: rollback without deleting
                    await conn.execute("ROLLBACK")

                    return RecursivePruneResult(
                        deleted_tasks=len(task_ids_to_delete),
                        deleted_dependencies=0,  # Would need to query for accurate count
                        reclaimed_bytes=None,
                        dry_run=True,
                        breakdown_by_status=status_breakdown,
                        vacuum_auto_skipped=False,
                        tree_depth=max_depth,
                        deleted_by_depth=deleted_by_depth,
                        trees_deleted=trees_deleted_count,
                        partial_trees=partial_trees_count,
                    )
                else:
                    # Real deletion using unified core
                    result = await self._delete_tasks_by_ids(
                        conn, task_ids_to_delete, collect_stats=False
                    )
                    await conn.commit()

                    return RecursivePruneResult(
                        deleted_tasks=result["deleted_count"],
                        deleted_dependencies=result["deleted_dependencies"],
                        reclaimed_bytes=None,  # VACUUM not performed in this method
                        dry_run=False,
                        breakdown_by_status=status_breakdown,
                        vacuum_auto_skipped=False,
                        tree_depth=max_depth,
                        deleted_by_depth=deleted_by_depth,
                        trees_deleted=trees_deleted_count,
                        partial_trees=partial_trees_count,
                    )

            except Exception as e:
                await conn.execute("ROLLBACK")
                raise RuntimeError(f"Failed to delete task trees recursively: {e}") from e

    async def _find_root_tasks_for_recursive_prune(
        self,
        filters: PruneFilters
    ) -> list[UUID]:
        """Find root tasks matching prune filters for recursive deletion.

        Logic:
        1. Find all tasks matching filter criteria (status, session_id, etc.)
        2. Filter to only root tasks (parent_id IS NULL or parent not in result set)

        Args:
            filters: PruneFilters with status criteria

        Returns:
            List of root task UUIDs
        """
        async with self._get_connection() as conn:
            # Build WHERE clause using existing filter logic
            where_sql, params = filters.build_where_clause()
            limit_sql = f"LIMIT {filters.limit}" if filters.limit else ""

            # Query all tasks matching the filters
            cursor = await conn.execute(
                f"""
                SELECT id, parent_task_id FROM tasks
                WHERE {where_sql}
                ORDER BY submitted_at ASC
                {limit_sql}
                """,
                tuple(params),
            )
            task_rows = await cursor.fetchall()

            if not task_rows:
                return []

            # Build set of all matching task IDs for fast lookup
            matching_task_ids = {row["id"] for row in task_rows}

            # Identify root tasks:
            # - Tasks with parent_task_id IS NULL (true roots)
            # - Tasks whose parent_task_id is NOT in the matching set (orphans within this selection)
            root_task_ids = []
            for row in task_rows:
                parent_id = row["parent_task_id"]
                if parent_id is None or parent_id not in matching_task_ids:
                    root_task_ids.append(UUID(row["id"]))

            return root_task_ids

    async def prune_tasks(self, filters: PruneFilters) -> PruneResult | RecursivePruneResult:
        """Prune tasks based on age and status criteria.

        This method handles:
        1. Task selection (via filters)
        2. Task deletion (via unified core or recursive)
        3. Statistics collection
        4. Optional VACUUM

        VACUUM behavior depends on filters.vacuum_mode:
        - "always": Always run VACUUM after deletion (may be slow)
        - "conditional": Only run VACUUM if deleted_tasks >= 100 (default)
        - "never": Never run VACUUM (fastest, but doesn't reclaim space)

        Deletion modes:
        - Linear (filters.recursive=False): Delete matched tasks only (default)
        - Recursive (filters.recursive=True): Delete entire task trees

        Args:
            filters: PruneFilters with deletion criteria and vacuum_mode

        Returns:
            PruneResult with deletion counts (linear mode) or
            RecursivePruneResult with tree deletion statistics (recursive mode)

        Raises:
            ValueError: If filters are invalid
            DatabaseError: If deletion fails
        """
        # Conditional routing based on recursive flag
        if filters.recursive:
            # Recursive deletion path: find root tasks and delete entire trees
            root_task_ids = await self._find_root_tasks_for_recursive_prune(filters)
            return await self.delete_task_trees_recursive(root_task_ids, filters)

        # Linear deletion path (existing logic unchanged)
        async with self._get_connection() as conn:
            # STEP 1: SELECT tasks to delete using filters
            where_sql, params = filters.build_where_clause()
            limit_sql = f"LIMIT {filters.limit}" if filters.limit else ""

            cursor = await conn.execute(
                f"""
                SELECT id FROM tasks
                WHERE {where_sql}
                ORDER BY submitted_at ASC
                {limit_sql}
                """,
                tuple(params),
            )
            task_rows = await cursor.fetchall()
            task_ids = [row["id"] for row in task_rows]

            if not task_ids:
                # Nothing to delete
                return PruneResult(
                    deleted_tasks=0,
                    deleted_dependencies=0,
                    reclaimed_bytes=None,
                    dry_run=filters.dry_run,
                    breakdown_by_status={},
                    vacuum_auto_skipped=False,
                )

            # Auto-selection: override vacuum_mode to 'never' for large prune operations
            # Only applies to 'conditional' mode - 'always' is never overridden
            vacuum_auto_skipped = False
            effective_vacuum_mode = filters.vacuum_mode

            if len(task_ids) >= AUTO_SKIP_VACUUM_THRESHOLD and filters.vacuum_mode == "conditional":
                effective_vacuum_mode = "never"
                vacuum_auto_skipped = True

            # Start transaction
            await conn.execute("BEGIN TRANSACTION")

            try:
                # STEP 2: DELETE tasks using unified core (collects stats)
                if filters.dry_run:
                    # Dry run: collect stats without deleting
                    result = await self._delete_tasks_by_ids(
                        conn, task_ids, collect_stats=True
                    )
                    await conn.execute("ROLLBACK")

                    return PruneResult(
                        deleted_tasks=result["deleted_count"],
                        deleted_dependencies=result["deleted_dependencies"],
                        reclaimed_bytes=None,
                        dry_run=True,
                        breakdown_by_status=result["breakdown_by_status"],
                        vacuum_auto_skipped=vacuum_auto_skipped,
                    )
                else:
                    # Real deletion
                    result = await self._delete_tasks_by_ids(
                        conn, task_ids, collect_stats=True
                    )
                    await conn.commit()

                    # STEP 3: VACUUM (outside transaction, conditional)
                    # Use effective_vacuum_mode which may have been auto-overridden
                    reclaimed_bytes = None
                    should_vacuum = False

                    if effective_vacuum_mode == "always":
                        should_vacuum = True
                    elif effective_vacuum_mode == "conditional":
                        should_vacuum = result["deleted_count"] >= VACUUM_THRESHOLD_TASKS
                    # "never" mode: should_vacuum stays False

                    if should_vacuum:
                        # Get database size before VACUUM
                        cursor = await conn.execute("PRAGMA page_count")
                        page_count_row = await cursor.fetchone()
                        cursor = await conn.execute("PRAGMA page_size")
                        page_size_row = await cursor.fetchone()

                        if page_count_row and page_size_row:
                            page_count_before = page_count_row[0]
                            page_size = page_size_row[0]
                            size_before = page_count_before * page_size

                            # Run VACUUM
                            await conn.execute("VACUUM")

                            # Get database size after VACUUM
                            cursor = await conn.execute("PRAGMA page_count")
                            page_count_after_row = await cursor.fetchone()
                            if page_count_after_row:
                                page_count_after = page_count_after_row[0]
                                size_after = page_count_after * page_size
                                reclaimed_bytes = size_before - size_after

                    return PruneResult(
                        deleted_tasks=result["deleted_count"],
                        deleted_dependencies=result["deleted_dependencies"],
                        reclaimed_bytes=reclaimed_bytes,
                        dry_run=False,
                        breakdown_by_status=result["breakdown_by_status"],
                        vacuum_auto_skipped=vacuum_auto_skipped,
                    )

            except Exception as e:
                await conn.execute("ROLLBACK")
                raise RuntimeError(f"Failed to prune tasks: {e}") from e

    def _row_to_task(self, row: aiosqlite.Row) -> Task:
        """Convert database row to Task model."""
        # Convert row to dict for easier access with fallbacks
        row_dict = dict(row)

        return Task(
            id=UUID(row_dict["id"]),
            prompt=row_dict["prompt"],
            agent_type=row_dict["agent_type"],
            priority=row_dict["priority"],
            status=TaskStatus(row_dict["status"]),
            input_data=json.loads(row_dict["input_data"]),
            result_data=json.loads(row_dict["result_data"]) if row_dict["result_data"] else None,
            error_message=row_dict["error_message"],
            retry_count=row_dict["retry_count"],
            max_retries=row_dict["max_retries"],
            max_execution_timeout_seconds=row_dict.get("max_execution_timeout_seconds", 3600),
            submitted_at=datetime.fromisoformat(row_dict["submitted_at"]),
            started_at=datetime.fromisoformat(row_dict["started_at"])
            if row_dict["started_at"]
            else None,
            completed_at=(
                datetime.fromisoformat(row_dict["completed_at"])
                if row_dict["completed_at"]
                else None
            ),
            last_updated_at=datetime.fromisoformat(row_dict["last_updated_at"])
            if row_dict.get("last_updated_at")
            else datetime.now(timezone.utc),
            created_by=row_dict["created_by"],
            parent_task_id=UUID(row_dict["parent_task_id"]) if row_dict["parent_task_id"] else None,
            dependencies=[UUID(dep) for dep in json.loads(row_dict["dependencies"])]
            if row_dict.get("dependencies")
            else [],
            session_id=row_dict.get("session_id"),
            # NEW: Enhanced task queue fields
            source=TaskSource(row_dict.get("source", "human")),
            dependency_type=DependencyType(row_dict.get("dependency_type", "sequential")),
            calculated_priority=row_dict.get("calculated_priority", 5.0),
            deadline=datetime.fromisoformat(row_dict["deadline"])
            if row_dict.get("deadline")
            else None,
            estimated_duration_seconds=row_dict.get("estimated_duration_seconds"),
            dependency_depth=row_dict.get("dependency_depth", 0),
            feature_branch=row_dict.get("feature_branch"),
            task_branch=row_dict.get("task_branch"),
            worktree_path=row_dict.get("worktree_path"),
            summary=row_dict.get("summary") or "Task",
        )

    # Task dependency operations
    async def insert_task_dependency(self, dependency: TaskDependency) -> None:
        """Insert a task dependency relationship."""
        async with self._get_connection() as conn:
            await conn.execute(
                """
                INSERT INTO task_dependencies (
                    id, dependent_task_id, prerequisite_task_id,
                    dependency_type, created_at, resolved_at
                ) VALUES (?, ?, ?, ?, ?, ?)
                """,
                (
                    str(dependency.id),
                    str(dependency.dependent_task_id),
                    str(dependency.prerequisite_task_id),
                    dependency.dependency_type.value,
                    dependency.created_at.isoformat(),
                    dependency.resolved_at.isoformat() if dependency.resolved_at else None,
                ),
            )
            await conn.commit()

    async def get_task_dependencies(self, task_id: UUID) -> list[TaskDependency]:
        """Get all dependencies for a task."""
        async with self._get_connection() as conn:
            cursor = await conn.execute(
                """
                SELECT * FROM task_dependencies
                WHERE dependent_task_id = ?
                ORDER BY created_at ASC
                """,
                (str(task_id),),
            )
            rows = await cursor.fetchall()
            return [self._row_to_task_dependency(row) for row in rows]

    async def resolve_dependency(self, prerequisite_task_id: UUID) -> None:
        """Mark all dependencies on a prerequisite task as resolved."""
        async with self._get_connection() as conn:
            await conn.execute(
                """
                UPDATE task_dependencies
                SET resolved_at = ?
                WHERE prerequisite_task_id = ? AND resolved_at IS NULL
                """,
                (datetime.now(timezone.utc).isoformat(), str(prerequisite_task_id)),
            )
            await conn.commit()

    def _row_to_task_dependency(self, row: aiosqlite.Row) -> TaskDependency:
        """Convert database row to TaskDependency model."""
        return TaskDependency(
            id=UUID(row["id"]),
            dependent_task_id=UUID(row["dependent_task_id"]),
            prerequisite_task_id=UUID(row["prerequisite_task_id"]),
            dependency_type=DependencyType(row["dependency_type"]),
            created_at=datetime.fromisoformat(row["created_at"]),
            resolved_at=datetime.fromisoformat(row["resolved_at"]) if row["resolved_at"] else None,
        )

    # Agent operations
    async def insert_agent(self, agent: Agent) -> None:
        """Insert a new agent into the database."""
        async with self._get_connection() as conn:
            await conn.execute(
                """
                INSERT INTO agents (
                    id, name, specialization, task_id, state, model,
                    spawned_at, terminated_at, resource_usage, session_id
                ) VALUES (?, ?, ?, ?, ?, ?, ?, ?, ?, ?)
                """,
                (
                    str(agent.id),
                    agent.name,
                    agent.specialization,
                    str(agent.task_id),
                    agent.state.value,
                    agent.model,
                    agent.spawned_at.isoformat(),
                    agent.terminated_at.isoformat() if agent.terminated_at else None,
                    json.dumps(agent.resource_usage),
                    agent.session_id,
                ),
            )
            await conn.commit()

    async def update_agent_state(self, agent_id: UUID, state: AgentState) -> None:
        """Update agent state."""
        async with self._get_connection() as conn:
            if state == AgentState.TERMINATED:
                await conn.execute(
                    "UPDATE agents SET state = ?, terminated_at = ? WHERE id = ?",
                    (state.value, datetime.now(timezone.utc).isoformat(), str(agent_id)),
                )
            else:
                await conn.execute(
                    "UPDATE agents SET state = ? WHERE id = ?",
                    (state.value, str(agent_id)),
                )
            await conn.commit()

    # State operations
    async def set_state(self, task_id: UUID, key: str, value: dict[str, Any]) -> None:
        """Set shared state for a task."""
        async with self._get_connection() as conn:
            now = datetime.now(timezone.utc).isoformat()
            await conn.execute(
                """
                INSERT INTO state (task_id, key, value, created_at, updated_at)
                VALUES (?, ?, ?, ?, ?)
                ON CONFLICT(task_id, key) DO UPDATE SET
                    value = excluded.value,
                    updated_at = excluded.updated_at
                """,
                (str(task_id), key, json.dumps(value), now, now),
            )
            await conn.commit()

    async def get_state(self, task_id: UUID, key: str) -> dict[str, Any] | None:
        """Get shared state for a task."""
        async with self._get_connection() as conn:
            cursor = await conn.execute(
                "SELECT value FROM state WHERE task_id = ? AND key = ?",
                (str(task_id), key),
            )
            row = await cursor.fetchone()
            if row:
                return cast(dict[str, Any], json.loads(row["value"]))
            return None

    # Audit operations
    async def log_audit(
        self,
        task_id: UUID,
        action_type: str,
        agent_id: UUID | None = None,
        action_data: dict[str, Any] | None = None,
        result: str | None = None,
    ) -> None:
        """Log an audit entry."""
        async with self._get_connection() as conn:
            await conn.execute(
                """
                INSERT INTO audit (timestamp, agent_id, task_id, action_type, action_data, result)
                VALUES (?, ?, ?, ?, ?, ?)
                """,
                (
                    datetime.now(timezone.utc).isoformat(),
                    str(agent_id) if agent_id else None,
                    str(task_id),
                    action_type,
                    json.dumps(action_data) if action_data else None,
                    result,
                ),
            )
            await conn.commit()

    # Service properties (lazy-loaded)
    @property
    def memory(self) -> "MemoryService":
        """Get memory service instance.

        Returns:
            MemoryService instance for managing long-term memory
        """
        if self._memory_service is None:
            from abathur.services.memory_service import MemoryService

            self._memory_service = MemoryService(self)
        return self._memory_service

    @property
    def sessions(self) -> "SessionService":
        """Get session service instance.

        Returns:
            SessionService instance for managing conversation sessions
        """
        if self._session_service is None:
            from abathur.services.session_service import SessionService

            self._session_service = SessionService(self)
        return self._session_service

    @property
    def documents(self) -> "DocumentIndexService":
        """Get document index service instance.

        Returns:
            DocumentIndexService instance for managing document indexing and search
        """
        if self._document_service is None:
            from abathur.services.document_index_service import DocumentIndexService

            self._document_service = DocumentIndexService(self)
        return self._document_service<|MERGE_RESOLUTION|>--- conflicted
+++ resolved
@@ -252,12 +252,11 @@
         description="Number of complete task trees deleted"
     )
 
-<<<<<<< HEAD
     partial_trees: int = Field(
         ge=0,
         description="Number of trees partially deleted"
     )
-=======
+
 
 class TreeNode(BaseModel):
     """Runtime data structure for task tree traversal (not persisted)."""
@@ -275,7 +274,6 @@
     def add_child(self, child_id: UUID) -> None:
         """Add child ID to children list."""
         self.children_ids.append(child_id)
->>>>>>> 980115b3
 
 
 class Database:
