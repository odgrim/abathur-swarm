--- conflicted
+++ resolved
@@ -127,14 +127,11 @@
     def build_where_clause(self) -> tuple[str, list[str]]:
         """Build SQL WHERE clause and parameters for task filtering.
 
-<<<<<<< HEAD
-=======
         Handles multiple selection strategies:
         - ID-based: WHERE id IN (...)
         - Time-based: WHERE completed_at/submitted_at < ...
         - Status-based: WHERE status IN (...)
 
->>>>>>> 40e0349e
         Returns:
             Tuple of (where_clause_sql, parameters) where:
             - where_clause_sql: SQL WHERE condition without 'WHERE' keyword
@@ -146,9 +143,6 @@
         where_clauses = []
         params = []
 
-<<<<<<< HEAD
-        # Time filter (required - validated by PruneFilters model)
-=======
         # ID filter (if specified, most specific)
         if self.task_ids is not None and len(self.task_ids) > 0:
             id_placeholders = ",".join("?" * len(self.task_ids))
@@ -156,7 +150,6 @@
             params.extend([str(task_id) for task_id in self.task_ids])
 
         # Time filter (optional)
->>>>>>> 40e0349e
         if self.older_than_days is not None:
             where_clauses.append(
                 "(completed_at < date('now', ?) OR "
@@ -171,12 +164,6 @@
             before_iso = self.before_date.isoformat()
             params.extend([before_iso, before_iso])
 
-<<<<<<< HEAD
-        # Status filter (always present - has default)
-        status_placeholders = ",".join("?" * len(self.statuses))
-        where_clauses.append(f"status IN ({status_placeholders})")
-        params.extend([status.value for status in self.statuses])
-=======
         # Status filter (optional)
         if self.statuses is not None and len(self.statuses) > 0:
             status_placeholders = ",".join("?" * len(self.statuses))
@@ -186,7 +173,6 @@
         # Default to always match if no filters (shouldn't happen due to validation)
         if not where_clauses:
             where_clauses.append("1=1")
->>>>>>> 40e0349e
 
         where_sql = " AND ".join(where_clauses)
         return (where_sql, params)
@@ -2053,16 +2039,11 @@
     async def prune_tasks(self, filters: PruneFilters) -> PruneResult:
         """Prune tasks based on age and status criteria.
 
-<<<<<<< HEAD
-        Deletes tasks (and their dependencies) matching filter criteria.
-        Uses transaction for atomic deletion.
-=======
         This method handles:
         1. Task selection (via filters)
         2. Task deletion (via unified core)
         3. Statistics collection
         4. Optional VACUUM
->>>>>>> 40e0349e
 
         VACUUM behavior depends on filters.vacuum_mode:
         - "always": Always run VACUUM after deletion (may be slow)
@@ -2080,10 +2061,6 @@
             DatabaseError: If deletion fails
         """
         async with self._get_connection() as conn:
-<<<<<<< HEAD
-            # Build WHERE clause based on filters (use shared method)
-            where_sql, params = filters.build_where_clause()
-=======
             # STEP 1: SELECT tasks to delete using filters
             where_sql, params = filters.build_where_clause()
             limit_sql = f"LIMIT {filters.limit}" if filters.limit else ""
@@ -2109,7 +2086,6 @@
                     dry_run=filters.dry_run,
                     breakdown_by_status={},
                 )
->>>>>>> 40e0349e
 
             # Start transaction
             await conn.execute("BEGIN TRANSACTION")
@@ -2137,53 +2113,15 @@
                     )
                     await conn.commit()
 
-<<<<<<< HEAD
-                # Step 3: Delete dependencies (CASCADE handled by FK, but we do it explicitly)
-                task_id_placeholders = ",".join("?" * len(task_ids))
-                cursor = await conn.execute(
-                    f"""
-                    DELETE FROM task_dependencies
-                    WHERE prerequisite_task_id IN ({task_id_placeholders})
-                       OR dependent_task_id IN ({task_id_placeholders})
-                    """,
-                    tuple(task_ids + task_ids),
-                )
-                deleted_dependencies = cursor.rowcount
-
-                # Step 4: Delete tasks
-                await conn.execute(
-                    f"""
-                    DELETE FROM tasks
-                    WHERE id IN ({task_id_placeholders})
-                    """,
-                    tuple(task_ids),
-                )
-
-                # Commit transaction
-                await conn.commit()
-
-                # Step 5: VACUUM (outside transaction, conditional based on vacuum_mode)
-                reclaimed_bytes = None
-                if not filters.dry_run:
-                    # Determine if VACUUM should run
-=======
                     # STEP 3: VACUUM (outside transaction, conditional)
                     reclaimed_bytes = None
->>>>>>> 40e0349e
                     should_vacuum = False
 
                     if filters.vacuum_mode == "always":
                         should_vacuum = True
                     elif filters.vacuum_mode == "conditional":
-<<<<<<< HEAD
-                        # Conditional: only VACUUM if deleted_tasks >= threshold
-                        should_vacuum = deleted_tasks >= VACUUM_THRESHOLD_TASKS
-                    elif filters.vacuum_mode == "never":
-                        should_vacuum = False
-=======
                         should_vacuum = result["deleted_count"] >= VACUUM_THRESHOLD_TASKS
                     # "never" mode: should_vacuum stays False
->>>>>>> 40e0349e
 
                     if should_vacuum:
                         # Get database size before VACUUM
@@ -2208,15 +2146,6 @@
                                 size_after = page_count_after * page_size
                                 reclaimed_bytes = size_before - size_after
 
-<<<<<<< HEAD
-                return PruneResult(
-                    deleted_tasks=deleted_tasks,
-                    deleted_dependencies=deleted_dependencies,
-                    reclaimed_bytes=reclaimed_bytes,
-                    dry_run=False,
-                    breakdown_by_status=breakdown_by_status,
-                )
-=======
                     return PruneResult(
                         deleted_tasks=result["deleted_count"],
                         deleted_dependencies=result["deleted_dependencies"],
@@ -2224,7 +2153,6 @@
                         dry_run=False,
                         breakdown_by_status=result["breakdown_by_status"],
                     )
->>>>>>> 40e0349e
 
             except Exception as e:
                 await conn.execute("ROLLBACK")
