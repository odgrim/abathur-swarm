--- conflicted
+++ resolved
@@ -637,7 +637,6 @@
             )
 
             try:
-<<<<<<< HEAD
                 if show_vacuum_progress:
                     # Use progress indicator for operations that will VACUUM
                     with Progress(
@@ -653,9 +652,6 @@
                 else:
                     # No VACUUM expected, run without progress indicator
                     result = await services["database"].prune_tasks(filters)
-            except Exception as e:
-=======
-                result = await services["database"].prune_tasks(filters)
             except sqlite3.OperationalError as e:
                 # Database locked, busy, or permission issues
                 console.print(
@@ -676,7 +672,6 @@
                 raise typer.Exit(1)
             except aiosqlite.Error as e:
                 # General aiosqlite errors (connection, protocol, etc.)
->>>>>>> 27cb3a57
                 console.print(
                     "[red]Error:[/red] Database connection or protocol error.\n"
                     f"Details: {e}\n"
