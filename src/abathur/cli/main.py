--- conflicted
+++ resolved
@@ -372,7 +372,6 @@
     status: str | None = typer.Option(None, help="Filter by status"),
     exclude_status: str | None = typer.Option(None, help="Exclude tasks with this status"),
     limit: int = typer.Option(100, help="Maximum number of tasks"),
-    exclude_status: str | None = typer.Option(None, help="Exclude tasks with this status"),
 ) -> None:
     """List tasks in the queue."""
 
@@ -380,23 +379,6 @@
         services = await _get_services()
         from abathur.domain.models import TaskStatus
 
-<<<<<<< HEAD
-        task_status = TaskStatus(status) if status else None
-
-        task_exclude_status = None
-        if exclude_status:
-            try:
-                task_exclude_status = TaskStatus(exclude_status)
-            except ValueError:
-                valid_values = ", ".join([s.value for s in TaskStatus])
-                raise typer.BadParameter(
-                    f"Invalid exclude_status '{exclude_status}'. Valid values: {valid_values}"
-                ) from None
-
-        tasks = await services["task_coordinator"].list_tasks(
-            task_status, exclude_status=task_exclude_status, limit=limit
-        )
-=======
         # Validate status values before calling service
         try:
             task_status = TaskStatus(status) if status else None
@@ -415,7 +397,6 @@
             )
 
         tasks = await services["task_coordinator"].list_tasks(status=task_status, limit=limit, exclude_status=exclude_task_status)
->>>>>>> dc3abf50
 
         table = Table(title="Tasks")
         table.add_column("ID", style="cyan", no_wrap=True)
