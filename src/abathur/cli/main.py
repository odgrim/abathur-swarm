"""Abathur CLI - Hivemind Swarm Management System."""

import asyncio
import json
import logging
import sqlite3
import sys
from datetime import datetime, timezone
from pathlib import Path
from typing import Any
from uuid import UUID

import aiosqlite
import typer
from pydantic import ValidationError
from rich.console import Console
from rich.progress import Progress, SpinnerColumn, TextColumn
from rich.table import Table
from rich.text import Text

from abathur import __version__
from abathur.cli.tree_formatter import format_lineage_tree, format_tree, supports_unicode
from abathur.cli.utils import parse_duration_to_days
from abathur.domain.models import TaskStatus
from abathur.infrastructure.database import PruneFilters

logger = logging.getLogger(__name__)

# Initialize Typer app
app = typer.Typer(
    name="abathur",
    help="Hivemind Swarm Management System - Orchestrate specialized Claude agents",
    no_args_is_help=True,
)

console = Console()


# Helper to resolve UUID prefix to full UUID
async def _resolve_task_id(task_id_prefix: str, services: dict[str, Any]) -> UUID:
    """Resolve a task ID prefix to a full UUID.

    Args:
        task_id_prefix: Full UUID or prefix (e.g., 'ebec23ad')
        services: Services dictionary with task_coordinator

    Returns:
        Full UUID if exactly one match found

    Raises:
        typer.Exit: If no matches or multiple matches found
    """
    from abathur.domain.models import TaskStatus

    # Try to parse as full UUID first
    try:
        return UUID(task_id_prefix)
    except ValueError:
        pass

    # Search for prefix match across all tasks
    from abathur.domain.models import Task

    all_tasks: list[Task] = []
    for status in TaskStatus:
        tasks = await services["task_coordinator"].list_tasks(status, limit=10000)
        all_tasks.extend(tasks)

    # Find matches
    matches = [task for task in all_tasks if str(task.id).startswith(task_id_prefix.lower())]

    if len(matches) == 0:
        console.print(f"[red]Error:[/red] No task found matching prefix '{task_id_prefix}'")
        raise typer.Exit(1)
    elif len(matches) > 1:
        console.print(f"[red]Error:[/red] Multiple tasks match prefix '{task_id_prefix}':")
        for task in matches:
            console.print(f"  - {task.id} ({task.status.value})")
        console.print(
            "\n[yellow]Please provide a longer prefix to uniquely identify the task[/yellow]"
        )
        raise typer.Exit(1)

    return matches[0].id


# Helper to render tree preview for recursive deletion
def _render_tree_preview(tasks: list[Any], max_depth: int = 5) -> None:
    """Render hierarchical tree preview of tasks to be deleted.

    Args:
        tasks: List of Task objects to preview
        max_depth: Maximum depth to display in tree (currently unused, tree shows all levels)
    """
    from abathur.cli.tree_formatter import format_tree, supports_unicode

    # Build and render tree using TreeFormatter
    tree = format_tree(tasks, use_unicode=supports_unicode())

    console.print("\n[bold cyan]Tasks to Delete (Tree View)[/bold cyan]")
    console.print(tree)
    console.print(f"\n[dim]Showing {len(tasks)} tasks[/dim]")


# Helper to get database and services
async def _get_services() -> dict[str, Any]:
    """Get initialized services with API key or Claude CLI authentication."""
    from abathur.application import (
        AgentExecutor,
        ClaudeClient,
        LoopExecutor,
        MCPManager,
        ResourceMonitor,
        SwarmOrchestrator,
        TaskCoordinator,
        TemplateManager,
    )
    from abathur.infrastructure import ConfigManager, Database
    from abathur.infrastructure.api_key_auth import APIKeyAuthProvider
    from abathur.infrastructure.claude_cli_auth import ClaudeCLIAuthProvider
    from abathur.infrastructure.logger import get_logger, setup_logging
    from abathur.services import DependencyResolver, PriorityCalculator, TaskQueueService

    # Initialize config manager
    config_manager = ConfigManager()
    config = config_manager.load_config()

    # Setup logging to both console and file
    setup_logging(log_level=config.log_level, log_dir=config_manager.get_log_dir())

    logger = get_logger(__name__)

    database = Database(config_manager.get_database_path())
    await database.initialize()

    # Detect and initialize authentication
    from abathur.domain.ports.auth_provider import AuthProvider

    auth_provider: AuthProvider | None = None

    try:
        # Try API key first (environment variable precedence)
        api_key = config_manager.get_api_key()
        auth_provider = APIKeyAuthProvider(api_key)
        logger.debug("auth_initialized", method="api_key")
    except ValueError:
        # API key not found, try Claude CLI
        try:
            auth_provider = ClaudeCLIAuthProvider()
            logger.debug("auth_initialized", method="claude_cli")
        except Exception as e:
            raise ValueError(
                "No authentication configured.\n"
                "Please either:\n"
                "  1. Set API key: export ANTHROPIC_API_KEY=<key>\n"
                "  2. Install Claude CLI and authenticate: https://docs.anthropic.com/claude/docs/quickstart"
            ) from e

    # Initialize task queue services
    dependency_resolver = DependencyResolver(database)
    priority_calculator = PriorityCalculator(dependency_resolver)
    task_queue_service = TaskQueueService(database, dependency_resolver, priority_calculator)

    # Initialize task coordinator (still used by some commands)
    task_coordinator = TaskCoordinator(database)

    claude_client = ClaudeClient(auth_provider=auth_provider)
    agent_executor = AgentExecutor(database, claude_client)
    swarm_orchestrator = SwarmOrchestrator(
        task_queue_service=task_queue_service,
        agent_executor=agent_executor,
        max_concurrent_agents=config.swarm.max_concurrent_agents,
        poll_interval=2.0,
    )
    template_manager = TemplateManager()
    mcp_manager = MCPManager()
    await mcp_manager.initialize()
    resource_monitor = ResourceMonitor()
    loop_executor = LoopExecutor(task_coordinator, agent_executor, database)

    return {
        "database": database,
        "task_coordinator": task_coordinator,
        "task_queue_service": task_queue_service,
        "claude_client": claude_client,
        "agent_executor": agent_executor,
        "swarm_orchestrator": swarm_orchestrator,
        "template_manager": template_manager,
        "mcp_manager": mcp_manager,
        "resource_monitor": resource_monitor,
        "loop_executor": loop_executor,
        "config_manager": config_manager,
    }


# ===== Tree Visualization Helpers =====
# Tree visualization now handled by tree_formatter module


# ===== Version =====
@app.command()
def version() -> None:
    """Show Abathur version."""
    console.print(f"[bold]Abathur[/bold] version [cyan]{__version__}[/cyan]")


# ===== Task Commands =====
task_app = typer.Typer(help="Task queue management", no_args_is_help=True)
app.add_typer(task_app, name="task")


@task_app.command("submit")
def submit(
    prompt: str = typer.Argument(..., help="Task prompt/instruction"),
    agent_type: str = typer.Option("requirements-gatherer", help="Agent type to use"),  # noqa: B008
    summary: str
    | None = typer.Option(
        None, help="Custom summary (max 140 chars, auto-generated if not provided)"
    ),  # noqa: B008
    input_file: Path
    | None = typer.Option(None, help="JSON file with additional context data"),  # noqa: B008
    input_json: str
    | None = typer.Option(None, help="JSON string with additional context data"),  # noqa: B008
    priority: int = typer.Option(5, help="Task priority (0-10)"),  # noqa: B008
) -> None:
    """Submit a new task to the queue.

    Examples:
        abathur task submit "Review the code in src/main.py"
        abathur task submit "Fix the authentication bug" --agent-type code-reviewer
        abathur task submit "Analyze performance" --input-file context.json
        abathur task submit "Generate report" --input-json '{"format": "pdf"}'
        abathur task submit "Complex task" --summary "Custom summary for this task"
    """

    async def _submit() -> UUID:
        services = await _get_services()
        from abathur.domain.models import Task, TaskSource

        # Load additional context data
        input_data = {}
        if input_file and input_file.exists():
            with open(input_file) as f:
                input_data = json.load(f)
        elif input_json:
            input_data = json.loads(input_json)

        # Auto-generate summary if not provided
        # Format: "User Prompt: " + first 126 chars of prompt
        task_summary = summary
        if task_summary is None:
            prefix = "User Prompt: "
            task_summary = prefix + prompt[:126].strip()

        task = Task(
            prompt=prompt,
            summary=task_summary,
            agent_type=agent_type,
            input_data=input_data,
            priority=priority,
            source=TaskSource.HUMAN,
        )
        task_id: UUID = await services["task_coordinator"].submit_task(task)

        console.print(f"[green]✓[/green] Task submitted: [cyan]{task_id}[/cyan]")
        console.print(f"[dim]Agent type: {agent_type}[/dim]")
        return task_id

    asyncio.run(_submit())


@task_app.command("list")
def list_tasks(
    status: str | None = typer.Option(None, help="Filter by status"),
    exclude_status: str | None = typer.Option(None, help="Exclude tasks with this status"),
    limit: int = typer.Option(100, help="Maximum number of tasks"),
    deps: bool = typer.Option(False, "--deps", help="Display as dependency tree (default: table)"),
    lineage: bool = typer.Option(False, "--lineage", help="Display as lineage tree showing task spawning relationships"),
    unicode_override: bool | None = typer.Option(
        None, "--unicode/--ascii", help="Force Unicode or ASCII box-drawing"
    ),
) -> None:
    """List tasks in the queue."""

    async def _list() -> None:
        services = await _get_services()
        from abathur.domain.models import TaskStatus

        # Validate and convert status
        task_status = None
        if status:
            try:
                task_status = TaskStatus(status)
            except ValueError:
                valid_values = ", ".join([s.value for s in TaskStatus])
                raise typer.BadParameter(
                    f"Invalid status '{status}'. Valid values: {valid_values}"
                ) from None

        # Validate and convert exclude_status
        task_exclude_status = None
        if exclude_status:
            try:
                task_exclude_status = TaskStatus(exclude_status)
            except ValueError:
                valid_values = ", ".join([s.value for s in TaskStatus])
                raise typer.BadParameter(
                    f"Invalid exclude_status '{exclude_status}'. Valid values: {valid_values}"
                ) from None

        tasks = await services["task_coordinator"].list_tasks(
            status=task_status, exclude_status=task_exclude_status, limit=limit
        )

        # Validate mutually exclusive options
        if deps and lineage:
            raise typer.BadParameter("Cannot use both --deps and --lineage at the same time")

        # Dependency tree view rendering
        if deps:
            use_unicode = unicode_override if unicode_override is not None else supports_unicode()
            tree_widget = format_tree(tasks, use_unicode=use_unicode)
            console.print(tree_widget)
            return

        # Lineage tree view rendering
        if lineage:
            from abathur.cli.tree_formatter import format_lineage_tree
            use_unicode = unicode_override if unicode_override is not None else supports_unicode()
<<<<<<< HEAD
            tree_widget = format_lineage_tree(tasks, use_unicode=use_unicode)
=======
            tree_widget = format_tree(tasks, use_unicode=use_unicode)
>>>>>>> c93b1e61
            console.print(tree_widget)
            return

        # Table view rendering (default)
        table = Table(title="Tasks")
        table.add_column("ID", style="cyan", no_wrap=True)
        table.add_column("Summary", style="magenta")
        table.add_column("Agent Type", style="green")
        table.add_column("Priority", justify="center")
        table.add_column("Status", style="yellow")
        table.add_column("Submitted", style="blue")

        for task in tasks:
            # Truncate summary and ID for display
            summary_preview = (
                (task.summary[:40] + "...")
                if task.summary and len(task.summary) > 40
                else (task.summary or "-")
            )
            table.add_row(
                str(task.id)[:8],
                summary_preview,
                task.agent_type,
                str(task.priority),
                task.status.value,
                task.submitted_at.strftime("%Y-%m-%d %H:%M"),
            )

        console.print(table)

    asyncio.run(_list())


@task_app.command("show")
def task_show(task_id: str = typer.Argument(..., help="Task ID or prefix")) -> None:
    """Get detailed task information."""

    async def _status() -> None:
        from datetime import datetime, timezone

        services = await _get_services()
        resolved_id = await _resolve_task_id(task_id, services)
        task = await services["task_coordinator"].get_task(resolved_id)

        if not task:
            console.print(f"[red]Error:[/red] Task {task_id} not found")
            return

        console.print(f"[bold]Task {task.id}[/bold]")
        if task.summary:
            console.print(f"Summary: [magenta]{task.summary}[/magenta]")
        console.print(f"Prompt: {task.prompt}")
        console.print(f"Agent Type: {task.agent_type}")
        console.print(f"Priority: {task.priority}")
        console.print(f"Status: {task.status.value}")
        console.print(f"Retry Count: {task.retry_count}/{task.max_retries}")
        console.print(f"Timeout: {task.max_execution_timeout_seconds}s")
        console.print(f"Submitted: {task.submitted_at}")
        if task.started_at:
            console.print(f"Started: {task.started_at}")
        if task.completed_at:
            console.print(f"Completed: {task.completed_at}")
        console.print(f"Last Updated: {task.last_updated_at}")

        # Show time since last update for running tasks
        if task.status.value == "running":
            now = datetime.now(timezone.utc)
            time_since_update = (now - task.last_updated_at).total_seconds()
            console.print(f"Time Since Update: {int(time_since_update)}s")

            # Warn if approaching timeout
            if time_since_update > task.max_execution_timeout_seconds * 0.8:
                console.print(
                    f"[yellow]⚠[/yellow]  Task approaching timeout "
                    f"({int(time_since_update)}s / {task.max_execution_timeout_seconds}s)"
                )

        if task.input_data:
            console.print("\n[dim]Additional Context:[/dim]")
            console.print(json.dumps(task.input_data, indent=2))
        if task.error_message:
            console.print(f"\n[red]Error:[/red] {task.error_message}")

        # Retrieve child tasks
        children = await services["database"].get_child_tasks([resolved_id])

        if children:
            console.print("\n[bold]Child Tasks:[/bold]")
            child_table = Table()
            child_table.add_column("ID", style="cyan", no_wrap=True)
            child_table.add_column("Summary", style="magenta")
            child_table.add_column("Status", style="yellow")

            for child in children:
                # Truncate summary to 40 chars (matches task list pattern)
                summary_preview = (
                    (child.summary[:40] + "...")
                    if child.summary and len(child.summary) > 40
                    else (child.summary or "-")
                )
                # Add row: 8-char ID prefix, truncated summary, status
                child_table.add_row(str(child.id)[:8], summary_preview, child.status.value)

            console.print(child_table)

    asyncio.run(_status())


@task_app.command("update")
def update_task(
    task_id: str = typer.Argument(..., help="Task ID or prefix"),
    status: str
    | None = typer.Option(
        None, help="New status (pending|blocked|ready|running|completed|failed|cancelled)"
    ),
    priority: int | None = typer.Option(None, help="New priority (0-10)", min=0, max=10),
    agent_type: str | None = typer.Option(None, help="New agent type"),
    dry_run: bool = typer.Option(False, help="Preview changes without applying"),
) -> None:
    """Update task attributes.

    Examples:
        abathur task update abc123 --status ready
        abathur task update abc123 --status completed --priority 10
        abathur task update abc123 --agent-type requirements-gatherer --dry-run
        abathur task update abc123 --priority 8
    """

    async def _update() -> None:
        from abathur.domain.models import TaskStatus

        services = await _get_services()
        resolved_id = await _resolve_task_id(task_id, services)

        # Validate at least one field is being updated
        if not any([status, priority is not None, agent_type]):
            console.print("[red]Error:[/red] At least one field must be specified")
            console.print("Use --status, --priority, or --agent-type")
            raise typer.Exit(1)

        # Get current task
        task = await services["task_coordinator"].get_task(resolved_id)
        if not task:
            console.print(f"[red]Error:[/red] Task {task_id} not found")
            raise typer.Exit(1)

        # Validate status if provided
        new_status = None
        if status:
            try:
                new_status = TaskStatus(status)
            except ValueError:
                valid_values = ", ".join([s.value for s in TaskStatus])
                console.print(f"[red]Error:[/red] Invalid status '{status}'")
                console.print(f"Valid values: {valid_values}")
                raise typer.Exit(1)

        # Validate agent type change (only for PENDING/READY tasks)
        # Use new_status if being updated, otherwise use current status
        effective_status = new_status if new_status else task.status
        if agent_type and effective_status not in [TaskStatus.PENDING, TaskStatus.READY]:
            console.print(
                f"[red]Error:[/red] Cannot update agent type for task in {effective_status.value} status"
            )
            console.print("Agent type can only be changed for PENDING or READY tasks")
            raise typer.Exit(1)

        # Display preview
        console.print(f"\n[bold]Task {resolved_id}[/bold]")
        console.print(f"Summary: {task.summary or 'No summary'}\n")

        table = Table(title="Proposed Changes")
        table.add_column("Field", style="cyan")
        table.add_column("Current", style="yellow")
        table.add_column("New", style="green")

        updated_fields = []

        if new_status:
            table.add_row("Status", task.status.value, new_status.value)
            updated_fields.append("status")

        if priority is not None:
            table.add_row("Priority", str(task.priority), str(priority))
            updated_fields.append("priority")

        if agent_type:
            table.add_row("Agent Type", task.agent_type, agent_type)
            updated_fields.append("agent_type")

        console.print(table)

        if dry_run:
            console.print("\n[blue]Dry-run mode - no changes will be made[/blue]")
            console.print(
                f"[dim]Would update {len(updated_fields)} field(s): {', '.join(updated_fields)}[/dim]"
            )
            return

        # Apply updates
        try:
            from datetime import datetime, timezone

            if new_status:
                await services["task_coordinator"].update_task_status(resolved_id, new_status)

            if priority is not None:
                # Update priority directly in database
                async with services["database"]._get_connection() as conn:
                    now = datetime.now(timezone.utc).isoformat()
                    await conn.execute(
                        "UPDATE tasks SET priority = ?, last_updated_at = ? WHERE id = ?",
                        (priority, now, str(resolved_id)),
                    )
                    await conn.commit()
                # Log audit
                await services["database"].log_audit(
                    task_id=resolved_id,
                    action_type="task_priority_updated",
                    action_data={"old_priority": task.priority, "new_priority": priority},
                    result="success",
                )

            if agent_type:
                # Update agent type directly in database
                async with services["database"]._get_connection() as conn:
                    now = datetime.now(timezone.utc).isoformat()
                    await conn.execute(
                        "UPDATE tasks SET agent_type = ?, last_updated_at = ? WHERE id = ?",
                        (agent_type, now, str(resolved_id)),
                    )
                    await conn.commit()
                # Log audit
                await services["database"].log_audit(
                    task_id=resolved_id,
                    action_type="task_agent_type_updated",
                    action_data={"old_agent_type": task.agent_type, "new_agent_type": agent_type},
                    result="success",
                )

            console.print(f"\n[green]✓[/green] Task {task_id} updated successfully")
            console.print(
                f"[dim]Updated {len(updated_fields)} field(s): {', '.join(updated_fields)}[/dim]"
            )

        except Exception as e:
            console.print(f"\n[red]Error:[/red] Failed to update task")
            console.print(f"[dim]{e}[/dim]")
            raise typer.Exit(1)

    asyncio.run(_update())


@task_app.command("prune")
def prune(
    task_ids: list[str] = typer.Argument(None, help="Task IDs or prefixes to delete"),
    status: str
    | None = typer.Option(
        None,
        "--status",
        help="Delete all tasks with this status (pending|blocked|ready|running|completed|failed|cancelled)",
    ),
    older_than: str
    | None = typer.Option(
        None, "--older-than", help="Delete tasks older than duration (e.g., 30d, 2w, 6m, 1y)"
    ),
    before: str
    | None = typer.Option(None, "--before", help="Delete tasks before date (ISO 8601: YYYY-MM-DD)"),
    limit: int | None = typer.Option(None, "--limit", help="Maximum tasks to delete", min=1),
    force: bool = typer.Option(False, "--force", help="Skip confirmation prompt"),
    dry_run: bool = typer.Option(
        False, "--dry-run", help="Show what would be deleted without deleting"
    ),
    vacuum: str = typer.Option(
        "conditional",
        "--vacuum",
        help="VACUUM strategy: 'always' (may be slow), 'conditional' (auto, default), or 'never' (fastest)",
    ),
    recursive: bool = typer.Option(
        False,
        "--recursive",
        "-r",
        help="Recursively delete task and all descendants. Validates entire descendant tree "
        "matches deletion criteria before deleting. Use --dry-run to preview what will be deleted.",
    ),
    preview_depth: int = typer.Option(
        5,
        "--preview-depth",
        min=1,
        max=50,
        help="Maximum depth to display in tree preview when using --recursive (default: 5). "
        "Deeper levels show '...' indicator.",
    ),
) -> None:
    """Delete tasks by ID or status.

    By default, deletes only tasks directly matching the criteria.
    Use --recursive to delete entire task trees.

    Examples:
        # Delete single task (non-recursive)
        abathur task prune ebec23ad

        # Delete multiple tasks
        abathur task prune ebec23ad-1234-5678-90ab-cdef12345678 fbec23ad-5678-1234-90ab-cdef12345678

        # Delete by status (non-recursive)
        abathur task prune --status completed
        abathur task prune --status failed --force
        abathur task prune --status pending --dry-run

        # Delete by time
        abathur task prune --older-than 30d
        abathur task prune --older-than 30d --vacuum=always
        abathur task prune --older-than 30d --vacuum=never

        # Recursive deletion (entire task tree)
        abathur task prune --task-id ebec23ad --recursive
        abathur task prune --status completed --recursive

        # Preview recursive deletion
        abathur task prune --task-id ebec23ad --recursive --dry-run

        # Custom preview depth
        abathur task prune --status completed --recursive --preview-depth 10
    """
    from abathur.domain.models import TaskStatus

    # Parameter validation (fail fast - before async)
    # Mutual exclusion: task_ids XOR time-based filters XOR status
    filter_count = sum([bool(task_ids), bool(older_than or before), bool(status)])

    if filter_count == 0:
        raise typer.BadParameter(
            "Must specify at least one filter method.\n"
            "Options:\n"
            "  - Task IDs: abathur task prune <task-id-1> <task-id-2>\n"
            "  - Time-based: abathur task prune --older-than 30d\n"
            "  - Status: abathur task prune --status completed"
        )

    if filter_count > 1:
        filters_used = []
        if task_ids:
            filters_used.append("task IDs")
        if older_than or before:
            filters_used.append("time-based filters (--older-than or --before)")
        if status:
            filters_used.append("--status")

        raise typer.BadParameter(
            f"Cannot use multiple filter methods together: {', '.join(filters_used)}.\n"
            "Choose one filter method:\n"
            "  - Task IDs only\n"
            "  - Time-based filters only (--older-than or --before)\n"
            "  - Status only (--status)"
        )

    # Validate incompatible option combinations
    if recursive and limit:
        raise typer.BadParameter(
            "Cannot use --recursive with --limit.\n"
            "Recursive deletion operates on entire task trees, making limit semantics unclear.\n"
            "Remove --limit to proceed with recursive deletion."
        )

    # Validate status enum value
    task_status = None
    if status:
        try:
            task_status = TaskStatus(status)
        except ValueError:
            valid_values = ", ".join([s.value for s in TaskStatus])
            raise typer.BadParameter(
                f"Invalid status '{status}'. Valid values: {valid_values}"
            ) from None

    # Parse --older-than duration
    older_than_days = None
    if older_than:
        try:
            older_than_days = parse_duration_to_days(older_than)
        except ValueError as e:
            raise typer.BadParameter(
                f"Invalid duration format: {older_than}. "
                f"Use format <number><unit> (e.g., 30d, 2w, 6m, 1y). "
                f"Error: {e}"
            ) from None

    # Parse --before date
    before_date = None
    if before:
        try:
            before_date = datetime.fromisoformat(before)
            if before_date.tzinfo is None:
                before_date = before_date.replace(tzinfo=timezone.utc)
        except ValueError as e:
            raise typer.BadParameter(
                f"Invalid date format: {before}. "
                f"Use ISO 8601 format (YYYY-MM-DD or YYYY-MM-DDTHH:MM:SS). "
                f"Examples: 2025-01-01, 2025-01-01T12:00:00. "
                f"Error: {e}"
            ) from None

    async def _prune() -> None:
        services = await _get_services()

        # Routing decision: time filters -> prune_tasks(), else -> delete_tasks()
        # This enables advanced time-based filtering while preserving backward compatibility
        has_time_filters = older_than is not None or before is not None

        if has_time_filters:
            # Phase 2: PruneFilters construction and child validation
            # Construct PruneFilters from parsed CLI parameters
            try:
                # Construct with explicit parameters to satisfy type checker
                if task_status is not None:
                    # Status specified - use single-status list
                    filters = PruneFilters(
                        older_than_days=older_than_days,
                        before_date=before_date,
                        statuses=[task_status],
                        limit=limit,
                        dry_run=dry_run,
                        vacuum_mode=vacuum,
                        recursive=recursive,
                    )
                else:
                    # No status specified - use default (COMPLETED, FAILED, CANCELLED)
                    filters = PruneFilters(
                        older_than_days=older_than_days,
                        before_date=before_date,
                        limit=limit,
                        dry_run=dry_run,
                        vacuum_mode=vacuum,
                        recursive=recursive,
                    )
            except ValidationError as e:
                raise typer.BadParameter(f"Invalid filter parameters: {e}") from None

            # CLI-007: Task ID preview query for child validation
            # Uses shared PruneFilters.build_where_clause() method to ensure
            # preview query matches prune_tasks() deletion query exactly

            # Build WHERE clause from PruneFilters (use shared method)
            where_sql, params = filters.build_where_clause()

            # Build complete preview query
            limit_sql = f" LIMIT {filters.limit}" if filters.limit else ""
            preview_query = f"""
                SELECT id FROM tasks
                WHERE {where_sql}
                ORDER BY submitted_at ASC
                {limit_sql}
            """

            # Execute preview query to get task IDs
            async with services["database"]._get_connection() as conn:
                cursor = await conn.execute(preview_query, tuple(params))
                rows = await cursor.fetchall()
                preview_task_ids = [UUID(row["id"]) for row in rows]

            # Early return if no tasks match
            if not preview_task_ids:
                console.print("[yellow]No tasks match the specified filters.[/yellow]")
                return

            # Phase 3: prune_tasks() execution and result display

            # Component 1: Child Task Validation (~30 lines)
            child_tasks = await services["database"].get_child_tasks(preview_task_ids)

            if child_tasks:
                console.print(
                    f"\n[yellow]![/yellow] Cannot delete {len(preview_task_ids)} task(s) - "
                    f"{len(child_tasks)} have child tasks:"
                )

                blocked_table = Table()
                blocked_table.add_column("Parent ID", style="cyan", no_wrap=True)
                blocked_table.add_column("Child ID", style="yellow", no_wrap=True)
                blocked_table.add_column("Child Summary", style="magenta")

                for child in child_tasks:
                    parent_id_str = (
                        str(child.parent_task_id)[:8] if child.parent_task_id else "unknown"
                    )
                    child_id_str = str(child.id)[:8]
                    summary_preview = (
                        (child.summary[:40] + "...")
                        if child.summary and len(child.summary) > 40
                        else (child.summary or "-")
                    )
                    blocked_table.add_row(
                        parent_id_str,
                        child_id_str,
                        summary_preview,
                    )

                console.print(blocked_table)
                console.print(
                    "\n[yellow]Delete child tasks first before deleting parent tasks.[/yellow]"
                )
                return

            # Component 2: Preview Display (~25 lines)
            # Fetch full Task objects for preview
            tasks_to_delete = []
            for task_id in preview_task_ids:
                task = await services["task_coordinator"].get_task(task_id)
                if task:
                    tasks_to_delete.append(task)

            # Display preview table
            preview_table = Table(title=f"Tasks to Delete ({len(tasks_to_delete)})")
            preview_table.add_column("ID", style="cyan", no_wrap=True)
            preview_table.add_column("Summary", style="magenta")
            preview_table.add_column("Status", style="yellow")
            preview_table.add_column("Agent Type", style="green")

            for task in tasks_to_delete:
                summary_preview = (
                    (task.summary[:40] + "...")
                    if task.summary and len(task.summary) > 40
                    else (task.summary or "-")
                )
                preview_table.add_row(
                    str(task.id)[:8],
                    summary_preview,
                    task.status.value,
                    task.agent_type,
                )

            console.print(preview_table)

            # Component 3: Dry-Run Check (~5 lines)
            if dry_run:
                # Show tree preview if recursive mode
                if recursive:
                    _render_tree_preview(tasks_to_delete, max_depth=preview_depth)

                console.print("\n[blue]Dry-run mode - no changes will be made[/blue]")
                if recursive:
                    console.print(
                        f"[dim]Would delete {len(tasks_to_delete)} task(s) in recursive mode[/dim]"
                    )
                else:
                    console.print(f"[dim]Would delete {len(tasks_to_delete)} task(s)[/dim]")
                return

            # Component 4: Confirmation Prompt (~10 lines)
            if not force:
                console.print(
                    f"\n[yellow]About to permanently delete {len(tasks_to_delete)} task(s)[/yellow]"
                )
                confirmed = typer.confirm("Are you sure you want to continue?")
                if not confirmed:
                    console.print("[dim]Operation cancelled[/dim]")
                    raise typer.Exit(0)

            # Component 5: Prune Execution (~10 lines)
            console.print("[blue]Deleting tasks...[/blue]")

            # Show progress indicator for VACUUM if expected to run
            show_vacuum_progress = filters.vacuum_mode == "always" or (
                filters.vacuum_mode == "conditional" and len(preview_task_ids) >= 100
            )

            try:
                if show_vacuum_progress:
                    # Use progress indicator for operations that will VACUUM
                    with Progress(
                        SpinnerColumn(),
                        TextColumn("[progress.description]{task.description}"),
                        console=console,
                    ) as progress:
                        task_desc = progress.add_task(
                            description="Deleting tasks and optimizing database...", total=None
                        )
                        result = await services["database"].prune_tasks(filters)
                else:
                    # No VACUUM expected, run without progress indicator
                    result = await services["database"].prune_tasks(filters)
            except sqlite3.OperationalError as e:
                # Database locked, busy, or permission issues
                console.print(
                    "[red]Error:[/red] Database is locked or busy.\n"
                    "This can happen if another process is using the database.\n"
                    "Try again in a few moments."
                )
                logger.error(f"Database operational error: {e}")
                raise typer.Exit(1)
            except sqlite3.IntegrityError as e:
                # Foreign key violations, constraint failures
                console.print(
                    "[red]Error:[/red] Database integrity constraint violated.\n"
                    "This may indicate data corruption or concurrent modifications.\n"
                    f"Details: {e}"
                )
                logger.error(f"Database integrity error: {e}")
                raise typer.Exit(1)
            except aiosqlite.Error as e:
                # General aiosqlite errors (connection, protocol, etc.)
                console.print(
                    "[red]Error:[/red] Database connection or protocol error.\n"
                    f"Details: {e}\n"
                    "Check database file permissions and disk space."
                )
                logger.error(f"Aiosqlite error: {e}")
                raise typer.Exit(1)
            except ValueError as e:
                # Validation errors from our code
                console.print(
                    f"[red]Error:[/red] Invalid parameters: {e}\n"
                    "Check your command arguments and try again."
                )
                logger.error(f"Validation error: {e}")
                raise typer.Exit(1)
            except Exception as e:
                # Unexpected errors - still catch for safety
                console.print(
                    f"[red]Error:[/red] Unexpected error during task deletion.\n"
                    f"Type: {type(e).__name__}\n"
                    f"Details: {e}\n"
                    "Please report this issue if it persists."
                )
                logger.exception("Unexpected error in prune command")
                raise typer.Exit(1)

            # Component 6: PruneResult Display (~25 lines)
            # Display result summary
            if recursive:
                console.print(
                    f"\n[green]✓[/green] Successfully deleted {result.deleted_tasks} task(s) in recursive mode"
                )
            else:
                console.print(
                    f"\n[green]✓[/green] Successfully deleted {result.deleted_tasks} task(s)"
                )

            # Display breakdown by status
            if result.breakdown_by_status:
                breakdown_table = Table(title="Breakdown by Status")
                breakdown_table.add_column("Status", style="cyan")
                breakdown_table.add_column("Count", style="yellow", justify="right")

                for status, count in result.breakdown_by_status.items():
                    breakdown_table.add_row(status.value, str(count))

                console.print(breakdown_table)

            # Display VACUUM information
            if result.vacuum_auto_skipped:
                # Auto-skipped for large prune operation
                console.print(
                    f"\n[yellow]⚠[/yellow]  VACUUM automatically skipped (deleting {result.deleted_tasks} tasks)"
                )
                console.print(
                    "[dim]Large prune operations (>10,000 tasks) skip VACUUM to avoid long database locks.[/dim]"
                )
                console.print(
                    "[dim]Run 'abathur task prune --older-than 0d --vacuum=always' to manually VACUUM if needed.[/dim]"
                )
            elif result.reclaimed_bytes is not None:
                reclaimed_mb = result.reclaimed_bytes / (1024 * 1024)
                console.print(f"\n[green]VACUUM completed: {reclaimed_mb:.2f} MB reclaimed[/green]")
            elif filters.vacuum_mode == "never":
                console.print("\n[dim]VACUUM skipped (--vacuum=never)[/dim]")
            elif filters.vacuum_mode == "conditional" and result.deleted_tasks < 100:
                console.print(
                    f"\n[dim]VACUUM skipped (conditional mode, only {result.deleted_tasks} tasks deleted, threshold is 100)[/dim]"
                )

            # Display dependency count
            if result.deleted_dependencies:
                console.print(
                    f"[cyan]Deleted {result.deleted_dependencies} task dependencies[/cyan]"
                )

            return

        # Unified prune path - uses prune_tasks() for all selection strategies
        # Task selection logic
        selected_task_ids: list[UUID] = []

        if task_ids:
            # Resolve task ID prefixes
            for task_id_prefix in task_ids:
                resolved_id = await _resolve_task_id(task_id_prefix, services)
                selected_task_ids.append(resolved_id)
        elif task_status:
            # Filter by status
            # Use the CLI limit if specified, otherwise default to 10000
            task_limit = limit if limit is not None else 10000
            tasks = await services["database"].list_tasks(task_status, limit=task_limit)
            selected_task_ids = [task.id for task in tasks]

            if not selected_task_ids:
                console.print(f"[green]✓[/green] No tasks found with status '{task_status.value}'")
                return

        # Apply limit to selected task IDs if specified (for task-ID based deletion)
        if limit is not None and len(selected_task_ids) > limit:
            selected_task_ids = selected_task_ids[:limit]

        # Fetch full task details for display
        tasks_to_delete = []
        for task_id in selected_task_ids:
            task = await services["task_coordinator"].get_task(task_id)
            if task:
                tasks_to_delete.append(task)
            else:
                # Task ID was resolved but doesn't exist in database
                console.print(f"[red]Error:[/red] Task {task_id} not found")
                raise typer.Exit(1)

        if not tasks_to_delete:
            console.print("[green]✓[/green] No tasks to delete")
            return

        # Child Task Validation - check if any selected tasks have children
        child_tasks = await services["database"].get_child_tasks(selected_task_ids)

        if child_tasks:
            console.print(
                f"\n[yellow]![/yellow] Cannot delete {len(selected_task_ids)} task(s) - "
                f"{len(child_tasks)} have child tasks:"
            )

            blocked_table = Table()
            blocked_table.add_column("Parent ID", style="cyan", no_wrap=True)
            blocked_table.add_column("Child ID", style="yellow", no_wrap=True)
            blocked_table.add_column("Child Summary", style="magenta")

            for child in child_tasks:
                parent_id_str = str(child.parent_task_id)[:8] if child.parent_task_id else "unknown"
                child_id_str = str(child.id)[:8]
                summary_preview = (
                    (child.summary[:40] + "...")
                    if child.summary and len(child.summary) > 40
                    else (child.summary or "-")
                )
                blocked_table.add_row(
                    parent_id_str,
                    child_id_str,
                    summary_preview,
                )

            console.print(blocked_table)
            console.print(
                "\n[yellow]Delete child tasks first before deleting parent tasks.[/yellow]"
            )
            return

        # Display preview table
        table = Table(title=f"Tasks to Delete ({len(tasks_to_delete)})")
        table.add_column("ID", style="cyan", no_wrap=True)
        table.add_column("Summary", style="magenta")
        table.add_column("Status", style="yellow")
        table.add_column("Agent Type", style="green")

        for task in tasks_to_delete:
            summary_preview = (
                (task.summary[:40] + "...")
                if task.summary and len(task.summary) > 40
                else (task.summary or "-")
            )
            table.add_row(
                str(task.id)[:8],
                summary_preview,
                task.status.value,
                task.agent_type,
            )

        console.print(table)

        # Dry-run mode
        if dry_run:
            # Show tree preview if recursive mode
            if recursive:
                _render_tree_preview(tasks_to_delete, max_depth=preview_depth)

            console.print("\n[blue]Dry-run mode - no changes will be made[/blue]")
            if recursive:
                console.print(
                    f"[dim]Would delete {len(tasks_to_delete)} task(s) in recursive mode[/dim]"
                )
            else:
                console.print(f"[dim]Would delete {len(tasks_to_delete)} task(s)[/dim]")
            return

        # Confirmation prompt (unless --force)
        if not force:
            console.print(
                f"\n[yellow]About to permanently delete {len(tasks_to_delete)} task(s)[/yellow]"
            )
            confirmed = typer.confirm("Are you sure you want to continue?")
            if not confirmed:
                console.print("[dim]Operation cancelled[/dim]")
                raise typer.Exit(0)

        # Execute deletion using unified prune_tasks() interface
        console.print("[blue]Deleting tasks...[/blue]")

        # Show progress indicator for VACUUM if expected to run
        # Note: Don't show for large operations (>10,000) since VACUUM will be auto-skipped
        show_vacuum_progress = len(selected_task_ids) < 10_000 and (  # Auto-skip threshold
            vacuum == "always" or (vacuum == "conditional" and len(selected_task_ids) >= 100)
        )

        try:
            filters = PruneFilters(
                task_ids=selected_task_ids, vacuum_mode=vacuum, recursive=recursive
            )

            if show_vacuum_progress:
                # Use progress indicator for operations that will VACUUM
                with Progress(
                    SpinnerColumn(),
                    TextColumn("[progress.description]{task.description}"),
                    console=console,
                ) as progress:
                    task_desc = progress.add_task(
                        description="Deleting tasks and optimizing database...", total=None
                    )
                    result = await services["database"].prune_tasks(filters)
            else:
                # No VACUUM expected, run without progress indicator
                result = await services["database"].prune_tasks(filters)

            deleted_count = result.deleted_tasks
        except sqlite3.OperationalError as e:
            console.print(
                "[red]Error:[/red] Database is locked or busy.\n"
                "This can happen if another process is using the database.\n"
                "Try again in a few moments."
            )
            logger.error(f"Database operational error: {e}")
            raise typer.Exit(1)
        except sqlite3.IntegrityError as e:
            console.print(
                "[red]Error:[/red] Database integrity constraint violated.\n"
                "This may indicate data corruption or concurrent modifications.\n"
                f"Details: {e}"
            )
            logger.error(f"Database integrity error: {e}")
            raise typer.Exit(1)
        except aiosqlite.Error as e:
            console.print(
                "[red]Error:[/red] Database connection or protocol error.\n"
                f"Details: {e}\n"
                "Check database file permissions and disk space."
            )
            logger.error(f"Aiosqlite error: {e}")
            raise typer.Exit(1)
        except ValueError as e:
            console.print(
                f"[red]Error:[/red] Invalid parameters: {e}\n"
                "Check your command arguments and try again."
            )
            logger.error(f"Validation error: {e}")
            raise typer.Exit(1)
        except Exception as e:
            console.print(
                f"[red]Error:[/red] Unexpected error during task deletion.\n"
                f"Type: {type(e).__name__}\n"
                f"Details: {e}\n"
                "Please report this issue if it persists."
            )
            logger.exception("Unexpected error in delete command")
            raise typer.Exit(1)

        # Display results
        if recursive:
            console.print(f"[green]✓[/green] Deleted {deleted_count} task(s) in recursive mode")
        else:
            console.print(f"[green]✓[/green] Deleted {deleted_count} task(s)")

        # Show breakdown if available
        if result.breakdown_by_status:
            breakdown_table = Table(title="Breakdown by Status")
            breakdown_table.add_column("Status", style="cyan")
            breakdown_table.add_column("Count", style="yellow", justify="right")

            for status, count in result.breakdown_by_status.items():
                breakdown_table.add_row(status.value, str(count))

            console.print(breakdown_table)

        # Display VACUUM auto-skip warning if applicable
        if result.vacuum_auto_skipped:
            console.print(
                f"\n[yellow]⚠[/yellow]  VACUUM automatically skipped (deleting {result.deleted_tasks} tasks)"
            )
            console.print(
                "[dim]Large prune operations (>10,000 tasks) skip VACUUM to avoid long database locks.[/dim]"
            )
            console.print(
                "[dim]Run 'VACUUM;' manually in SQLite CLI if you need to reclaim disk space.[/dim]"
            )

        # Display VACUUM information
        if result.reclaimed_bytes is not None:
            reclaimed_mb = result.reclaimed_bytes / (1024 * 1024)
            console.print(f"\n[green]VACUUM completed: {reclaimed_mb:.2f} MB reclaimed[/green]")
        elif vacuum == "never":
            console.print("\n[dim]VACUUM skipped (--vacuum=never)[/dim]")
        elif vacuum == "conditional" and result.deleted_tasks < 100:
            console.print(
                f"\n[dim]VACUUM skipped (conditional mode, only {result.deleted_tasks} tasks deleted, threshold is 100)[/dim]"
            )

    asyncio.run(_prune())


@task_app.command("check-stale")
def check_stale() -> None:
    """Check for and handle stale running tasks that have exceeded their timeout."""

    async def _check_stale() -> None:
        services = await _get_services()

        console.print("[blue]Checking for stale running tasks...[/blue]")
        handled_task_ids = await services["task_coordinator"].handle_stale_tasks()

        if not handled_task_ids:
            console.print("[green]✓[/green] No stale tasks found")
        else:
            console.print(f"[yellow]![/yellow] Handled {len(handled_task_ids)} stale task(s):")
            for task_id in handled_task_ids:
                console.print(f"  - {task_id}")

    asyncio.run(_check_stale())


@task_app.command("status")
def task_status(watch: bool = typer.Option(False, help="Watch mode (live updates)")) -> None:
    """Show task queue status and statistics."""

    async def _status() -> None:
        services = await _get_services()
        from abathur.domain.models import TaskStatus

        # Count tasks by status
        pending = len(await services["database"].list_tasks(TaskStatus.PENDING, 1000))
        running = len(await services["database"].list_tasks(TaskStatus.RUNNING, 1000))
        completed = len(await services["database"].list_tasks(TaskStatus.COMPLETED, 1000))
        failed = len(await services["database"].list_tasks(TaskStatus.FAILED, 1000))

        console.print("[bold]Task Queue Status[/bold]")
        console.print(f"Pending tasks: {pending}")
        console.print(f"Running tasks: {running}")
        console.print(f"Completed tasks: {completed}")
        console.print(f"Failed tasks: {failed}")
        console.print(f"Total tasks: {pending + running + completed + failed}")

    asyncio.run(_status())


@task_app.command("visualize")
def visualize_queue(
    status: str | None = typer.Option(None, help="Filter by status"),
    unicode_override: bool | None = typer.Option(
        None, "--unicode/--ascii", help="Force Unicode or ASCII box-drawing"
    ),
) -> None:
    """Display tasks in tree view.

    Shows tasks in a hierarchical tree structure based on parent-child relationships.

    Examples:
        abathur task visualize                    # Show all tasks as a tree
        abathur task visualize --status pending   # Show pending tasks as a tree
        abathur task visualize --ascii            # Force ASCII box-drawing characters
    """
    # Delegate to list command with --tree flag
    list_tasks(status=status, exclude_status=None, limit=100, tree=True, unicode_override=unicode_override)


# ===== Swarm Commands =====
swarm_app = typer.Typer(help="Agent swarm management", no_args_is_help=True)
app.add_typer(swarm_app, name="swarm")


@swarm_app.command("start")
def start_swarm(
    task_limit: int | None = typer.Option(None, help="Max tasks to process before stopping"),
    max_agents: int = typer.Option(10, help="Max concurrent agents"),
    no_mcp: bool = typer.Option(False, help="Disable auto-start of MCP memory server"),
    poll_interval: float = typer.Option(2.0, help="Polling interval in seconds"),
) -> None:
    """Start the swarm orchestrator in continuous mode.

    The swarm continuously polls the database for READY tasks and spawns agents
    up to the max_concurrent_agents limit. It runs until interrupted with Ctrl+C
    or until task_limit is reached (if specified).

    Automatically starts the MCP memory server for agent memory access.
    Use --no-mcp to disable auto-start of the memory server.

    Examples:
        abathur swarm start                         # Run continuously until Ctrl+C
        abathur swarm start --task-limit 5          # Stop after processing 5 tasks
        abathur swarm start --poll-interval 5.0     # Poll every 5 seconds
    """

    async def _start() -> None:
        import signal as sig

        from abathur.mcp.server_manager import MemoryServerManager

        services = await _get_services()

        # Update max_concurrent_agents if specified via CLI
        if max_agents != 10:  # 10 is the default value
            services["swarm_orchestrator"].max_concurrent_agents = max_agents
            # Also update the semaphore to match new limit
            services["swarm_orchestrator"].semaphore = asyncio.Semaphore(max_agents)

        # Update poll interval if specified
        if poll_interval != 2.0:
            services["swarm_orchestrator"].poll_interval = poll_interval

        console.print("[blue]Starting swarm orchestrator in continuous mode...[/blue]")
        console.print("[dim]Press Ctrl+C to stop gracefully[/dim]")

        # Auto-start MCP memory server
        mcp_manager = None
        if not no_mcp:
            console.print("[dim]Starting MCP memory server...[/dim]")
            mcp_manager = MemoryServerManager(services["config_manager"].get_database_path())
            await mcp_manager.start()
            console.print("[dim]✓ MCP memory server running[/dim]")

        # Setup signal handlers for graceful shutdown
        shutdown_event = asyncio.Event()

        def signal_handler(signum: int, frame: Any) -> None:
            console.print("\n[yellow]Shutdown signal received, stopping gracefully...[/yellow]")
            shutdown_event.set()

        sig.signal(sig.SIGINT, signal_handler)
        sig.signal(sig.SIGTERM, signal_handler)

        # Start monitoring
        await services["resource_monitor"].start_monitoring()

        try:
            # Start swarm in a task so we can monitor shutdown signal
            swarm_task = asyncio.create_task(services["swarm_orchestrator"].start_swarm(task_limit))

            # Wait for either completion or shutdown signal
            done, pending = await asyncio.wait(
                [swarm_task, asyncio.create_task(shutdown_event.wait())],
                return_when=asyncio.FIRST_COMPLETED,
            )

            # If shutdown was signaled, cancel swarm and wait for graceful stop
            if shutdown_event.is_set():
                console.print("[dim]Initiating graceful shutdown...[/dim]")
                await services["swarm_orchestrator"].shutdown()
                # Wait for swarm task to complete
                try:
                    results = await asyncio.wait_for(swarm_task, timeout=30.0)
                except asyncio.TimeoutError:
                    console.print("[yellow]Warning: Swarm shutdown timed out[/yellow]")
                    swarm_task.cancel()
                    results = []
            else:
                # Swarm completed naturally
                results = await swarm_task

            console.print(f"[green]✓[/green] Swarm completed {len(results)} tasks")

        finally:
            # Stop monitoring
            await services["resource_monitor"].stop_monitoring()

            # Stop MCP memory server
            if mcp_manager:
                console.print("[dim]Stopping MCP memory server...[/dim]")
                await mcp_manager.stop()

    try:
        asyncio.run(_start())
    except KeyboardInterrupt:
        console.print("\n[yellow]Interrupted[/yellow]")
        pass


@swarm_app.command("status")
def swarm_status() -> None:
    """Get swarm status."""

    async def _status() -> None:
        services = await _get_services()
        status = await services["swarm_orchestrator"].get_swarm_status()

        console.print("[bold]Swarm Status[/bold]")
        console.print(f"Active tasks: {status.get('active_tasks', 0)}")
        console.print(f"Completed tasks: {status.get('completed_tasks', 0)}")
        console.print(f"Failed tasks: {status.get('failed_tasks', 0)}")

    asyncio.run(_status())


# ===== MCP Commands =====
mcp_app = typer.Typer(help="MCP server management", no_args_is_help=True)
app.add_typer(mcp_app, name="mcp")


@mcp_app.command("list")
def mcp_list() -> None:
    """List all MCP servers (including built-in memory server)."""

    async def _list() -> None:
        from abathur.infrastructure import ConfigManager
        from abathur.mcp.server_manager import MemoryServerManager

        services = await _get_services()
        config_manager = ConfigManager()

        table = Table(title="MCP Servers")
        table.add_column("Name", style="cyan")
        table.add_column("Command", style="green")
        table.add_column("State", style="yellow")
        table.add_column("PID", justify="center")

        # Add memory server
        memory_manager = MemoryServerManager(config_manager.get_database_path())
        memory_status = memory_manager.get_status()
        is_running = await memory_manager.is_running()
        table.add_row(
            "memory",
            "abathur-mcp (built-in)",
            "[green]running[/green]" if is_running else "[dim]stopped[/dim]",
            str(memory_status.get("pid", "N/A")),
        )

        # Add configured servers
        all_status = services["mcp_manager"].get_all_server_status()
        for name, server_status in all_status.items():
            table.add_row(
                name,
                server_status.get("command", ""),
                server_status.get("state", "unknown"),
                str(server_status.get("pid", "N/A")),
            )

        console.print(table)

    asyncio.run(_list())


@mcp_app.command("start")
def mcp_start(
    server: str = typer.Argument(..., help="Server name (e.g., 'memory' or configured server)"),
    foreground: bool = typer.Option(False, help="Run in foreground (memory server only)"),
) -> None:
    """Start an MCP server.

    Examples:
        abathur mcp start memory          # Start the built-in memory server
        abathur mcp start filesystem      # Start a configured MCP server
        abathur mcp start memory --foreground  # Run memory server in foreground
    """

    async def _start() -> None:
        # Special handling for built-in memory server
        if server == "memory":
            from abathur.infrastructure import ConfigManager
            from abathur.mcp.server_manager import MemoryServerManager

            config_manager = ConfigManager()
            db_path = config_manager.get_database_path()

            if foreground:
                # Run in foreground (blocking)
                console.print("[blue]Starting Memory MCP server in foreground...[/blue]")
                console.print(f"[dim]Database: {db_path}[/dim]")
                console.print("[dim]Press Ctrl+C to stop[/dim]\n")

                from abathur.mcp.memory_server import AbathurMemoryServer

                memory_server = AbathurMemoryServer(db_path)
                await memory_server.run()
            else:
                # Run in background
                manager = MemoryServerManager(db_path)
                success = await manager.start()

                if success:
                    console.print("[green]✓[/green] MCP server [cyan]memory[/cyan] started")
                    console.print(f"[dim]Database: {db_path}[/dim]")
                    console.print(
                        f"[dim]PID: {manager.process.pid if manager.process else 'N/A'}[/dim]"
                    )
                    console.print("\n[dim]Configure in Claude Desktop:[/dim]")
                    console.print(
                        f'[dim]  "abathur-memory": {{"command": "abathur-mcp", "args": ["--db-path", "{db_path}"]}}[/dim]'
                    )
                else:
                    console.print("[red]Error:[/red] Failed to start memory server")
        else:
            # Use generic MCPManager for configured servers
            services = await _get_services()
            success = await services["mcp_manager"].start_server(server)

            if success:
                console.print(f"[green]✓[/green] MCP server [cyan]{server}[/cyan] started")
            else:
                console.print(f"[red]Error:[/red] Failed to start MCP server {server}")

    try:
        asyncio.run(_start())
    except KeyboardInterrupt:
        console.print("\n[yellow]Server stopped[/yellow]")


@mcp_app.command("stop")
def mcp_stop(
    server: str = typer.Argument(..., help="Server name (e.g., 'memory' or configured server)"),
) -> None:
    """Stop an MCP server.

    Examples:
        abathur mcp stop memory      # Stop the built-in memory server
        abathur mcp stop filesystem  # Stop a configured MCP server
    """

    async def _stop() -> None:
        # Special handling for built-in memory server
        if server == "memory":
            from abathur.infrastructure import ConfigManager
            from abathur.mcp.server_manager import MemoryServerManager

            config_manager = ConfigManager()
            manager = MemoryServerManager(config_manager.get_database_path())

            success = await manager.stop()

            if success:
                console.print("[green]✓[/green] MCP server [cyan]memory[/cyan] stopped")
            else:
                console.print("[red]Error:[/red] Failed to stop memory server")
        else:
            # Use generic MCPManager for configured servers
            services = await _get_services()
            success = await services["mcp_manager"].stop_server(server)

            if success:
                console.print(f"[green]✓[/green] MCP server [cyan]{server}[/cyan] stopped")
            else:
                console.print(f"[red]Error:[/red] Failed to stop MCP server {server}")

    asyncio.run(_stop())


@mcp_app.command("restart")
def mcp_restart(
    server: str = typer.Argument(..., help="Server name (e.g., 'memory' or configured server)"),
) -> None:
    """Restart an MCP server.

    Examples:
        abathur mcp restart memory      # Restart the built-in memory server
        abathur mcp restart filesystem  # Restart a configured MCP server
    """

    async def _restart() -> None:
        # Special handling for built-in memory server
        if server == "memory":
            from abathur.infrastructure import ConfigManager
            from abathur.mcp.server_manager import MemoryServerManager

            config_manager = ConfigManager()
            manager = MemoryServerManager(config_manager.get_database_path())

            # Stop first
            await manager.stop()
            await asyncio.sleep(1.0)  # Brief pause

            # Then start
            success = await manager.start()

            if success:
                console.print("[green]✓[/green] MCP server [cyan]memory[/cyan] restarted")
            else:
                console.print("[red]Error:[/red] Failed to restart memory server")
        else:
            # Use generic MCPManager for configured servers
            services = await _get_services()
            success = await services["mcp_manager"].restart_server(server)

            if success:
                console.print(f"[green]✓[/green] MCP server [cyan]{server}[/cyan] restarted")
            else:
                console.print(f"[red]Error:[/red] Failed to restart MCP server {server}")

    asyncio.run(_restart())


@mcp_app.command("status")
def mcp_status(
    server: str | None = typer.Argument(None, help="Server name (omit to show all servers)"),
) -> None:
    """Show MCP server status.

    Examples:
        abathur mcp status           # Show status of all servers
        abathur mcp status memory    # Show status of memory server only
        abathur mcp status filesystem # Show status of a configured server
    """

    async def _status() -> None:
        # If a specific server is requested
        if server:
            # Special handling for built-in memory server
            if server == "memory":
                from abathur.infrastructure import ConfigManager
                from abathur.mcp.server_manager import MemoryServerManager

                config_manager = ConfigManager()
                manager = MemoryServerManager(config_manager.get_database_path())

                status_info = manager.get_status()
                is_running = await manager.is_running()

                console.print("[bold]Memory MCP Server Status[/bold]")
                console.print(f"Running: {'[green]Yes[/green]' if is_running else '[red]No[/red]'}")
                if status_info["pid"]:
                    console.print(f"PID: {status_info['pid']}")
                console.print(f"Database: {status_info['db_path']}")
            else:
                # Show status for a configured server
                services = await _get_services()
                status_info = services["mcp_manager"].get_server_status(server)

                if not status_info:
                    console.print(f"[red]Error:[/red] Server {server} not found")
                    return

                console.print(f"[bold]MCP Server Status: {server}[/bold]")
                console.print(f"Command: {status_info.get('command', 'N/A')}")
                console.print(f"State: {status_info.get('state', 'unknown')}")
                if status_info.get("pid"):
                    console.print(f"PID: {status_info['pid']}")
                if status_info.get("started_at"):
                    console.print(f"Started: {status_info['started_at']}")
                if status_info.get("error_message"):
                    console.print(f"[red]Error:[/red] {status_info['error_message']}")
        else:
            # Show all servers (including memory)
            from abathur.infrastructure import ConfigManager
            from abathur.mcp.server_manager import MemoryServerManager

            services = await _get_services()
            config_manager = ConfigManager()

            table = Table(title="MCP Servers")
            table.add_column("Name", style="cyan")
            table.add_column("Command", style="green")
            table.add_column("State", style="yellow")
            table.add_column("PID", justify="center")

            # Add memory server
            memory_manager = MemoryServerManager(config_manager.get_database_path())
            memory_status = memory_manager.get_status()
            is_running = await memory_manager.is_running()
            table.add_row(
                "memory",
                "abathur-mcp (built-in)",
                "[green]running[/green]" if is_running else "[dim]stopped[/dim]",
                str(memory_status.get("pid", "N/A")),
            )

            # Add configured servers
            all_status = services["mcp_manager"].get_all_server_status()
            for name, status_info in all_status.items():
                table.add_row(
                    name,
                    status_info.get("command", ""),
                    status_info.get("state", "unknown"),
                    str(status_info.get("pid", "N/A")),
                )

            console.print(table)

    asyncio.run(_status())


# ===== Loop Commands =====
loop_app = typer.Typer(help="Iterative loop execution", no_args_is_help=True)
app.add_typer(loop_app, name="loop")


@loop_app.command("start")
def loop_start(
    task_id: str = typer.Argument(..., help="Task ID or prefix"),
    max_iterations: int = typer.Option(10, help="Maximum iterations"),
    convergence_threshold: float = typer.Option(0.95, help="Convergence threshold"),
    no_mcp: bool = typer.Option(False, help="Disable auto-start of MCP memory server"),
) -> None:
    """Start an iterative refinement loop.

    Automatically starts the MCP memory server for agent memory access.
    Use --no-mcp to disable auto-start of the memory server.
    """

    async def _start() -> None:
        from abathur.application import ConvergenceCriteria, ConvergenceType
        from abathur.mcp.server_manager import MemoryServerManager

        services = await _get_services()

        resolved_id = await _resolve_task_id(task_id, services)
        task = await services["task_coordinator"].get_task(resolved_id)
        if not task:
            console.print(f"[red]Error:[/red] Task {task_id} not found")
            return

        criteria = ConvergenceCriteria(
            type=ConvergenceType.THRESHOLD,
            threshold=convergence_threshold,
        )

        console.print(f"[blue]Starting loop execution for task {task_id}...[/blue]")

        # Auto-start MCP memory server
        mcp_manager = None
        if not no_mcp:
            console.print("[dim]Starting MCP memory server...[/dim]")
            mcp_manager = MemoryServerManager(services["config_manager"].get_database_path())
            await mcp_manager.start()
            console.print("[dim]✓ MCP memory server running[/dim]")

        try:
            result = await services["loop_executor"].execute_loop(task, criteria, max_iterations)

            if result.converged:
                console.print(f"[green]✓[/green] Converged after {result.iterations} iterations")
            else:
                console.print(
                    f"[yellow]![/yellow] Did not converge ({result.reason}) after {result.iterations} iterations"
                )
        finally:
            # Stop MCP memory server
            if mcp_manager:
                console.print("[dim]Stopping MCP memory server...[/dim]")
                await mcp_manager.stop()

    asyncio.run(_start())


# ===== Memory Commands =====
mem_app = typer.Typer(help="Memory management", no_args_is_help=True)
app.add_typer(mem_app, name="mem")


@mem_app.command("list")
def mem_list(
    namespace: str | None = typer.Option(None, help="Filter by namespace prefix"),
    memory_type: str
    | None = typer.Option(None, help="Filter by memory type (semantic, episodic, procedural)"),
    created_by: str | None = typer.Option(None, help="Filter by creator (agent or session ID)"),
    limit: int = typer.Option(100, help="Maximum number of entries"),
) -> None:
    """List memory entries with optional filtering.

    Examples:
        abathur mem list                           # List all memories (up to 100)
        abathur mem list --namespace task:         # List all task-related memories
        abathur mem list --type semantic           # List semantic memories only
        abathur mem list --created-by requirements-gatherer  # List by creator
        abathur mem list --namespace user: --limit 50        # List first 50 user memories
    """

    async def _list() -> None:
        services = await _get_services()

        # Build query based on filters
        conditions = ["is_deleted = 0"]
        params: list[Any] = []

        if namespace:
            conditions.append("namespace LIKE ?")
            params.append(f"{namespace}%")

        if memory_type:
            if memory_type not in ["semantic", "episodic", "procedural"]:
                console.print(
                    f"[red]Error:[/red] Invalid memory type '{memory_type}'. Valid values: semantic, episodic, procedural"
                )
                raise typer.Exit(1)
            conditions.append("memory_type = ?")
            params.append(memory_type)

        if created_by:
            conditions.append("created_by = ?")
            params.append(created_by)

        where_clause = " AND ".join(conditions)
        query = f"""
            SELECT id, namespace, key, memory_type, created_by, updated_at, version
            FROM memory_entries
            WHERE {where_clause}
            ORDER BY updated_at DESC
            LIMIT ?
        """
        params.append(limit)

        # Execute query
        async with services["database"]._get_connection() as conn:
            cursor = await conn.execute(query, tuple(params))
            rows = await cursor.fetchall()

        # Display results
        table = Table(title=f"Memory Entries ({len(rows)})")
        table.add_column("ID", style="cyan", no_wrap=True)
        table.add_column("Namespace", style="magenta")
        table.add_column("Key", style="green")
        table.add_column("Type", style="yellow")
        table.add_column("Created By", style="blue")
        table.add_column("Updated", style="dim")

        for row in rows:
            # Truncate long values for display
            namespace_display = (
                (row["namespace"][:35] + "...") if len(row["namespace"]) > 35 else row["namespace"]
            )
            key_display = (row["key"][:20] + "...") if len(row["key"]) > 20 else row["key"]
            created_by_display = (
                (row["created_by"][:20] + "...")
                if row["created_by"] and len(row["created_by"]) > 20
                else (row["created_by"] or "-")
            )

            table.add_row(
                str(row["id"])[:8],
                namespace_display,
                key_display,
                row["memory_type"],
                created_by_display,
                datetime.fromisoformat(row["updated_at"]).strftime("%Y-%m-%d %H:%M")
                if row["updated_at"]
                else "-",
            )

        console.print(table)

        if len(rows) == limit:
            console.print(f"\n[dim]Showing first {limit} entries. Use --limit to see more.[/dim]")

    asyncio.run(_list())


@mem_app.command("show")
def mem_show(
    namespace_prefix: str = typer.Argument(..., help="Namespace prefix to filter memories")
) -> None:
    """Show all memory entries matching a namespace prefix.

    Examples:
        abathur mem show task:535a8666
        abathur mem show project:my-project
        abathur mem show user:alice
    """

    async def _show() -> None:
        services = await _get_services()

        # If the prefix looks like a task ID without "task:" prefix, add it
        if namespace_prefix and ":" not in namespace_prefix:
            # Might be a bare task ID, try to resolve it
            try:
                resolved_id = await _resolve_task_id(namespace_prefix, services)
                task = await services["task_coordinator"].get_task(resolved_id)
                if task:
                    # Display task context
                    console.print(f"[bold]Task {resolved_id}[/bold]")
                    if task.summary:
                        console.print(f"Summary: [magenta]{task.summary}[/magenta]\n")
                    final_prefix = f"task:{resolved_id}"
                else:
                    final_prefix = namespace_prefix
            except Exception:
                # Not a valid task ID, use as-is
                final_prefix = namespace_prefix
        else:
            final_prefix = namespace_prefix

        console.print(f"[dim]Searching for memories with prefix: {final_prefix}[/dim]\n")

        # Query memories with the given prefix
        query = """
            SELECT id, namespace, key, value, memory_type, version, created_by, updated_by, created_at, updated_at
            FROM memory_entries
            WHERE namespace LIKE ? AND is_deleted = 0
            ORDER BY namespace, key, version
        """

        async with services["database"]._get_connection() as conn:
            cursor = await conn.execute(query, (f"{final_prefix}%",))
            rows = await cursor.fetchall()

        if not rows:
            console.print(f"[yellow]No memories found with prefix '{final_prefix}'[/yellow]")
            return

        console.print(f"[green]Found {len(rows)} memory entries[/green]\n")

        # Group by namespace and key
        current_namespace_key = None
        for row in rows:
            namespace_key = f"{row['namespace']}:{row['key']}"

            if namespace_key != current_namespace_key:
                current_namespace_key = namespace_key
                console.print(f"\n[cyan]━━ {row['namespace']} / {row['key']} ━━[/cyan]")
                console.print(f"[dim]Type: {row['memory_type']}[/dim]")

            console.print(f"\n[bold]Version {row['version']}:[/bold]")
            console.print(f"Created By: {row['created_by'] or '-'}")
            console.print(f"Updated By: {row['updated_by'] or '-'}")
            console.print(f"Created At: {row['created_at']}")
            console.print(f"Updated At: {row['updated_at']}")
            console.print(f"\n[dim]Value:[/dim]")

            # Pretty print JSON value
            try:
                value_obj = json.loads(row["value"])
                console.print(json.dumps(value_obj, indent=2))
            except json.JSONDecodeError:
                console.print(row["value"])

    asyncio.run(_show())


@mem_app.command("prune")
def mem_prune(
    namespace: str | None = typer.Option(None, help="Delete by namespace prefix"),
    memory_type: str
    | None = typer.Option(None, help="Delete by memory type (semantic, episodic, procedural)"),
    older_than: str
    | None = typer.Option(None, help="Delete entries older than duration (e.g., 30d, 2w, 6m, 1y)"),
    task_status: str
    | None = typer.Option(
        None, help="Delete memories for tasks with status (completed, failed, cancelled)"
    ),
    dry_run: bool = typer.Option(False, help="Preview what would be deleted without deleting"),
    force: bool = typer.Option(False, help="Skip confirmation prompt"),
    limit: int | None = typer.Option(None, help="Maximum entries to delete"),
) -> None:
    """Delete memory entries matching filters.

    Examples:
        abathur mem prune --namespace task: --dry-run    # Preview deletion of task memories
        abathur mem prune --namespace task: --force      # Delete all task memories
        abathur mem prune --type episodic --older-than 30d  # Delete old episodic memories
        abathur mem prune --task-status completed        # Delete memories for completed tasks
        abathur mem prune --namespace temp: --limit 100  # Delete first 100 temp memories
    """
    from abathur.domain.models import TaskStatus

    async def _prune() -> None:
        # Validate at least one filter is provided
        if not any([namespace, memory_type, older_than, task_status]):
            console.print("[red]Error:[/red] At least one filter must be specified")
            console.print("Use --namespace, --memory-type, --older-than, or --task-status")
            raise typer.Exit(1)

        # Validate memory_type if provided
        if memory_type and memory_type not in ["semantic", "episodic", "procedural"]:
            console.print(
                f"[red]Error:[/red] Invalid memory type '{memory_type}'. Valid values: semantic, episodic, procedural"
            )
            raise typer.Exit(1)

        # Validate task_status if provided
        task_status_enum = None
        if task_status:
            try:
                task_status_enum = TaskStatus(task_status)
            except ValueError:
                valid_values = ", ".join([s.value for s in TaskStatus])
                console.print(
                    f"[red]Error:[/red] Invalid status '{task_status}'. Valid values: {valid_values}"
                )
                raise typer.Exit(1)

        # Parse --older-than duration
        older_than_days = None
        if older_than:
            try:
                older_than_days = parse_duration_to_days(older_than)
            except ValueError as e:
                console.print(f"[red]Error:[/red] Invalid duration format: {older_than}")
                console.print(f"Use format <number><unit> (e.g., 30d, 2w, 6m, 1y)")
                console.print(f"Error: {e}")
                raise typer.Exit(1)

        services = await _get_services()

        # Build query to find matching memories
        conditions = ["is_deleted = 0"]
        params: list[Any] = []

        if namespace:
            conditions.append("namespace LIKE ?")
            params.append(f"{namespace}%")

        if memory_type:
            conditions.append("memory_type = ?")
            params.append(memory_type)

        if older_than_days:
            cutoff_date = datetime.now(timezone.utc) - __import__("datetime").timedelta(
                days=older_than_days
            )
            conditions.append("updated_at < ?")
            params.append(cutoff_date.isoformat())

        if task_status_enum:
            # Need to join with tasks table to filter by task status
            # Assuming namespace pattern is task:{task_id}:*
            conditions.append(
                """
                EXISTS (
                    SELECT 1 FROM tasks t
                    WHERE 'task:' || t.id || ':' = SUBSTR(memory_entries.namespace, 1, LENGTH('task:' || t.id || ':'))
                    AND t.status = ?
                )
            """
            )
            params.append(task_status_enum.value)

        where_clause = " AND ".join(conditions)
        preview_query = f"""
            SELECT id, namespace, key, memory_type, updated_at
            FROM memory_entries
            WHERE {where_clause}
            ORDER BY updated_at ASC
        """

        if limit:
            preview_query += f" LIMIT {limit}"

        # Execute preview query
        async with services["database"]._get_connection() as conn:
            cursor = await conn.execute(preview_query, tuple(params))
            rows = await cursor.fetchall()

        if not rows:
            console.print("[yellow]No memories match the specified filters[/yellow]")
            return

        # Display preview
        table = Table(title=f"Memories to Delete ({len(rows)})")
        table.add_column("ID", style="cyan", no_wrap=True)
        table.add_column("Namespace", style="magenta")
        table.add_column("Key", style="green")
        table.add_column("Type", style="yellow")
        table.add_column("Updated", style="dim")

        for row in rows:
            namespace_display = (
                (row["namespace"][:40] + "...") if len(row["namespace"]) > 40 else row["namespace"]
            )
            key_display = (row["key"][:25] + "...") if len(row["key"]) > 25 else row["key"]

            table.add_row(
                str(row["id"])[:8],
                namespace_display,
                key_display,
                row["memory_type"],
                datetime.fromisoformat(row["updated_at"]).strftime("%Y-%m-%d %H:%M")
                if row["updated_at"]
                else "-",
            )

        console.print(table)

        # Dry-run mode
        if dry_run:
            console.print("\n[blue]Dry-run mode - no changes will be made[/blue]")
            console.print(f"[dim]Would delete {len(rows)} memory entries[/dim]")
            return

        # Confirmation prompt (unless --force)
        if not force:
            console.print(
                f"\n[yellow]About to permanently delete {len(rows)} memory entries[/yellow]"
            )
            confirmed = typer.confirm("Are you sure you want to continue?")
            if not confirmed:
                console.print("[dim]Operation cancelled[/dim]")
                raise typer.Exit(0)

        # Execute deletion (soft delete)
        console.print("[blue]Deleting memory entries...[/blue]")

        memory_ids = [row["id"] for row in rows]
        placeholders = ",".join(["?"] * len(memory_ids))
        delete_query = f"""
            UPDATE memory_entries
            SET is_deleted = 1
            WHERE id IN ({placeholders})
        """

        async with services["database"]._get_connection() as conn:
            await conn.execute(delete_query, tuple(memory_ids))
            await conn.commit()

        console.print(f"[green]✓[/green] Deleted {len(rows)} memory entries")

    asyncio.run(_prune())


# ===== Database Commands =====
@app.command()
def init(
    validate: bool = typer.Option(
        False, help="Run comprehensive database validation"
    ),  # noqa: B008
    db_path: Path
    | None = typer.Option(  # noqa: B008
        None, help="Custom database path (default: ~/.abathur/abathur.db)"
    ),
    report_output: Path
    | None = typer.Option(None, help="Save validation report as JSON"),  # noqa: B008
    skip_template: bool = typer.Option(False, help="Skip template installation"),  # noqa: B008
) -> None:
    """Initialize or update an Abathur project with latest templates.

    By default, pulls templates from the config file and installs/updates them
    to your project directory (.claude/ and related files).

    Template Update Behavior:
    - Core agent templates are always updated to latest version
    - MCP config is always updated
    - Custom agents (not in template) are preserved
    - Documentation files are updated

    Templates are configured in .abathur/config.yaml under the 'template_repos' field.
    Multiple templates can be specified, and they will be installed in order.

    Use --skip-template to only initialize the database without updating templates.
    Use --validate to run a comprehensive validation suite after initialization.
    This checks PRAGMA settings, foreign keys, indexes, and performance.

    Use --db-path to initialize a database at a custom location.
    Use --report-output to save the validation report as JSON (requires --validate).

    Examples:
        abathur init                                    # Init DB + update templates
        abathur init --skip-template                    # Only init database
        abathur init --validate
        abathur init --validate --report-output validation.json
        abathur init --db-path /tmp/test.db --validate
    """

    async def _init() -> None:
        import time

        from abathur.infrastructure import ConfigManager, Database, DatabaseValidator

        console.print("[blue]Initializing Abathur project...[/blue]")

        # Determine database path
        if db_path:
            database_path = db_path
            console.print(f"[dim]Using custom database path: {database_path}[/dim]")
        else:
            config_manager = ConfigManager()
            database_path = config_manager.get_database_path()

        # Initialize database
        database = Database(database_path)

        start_time = time.perf_counter()
        await database.initialize()
        init_duration = time.perf_counter() - start_time

        console.print(f"[green]✓[/green] Database initialized ({init_duration:.2f}s)")

        # Run validation if requested
        if validate:
            console.print("\n[blue]Running database validation...[/blue]")
            validator = DatabaseValidator(database)
            results = await validator.run_all_checks(verbose=True)

            # Add initialization metadata
            results["database_path"] = str(database_path)
            results["initialization_duration_seconds"] = round(init_duration, 2)

            # Save report if requested
            if report_output:
                report_output.parent.mkdir(parents=True, exist_ok=True)
                with open(report_output, "w") as f:
                    json.dump(results, f, indent=2)
                console.print(f"\n[green]✓[/green] Validation report saved to: {report_output}")

            if results["issues"]:
                console.print("\n[red]✗[/red] Validation failed - see issues above")
                raise typer.Exit(1)
            else:
                console.print("\n[green]✓[/green] Validation passed - database ready for use")
        elif report_output:
            console.print("[yellow]Warning:[/yellow] --report-output requires --validate flag")

        # Install templates (unless skipped)
        if not skip_template:
            # Load config to get template repos
            config_manager = ConfigManager()
            config = config_manager.load_config()

            if not config.template_repos:
                console.print("[yellow]Warning:[/yellow] No templates configured in config file")
                return

            console.print(f"\n[blue]Installing {len(config.template_repos)} template(s)...[/blue]")

            services = await _get_services()
            total_agents = 0

            for idx, template_repo in enumerate(config.template_repos, start=1):
                console.print(f"\n[dim]Template {idx}/{len(config.template_repos)}[/dim]")
                console.print(f"[dim]Repository: {template_repo.url}[/dim]")
                console.print(f"[dim]Version: {template_repo.version}[/dim]")

                with Progress(
                    SpinnerColumn(),
                    TextColumn("[progress.description]{task.description}"),
                    console=console,
                ) as progress:
                    progress.add_task(description="Pulling template into cache...", total=None)

                    # Pull template into cache
                    tmpl = await services["template_manager"].clone_template(
                        template_repo.url, template_repo.version
                    )

                console.print(f"[green]✓[/green] Template cached: [cyan]{tmpl.name}[/cyan]")

                with Progress(
                    SpinnerColumn(),
                    TextColumn("[progress.description]{task.description}"),
                    console=console,
                ) as progress:
                    progress.add_task(
                        description="Installing/updating template in project directory...",
                        total=None,
                    )

                    # Install template to project directory
                    await services["template_manager"].install_template(tmpl)

                console.print("[green]✓[/green] Template installed/updated in project directory")

                # Count agents
                if tmpl.agents:
                    total_agents += len(tmpl.agents)
                    console.print(f"[dim]  - {len(tmpl.agents)} agent(s) from this template[/dim]")

            console.print("\n[green]✓[/green] All templates installed successfully")
            console.print("[dim]  - Core agent templates updated from templates[/dim]")
            console.print("[dim]  - MCP config updated[/dim]")
            console.print("[dim]  - Custom agents preserved (if any)[/dim]")
            if total_agents > 0:
                console.print(
                    f"[dim]  - Total {total_agents} template agent(s) in .claude/agents/[/dim]"
                )

    asyncio.run(_init())


# ===== Main Entry Point =====
def main() -> None:
    """Main entry point."""
    try:
        app()
    except KeyboardInterrupt:
        console.print("\n[yellow]Interrupted[/yellow]")
        sys.exit(130)
    except Exception as e:
        console.print(f"[red]Error:[/red] {e}")
        sys.exit(1)


if __name__ == "__main__":
    main()<|MERGE_RESOLUTION|>--- conflicted
+++ resolved
@@ -325,13 +325,8 @@
 
         # Lineage tree view rendering
         if lineage:
-            from abathur.cli.tree_formatter import format_lineage_tree
             use_unicode = unicode_override if unicode_override is not None else supports_unicode()
-<<<<<<< HEAD
             tree_widget = format_lineage_tree(tasks, use_unicode=use_unicode)
-=======
-            tree_widget = format_tree(tasks, use_unicode=use_unicode)
->>>>>>> c93b1e61
             console.print(tree_widget)
             return
 
