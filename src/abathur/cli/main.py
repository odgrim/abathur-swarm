"""Abathur CLI - Hivemind Swarm Management System."""

import asyncio
import json
import logging
import sqlite3
import sys
from datetime import datetime, timezone
from pathlib import Path
from typing import Any
from uuid import UUID

import aiosqlite
import typer
from pydantic import ValidationError
from rich.console import Console
from rich.progress import Progress, SpinnerColumn, TextColumn
from rich.table import Table
from rich.text import Text

from abathur import __version__
from abathur.cli.tree_formatter import format_tree, supports_unicode
from abathur.cli.utils import parse_duration_to_days
from abathur.domain.models import TaskStatus
from abathur.infrastructure.database import PruneFilters

logger = logging.getLogger(__name__)

# Initialize Typer app
app = typer.Typer(
    name="abathur",
    help="Hivemind Swarm Management System - Orchestrate specialized Claude agents",
    no_args_is_help=True,
)

console = Console()


# Helper to resolve UUID prefix to full UUID
async def _resolve_task_id(task_id_prefix: str, services: dict[str, Any]) -> UUID:
    """Resolve a task ID prefix to a full UUID.

    Args:
        task_id_prefix: Full UUID or prefix (e.g., 'ebec23ad')
        services: Services dictionary with task_coordinator

    Returns:
        Full UUID if exactly one match found

    Raises:
        typer.Exit: If no matches or multiple matches found
    """
    from abathur.domain.models import TaskStatus

    # Try to parse as full UUID first
    try:
        return UUID(task_id_prefix)
    except ValueError:
        pass

    # Search for prefix match across all tasks
    from abathur.domain.models import Task

    all_tasks: list[Task] = []
    for status in TaskStatus:
        tasks = await services["task_coordinator"].list_tasks(status, limit=10000)
        all_tasks.extend(tasks)

    # Find matches
    matches = [task for task in all_tasks if str(task.id).startswith(task_id_prefix.lower())]

    if len(matches) == 0:
        console.print(f"[red]Error:[/red] No task found matching prefix '{task_id_prefix}'")
        raise typer.Exit(1)
    elif len(matches) > 1:
        console.print(f"[red]Error:[/red] Multiple tasks match prefix '{task_id_prefix}':")
        for task in matches:
            console.print(f"  - {task.id} ({task.status.value})")
        console.print(
            "\n[yellow]Please provide a longer prefix to uniquely identify the task[/yellow]"
        )
        raise typer.Exit(1)

    return matches[0].id


# Helper to render tree preview for recursive deletion
def _render_tree_preview(tasks: list[Any], max_depth: int = 5) -> None:
    """Render hierarchical tree preview of tasks to be deleted.

    Args:
        tasks: List of Task objects to preview
        max_depth: Maximum depth to display in tree (currently unused, tree shows all levels)
    """
    from abathur.cli.tree_formatter import format_tree, supports_unicode

    # Build and render tree using TreeFormatter
    tree = format_tree(tasks, use_unicode=supports_unicode())

    console.print("\n[bold cyan]Tasks to Delete (Tree View)[/bold cyan]")
    console.print(tree)
    console.print(f"\n[dim]Showing {len(tasks)} tasks[/dim]")


# Helper to get database and services
async def _get_services() -> dict[str, Any]:
    """Get initialized services with API key or Claude CLI authentication."""
    from abathur.application import (
        AgentExecutor,
        ClaudeClient,
        LoopExecutor,
        MCPManager,
        ResourceMonitor,
        SwarmOrchestrator,
        TaskCoordinator,
        TemplateManager,
    )
    from abathur.infrastructure import ConfigManager, Database
    from abathur.infrastructure.api_key_auth import APIKeyAuthProvider
    from abathur.infrastructure.claude_cli_auth import ClaudeCLIAuthProvider
    from abathur.infrastructure.logger import get_logger, setup_logging
    from abathur.services import DependencyResolver, PriorityCalculator, TaskQueueService

    # Initialize config manager
    config_manager = ConfigManager()
    config = config_manager.load_config()

    # Setup logging to both console and file
    setup_logging(log_level=config.log_level, log_dir=config_manager.get_log_dir())

    logger = get_logger(__name__)

    database = Database(config_manager.get_database_path())
    await database.initialize()

    # Detect and initialize authentication
    from abathur.domain.ports.auth_provider import AuthProvider

    auth_provider: AuthProvider | None = None

    try:
        # Try API key first (environment variable precedence)
        api_key = config_manager.get_api_key()
        auth_provider = APIKeyAuthProvider(api_key)
        logger.debug("auth_initialized", method="api_key")
    except ValueError:
        # API key not found, try Claude CLI
        try:
            auth_provider = ClaudeCLIAuthProvider()
            logger.debug("auth_initialized", method="claude_cli")
        except Exception as e:
            raise ValueError(
                "No authentication configured.\n"
                "Please either:\n"
                "  1. Set API key: export ANTHROPIC_API_KEY=<key>\n"
                "  2. Install Claude CLI and authenticate: https://docs.anthropic.com/claude/docs/quickstart"
            ) from e

    # Initialize task queue services
    dependency_resolver = DependencyResolver(database)
    priority_calculator = PriorityCalculator(dependency_resolver)
    task_queue_service = TaskQueueService(database, dependency_resolver, priority_calculator)

    # Initialize task coordinator (still used by some commands)
    task_coordinator = TaskCoordinator(database)

    claude_client = ClaudeClient(auth_provider=auth_provider)
    agent_executor = AgentExecutor(database, claude_client)
    swarm_orchestrator = SwarmOrchestrator(
        task_queue_service=task_queue_service,
        agent_executor=agent_executor,
        max_concurrent_agents=config.swarm.max_concurrent_agents,
        poll_interval=2.0,
    )
    template_manager = TemplateManager()
    mcp_manager = MCPManager()
    await mcp_manager.initialize()
    resource_monitor = ResourceMonitor()
    loop_executor = LoopExecutor(task_coordinator, agent_executor, database)

    return {
        "database": database,
        "task_coordinator": task_coordinator,
        "task_queue_service": task_queue_service,
        "claude_client": claude_client,
        "agent_executor": agent_executor,
        "swarm_orchestrator": swarm_orchestrator,
        "template_manager": template_manager,
        "mcp_manager": mcp_manager,
        "resource_monitor": resource_monitor,
        "loop_executor": loop_executor,
        "config_manager": config_manager,
    }


# ===== Tree Visualization Helpers =====
<<<<<<< HEAD
# Tree visualization now handled by tree_formatter module
=======
def _get_status_color(status: TaskStatus) -> str:
    """Get Rich color name for task status.

    Uses semantic colors for accessibility:
    - Green tones: Success, completion, ready
    - Red tones: Failure, errors
    - Yellow/Orange: Warnings, blocked
    - Blue/Cyan: Information, pending
    - Magenta: Active, running
    - Dim/Gray: Cancelled, inactive

    Args:
        status: TaskStatus enum value

    Returns:
        Rich color name string (e.g., "green", "red", "blue")
    """
    color_map = {
        TaskStatus.PENDING: "blue",
        TaskStatus.BLOCKED: "yellow",
        TaskStatus.READY: "cyan",
        TaskStatus.RUNNING: "magenta",
        TaskStatus.COMPLETED: "green",
        TaskStatus.FAILED: "red",
        TaskStatus.CANCELLED: "dim",
    }
    return color_map.get(status, "white")


def _get_status_symbol(status: TaskStatus) -> str:
    """Get Unicode symbol for task status.

    Provides visual indicator in addition to color for accessibility.
    Supports users with color blindness or limited color terminals.

    Args:
        status: TaskStatus enum value

    Returns:
        Unicode status symbol character
    """
    symbol_map = {
        TaskStatus.PENDING: "○",  # Empty circle
        TaskStatus.BLOCKED: "⊗",  # Circled X
        TaskStatus.READY: "◎",  # Double circle
        TaskStatus.RUNNING: "◉",  # Filled circle
        TaskStatus.COMPLETED: "✓",  # Check mark
        TaskStatus.FAILED: "✗",  # X mark
        TaskStatus.CANCELLED: "⊘",  # Circle with slash
    }
    return symbol_map.get(status, "•")


def _format_node_label(node: TreeNode) -> Text:
    """Format tree node with color-coded status and summary.

    Returns Rich Text object with styling based on task status.

    Args:
        node: TreeNode to format

    Returns:
        Rich Text with status symbol, summary, and metadata
    """
    # Get status color and symbol
    status_color = _get_status_color(node.task.status)
    status_symbol = _get_status_symbol(node.task.status)

    # Truncate summary to 40 chars
    summary = node.task.summary[:40] if node.task.summary else "No summary"
    if node.task.summary and len(node.task.summary) > 40:
        summary += "..."

    # Get task ID prefix (first 8 chars)
    task_id_prefix = str(node.task.id)[:8]

    # Create styled text
    text = Text()

    # Add status symbol
    text.append(f"{status_symbol} ", style=status_color)

    # Add summary
    text.append(summary, style=status_color)

    # Add status label in parentheses
    text.append(f" ({node.task.status.value})", style="dim")

    # Add task ID prefix
    text.append(f" [{task_id_prefix}]", style="dim cyan")

    return text
>>>>>>> 177f2a31


# ===== Version =====
@app.command()
def version() -> None:
    """Show Abathur version."""
    console.print(f"[bold]Abathur[/bold] version [cyan]{__version__}[/cyan]")


# ===== Task Commands =====
task_app = typer.Typer(help="Task queue management", no_args_is_help=True)
app.add_typer(task_app, name="task")


@task_app.command("submit")
def submit(
    prompt: str = typer.Argument(..., help="Task prompt/instruction"),
    agent_type: str = typer.Option("requirements-gatherer", help="Agent type to use"),  # noqa: B008
    summary: str
    | None = typer.Option(
        None, help="Custom summary (max 140 chars, auto-generated if not provided)"
    ),  # noqa: B008
    input_file: Path
    | None = typer.Option(None, help="JSON file with additional context data"),  # noqa: B008
    input_json: str
    | None = typer.Option(None, help="JSON string with additional context data"),  # noqa: B008
    priority: int = typer.Option(5, help="Task priority (0-10)"),  # noqa: B008
) -> None:
    """Submit a new task to the queue.

    Examples:
        abathur task submit "Review the code in src/main.py"
        abathur task submit "Fix the authentication bug" --agent-type code-reviewer
        abathur task submit "Analyze performance" --input-file context.json
        abathur task submit "Generate report" --input-json '{"format": "pdf"}'
        abathur task submit "Complex task" --summary "Custom summary for this task"
    """

    async def _submit() -> UUID:
        services = await _get_services()
        from abathur.domain.models import Task, TaskSource

        # Load additional context data
        input_data = {}
        if input_file and input_file.exists():
            with open(input_file) as f:
                input_data = json.load(f)
        elif input_json:
            input_data = json.loads(input_json)

        # Auto-generate summary if not provided
        # Format: "User Prompt: " + first 126 chars of prompt
        task_summary = summary
        if task_summary is None:
            prefix = "User Prompt: "
            task_summary = prefix + prompt[:126].strip()

        task = Task(
            prompt=prompt,
            summary=task_summary,
            agent_type=agent_type,
            input_data=input_data,
            priority=priority,
            source=TaskSource.HUMAN,
        )
        task_id: UUID = await services["task_coordinator"].submit_task(task)

        console.print(f"[green]✓[/green] Task submitted: [cyan]{task_id}[/cyan]")
        console.print(f"[dim]Agent type: {agent_type}[/dim]")
        return task_id

    asyncio.run(_submit())


@task_app.command("list")
def list_tasks(
    status: str | None = typer.Option(None, help="Filter by status"),
    exclude_status: str | None = typer.Option(None, help="Exclude tasks with this status"),
    limit: int = typer.Option(100, help="Maximum number of tasks"),
    tree: bool = typer.Option(False, "--tree", help="Display as tree view (default: table)"),
    unicode_override: bool | None = typer.Option(
        None, "--unicode/--ascii", help="Force Unicode or ASCII box-drawing"
    ),
) -> None:
    """List tasks in the queue."""

    async def _list() -> None:
        services = await _get_services()
        from abathur.domain.models import TaskStatus

        # Validate and convert status
        task_status = None
        if status:
            try:
                task_status = TaskStatus(status)
            except ValueError:
                valid_values = ", ".join([s.value for s in TaskStatus])
                raise typer.BadParameter(
                    f"Invalid status '{status}'. Valid values: {valid_values}"
                ) from None

        # Validate and convert exclude_status
        task_exclude_status = None
        if exclude_status:
            try:
                task_exclude_status = TaskStatus(exclude_status)
            except ValueError:
                valid_values = ", ".join([s.value for s in TaskStatus])
                raise typer.BadParameter(
                    f"Invalid exclude_status '{exclude_status}'. Valid values: {valid_values}"
                ) from None

        tasks = await services["task_coordinator"].list_tasks(
            status=task_status, exclude_status=task_exclude_status, limit=limit
        )

        # Tree view rendering
        if tree:
            use_unicode = unicode_override if unicode_override is not None else supports_unicode()
            tree_widget, tree_console = format_tree(tasks, use_unicode=use_unicode)
            tree_console.print(tree_widget)
            return

        # Table view rendering (default)
        table = Table(title="Tasks")
        table.add_column("ID", style="cyan", no_wrap=True)
        table.add_column("Summary", style="magenta")
        table.add_column("Agent Type", style="green")
        table.add_column("Priority", justify="center")
        table.add_column("Status", style="yellow")
        table.add_column("Submitted", style="blue")

        for task in tasks:
            # Truncate summary and ID for display
            summary_preview = (
                (task.summary[:40] + "...")
                if task.summary and len(task.summary) > 40
                else (task.summary or "-")
            )
            table.add_row(
                str(task.id)[:8],
                summary_preview,
                task.agent_type,
                str(task.priority),
                task.status.value,
                task.submitted_at.strftime("%Y-%m-%d %H:%M"),
            )

        console.print(table)

    asyncio.run(_list())


@task_app.command("show")
def task_show(task_id: str = typer.Argument(..., help="Task ID or prefix")) -> None:
    """Get detailed task information."""

    async def _status() -> None:
        from datetime import datetime, timezone

        services = await _get_services()
        resolved_id = await _resolve_task_id(task_id, services)
        task = await services["task_coordinator"].get_task(resolved_id)

        if not task:
            console.print(f"[red]Error:[/red] Task {task_id} not found")
            return

        console.print(f"[bold]Task {task.id}[/bold]")
        if task.summary:
            console.print(f"Summary: [magenta]{task.summary}[/magenta]")
        console.print(f"Prompt: {task.prompt}")
        console.print(f"Agent Type: {task.agent_type}")
        console.print(f"Priority: {task.priority}")
        console.print(f"Status: {task.status.value}")
        console.print(f"Retry Count: {task.retry_count}/{task.max_retries}")
        console.print(f"Timeout: {task.max_execution_timeout_seconds}s")
        console.print(f"Submitted: {task.submitted_at}")
        if task.started_at:
            console.print(f"Started: {task.started_at}")
        if task.completed_at:
            console.print(f"Completed: {task.completed_at}")
        console.print(f"Last Updated: {task.last_updated_at}")

        # Show time since last update for running tasks
        if task.status.value == "running":
            now = datetime.now(timezone.utc)
            time_since_update = (now - task.last_updated_at).total_seconds()
            console.print(f"Time Since Update: {int(time_since_update)}s")

            # Warn if approaching timeout
            if time_since_update > task.max_execution_timeout_seconds * 0.8:
                console.print(
                    f"[yellow]⚠[/yellow]  Task approaching timeout "
                    f"({int(time_since_update)}s / {task.max_execution_timeout_seconds}s)"
                )

        if task.input_data:
            console.print("\n[dim]Additional Context:[/dim]")
            console.print(json.dumps(task.input_data, indent=2))
        if task.error_message:
            console.print(f"\n[red]Error:[/red] {task.error_message}")

        # Retrieve child tasks
        children = await services["database"].get_child_tasks([resolved_id])

        if children:
            console.print("\n[bold]Child Tasks:[/bold]")
            child_table = Table()
            child_table.add_column("ID", style="cyan", no_wrap=True)
            child_table.add_column("Summary", style="magenta")
            child_table.add_column("Status", style="yellow")

            for child in children:
                # Truncate summary to 40 chars (matches task list pattern)
                summary_preview = (
                    (child.summary[:40] + "...")
                    if child.summary and len(child.summary) > 40
                    else (child.summary or "-")
                )
                # Add row: 8-char ID prefix, truncated summary, status
                child_table.add_row(str(child.id)[:8], summary_preview, child.status.value)

            console.print(child_table)

    asyncio.run(_status())


@task_app.command("update")
def update_task(
    task_id: str = typer.Argument(..., help="Task ID or prefix"),
    status: str
    | None = typer.Option(
        None, help="New status (pending|blocked|ready|running|completed|failed|cancelled)"
    ),
    priority: int | None = typer.Option(None, help="New priority (0-10)", min=0, max=10),
    agent_type: str | None = typer.Option(None, help="New agent type"),
    dry_run: bool = typer.Option(False, help="Preview changes without applying"),
) -> None:
    """Update task attributes.

    Examples:
        abathur task update abc123 --status ready
        abathur task update abc123 --status completed --priority 10
        abathur task update abc123 --agent-type requirements-gatherer --dry-run
        abathur task update abc123 --priority 8
    """

    async def _update() -> None:
        from abathur.domain.models import TaskStatus

        services = await _get_services()
        resolved_id = await _resolve_task_id(task_id, services)

        # Validate at least one field is being updated
        if not any([status, priority is not None, agent_type]):
            console.print("[red]Error:[/red] At least one field must be specified")
            console.print("Use --status, --priority, or --agent-type")
            raise typer.Exit(1)

        # Get current task
        task = await services["task_coordinator"].get_task(resolved_id)
        if not task:
            console.print(f"[red]Error:[/red] Task {task_id} not found")
            raise typer.Exit(1)

        # Validate status if provided
        new_status = None
        if status:
            try:
                new_status = TaskStatus(status)
            except ValueError:
                valid_values = ", ".join([s.value for s in TaskStatus])
                console.print(f"[red]Error:[/red] Invalid status '{status}'")
                console.print(f"Valid values: {valid_values}")
                raise typer.Exit(1)

        # Validate agent type change (only for PENDING/READY tasks)
        # Use new_status if being updated, otherwise use current status
        effective_status = new_status if new_status else task.status
        if agent_type and effective_status not in [TaskStatus.PENDING, TaskStatus.READY]:
            console.print(
                f"[red]Error:[/red] Cannot update agent type for task in {effective_status.value} status"
            )
            console.print("Agent type can only be changed for PENDING or READY tasks")
            raise typer.Exit(1)

        # Display preview
        console.print(f"\n[bold]Task {resolved_id}[/bold]")
        console.print(f"Summary: {task.summary or 'No summary'}\n")

        table = Table(title="Proposed Changes")
        table.add_column("Field", style="cyan")
        table.add_column("Current", style="yellow")
        table.add_column("New", style="green")

        updated_fields = []

        if new_status:
            table.add_row("Status", task.status.value, new_status.value)
            updated_fields.append("status")

        if priority is not None:
            table.add_row("Priority", str(task.priority), str(priority))
            updated_fields.append("priority")

        if agent_type:
            table.add_row("Agent Type", task.agent_type, agent_type)
            updated_fields.append("agent_type")

        console.print(table)

        if dry_run:
            console.print("\n[blue]Dry-run mode - no changes will be made[/blue]")
            console.print(
                f"[dim]Would update {len(updated_fields)} field(s): {', '.join(updated_fields)}[/dim]"
            )
            return

        # Apply updates
        try:
            from datetime import datetime, timezone

            if new_status:
                await services["task_coordinator"].update_task_status(resolved_id, new_status)

            if priority is not None:
                # Update priority directly in database
                async with services["database"]._get_connection() as conn:
                    now = datetime.now(timezone.utc).isoformat()
                    await conn.execute(
                        "UPDATE tasks SET priority = ?, last_updated_at = ? WHERE id = ?",
                        (priority, now, str(resolved_id)),
                    )
                    await conn.commit()
                # Log audit
                await services["database"].log_audit(
                    task_id=resolved_id,
                    action_type="task_priority_updated",
                    action_data={"old_priority": task.priority, "new_priority": priority},
                    result="success",
                )

            if agent_type:
                # Update agent type directly in database
                async with services["database"]._get_connection() as conn:
                    now = datetime.now(timezone.utc).isoformat()
                    await conn.execute(
                        "UPDATE tasks SET agent_type = ?, last_updated_at = ? WHERE id = ?",
                        (agent_type, now, str(resolved_id)),
                    )
                    await conn.commit()
                # Log audit
                await services["database"].log_audit(
                    task_id=resolved_id,
                    action_type="task_agent_type_updated",
                    action_data={"old_agent_type": task.agent_type, "new_agent_type": agent_type},
                    result="success",
                )

            console.print(f"\n[green]✓[/green] Task {task_id} updated successfully")
            console.print(
                f"[dim]Updated {len(updated_fields)} field(s): {', '.join(updated_fields)}[/dim]"
            )

        except Exception as e:
            console.print(f"\n[red]Error:[/red] Failed to update task")
            console.print(f"[dim]{e}[/dim]")
            raise typer.Exit(1)

    asyncio.run(_update())


@task_app.command("prune")
def prune(
    task_ids: list[str] = typer.Argument(None, help="Task IDs or prefixes to delete"),
    status: str
    | None = typer.Option(
        None,
        "--status",
        help="Delete all tasks with this status (pending|blocked|ready|running|completed|failed|cancelled)",
    ),
    older_than: str
    | None = typer.Option(
        None, "--older-than", help="Delete tasks older than duration (e.g., 30d, 2w, 6m, 1y)"
    ),
    before: str
    | None = typer.Option(None, "--before", help="Delete tasks before date (ISO 8601: YYYY-MM-DD)"),
    limit: int | None = typer.Option(None, "--limit", help="Maximum tasks to delete", min=1),
    force: bool = typer.Option(False, "--force", help="Skip confirmation prompt"),
    dry_run: bool = typer.Option(
        False, "--dry-run", help="Show what would be deleted without deleting"
    ),
    vacuum: str = typer.Option(
        "conditional",
        "--vacuum",
        help="VACUUM strategy: 'always' (may be slow), 'conditional' (auto, default), or 'never' (fastest)",
    ),
    recursive: bool = typer.Option(
        False,
        "--recursive",
        "-r",
        help="Recursively delete task and all descendants. Validates entire descendant tree "
        "matches deletion criteria before deleting. Use --dry-run to preview what will be deleted.",
    ),
    preview_depth: int = typer.Option(
        5,
        "--preview-depth",
        min=1,
        max=50,
        help="Maximum depth to display in tree preview when using --recursive (default: 5). "
        "Deeper levels show '...' indicator.",
    ),
) -> None:
    """Delete tasks by ID or status.

    By default, deletes only tasks directly matching the criteria.
    Use --recursive to delete entire task trees.

    Examples:
        # Delete single task (non-recursive)
        abathur task prune ebec23ad

        # Delete multiple tasks
        abathur task prune ebec23ad-1234-5678-90ab-cdef12345678 fbec23ad-5678-1234-90ab-cdef12345678

        # Delete by status (non-recursive)
        abathur task prune --status completed
        abathur task prune --status failed --force
        abathur task prune --status pending --dry-run

        # Delete by time
        abathur task prune --older-than 30d
        abathur task prune --older-than 30d --vacuum=always
        abathur task prune --older-than 30d --vacuum=never

        # Recursive deletion (entire task tree)
        abathur task prune --task-id ebec23ad --recursive
        abathur task prune --status completed --recursive

        # Preview recursive deletion
        abathur task prune --task-id ebec23ad --recursive --dry-run

        # Custom preview depth
        abathur task prune --status completed --recursive --preview-depth 10
    """
    from abathur.domain.models import TaskStatus

    # Parameter validation (fail fast - before async)
    # Mutual exclusion: task_ids XOR time-based filters XOR status
    filter_count = sum([bool(task_ids), bool(older_than or before), bool(status)])

    if filter_count == 0:
        raise typer.BadParameter(
            "Must specify at least one filter method.\n"
            "Options:\n"
            "  - Task IDs: abathur task prune <task-id-1> <task-id-2>\n"
            "  - Time-based: abathur task prune --older-than 30d\n"
            "  - Status: abathur task prune --status completed"
        )

    if filter_count > 1:
        filters_used = []
        if task_ids:
            filters_used.append("task IDs")
        if older_than or before:
            filters_used.append("time-based filters (--older-than or --before)")
        if status:
            filters_used.append("--status")

        raise typer.BadParameter(
            f"Cannot use multiple filter methods together: {', '.join(filters_used)}.\n"
            "Choose one filter method:\n"
            "  - Task IDs only\n"
            "  - Time-based filters only (--older-than or --before)\n"
            "  - Status only (--status)"
        )

    # Validate incompatible option combinations
    if recursive and limit:
        raise typer.BadParameter(
            "Cannot use --recursive with --limit.\n"
            "Recursive deletion operates on entire task trees, making limit semantics unclear.\n"
            "Remove --limit to proceed with recursive deletion."
        )

    # Validate status enum value
    task_status = None
    if status:
        try:
            task_status = TaskStatus(status)
        except ValueError:
            valid_values = ", ".join([s.value for s in TaskStatus])
            raise typer.BadParameter(
                f"Invalid status '{status}'. Valid values: {valid_values}"
            ) from None

    # Parse --older-than duration
    older_than_days = None
    if older_than:
        try:
            older_than_days = parse_duration_to_days(older_than)
        except ValueError as e:
            raise typer.BadParameter(
                f"Invalid duration format: {older_than}. "
                f"Use format <number><unit> (e.g., 30d, 2w, 6m, 1y). "
                f"Error: {e}"
            ) from None

    # Parse --before date
    before_date = None
    if before:
        try:
            before_date = datetime.fromisoformat(before)
            if before_date.tzinfo is None:
                before_date = before_date.replace(tzinfo=timezone.utc)
        except ValueError as e:
            raise typer.BadParameter(
                f"Invalid date format: {before}. "
                f"Use ISO 8601 format (YYYY-MM-DD or YYYY-MM-DDTHH:MM:SS). "
                f"Examples: 2025-01-01, 2025-01-01T12:00:00. "
                f"Error: {e}"
            ) from None

    async def _prune() -> None:
        services = await _get_services()

        # Routing decision: time filters -> prune_tasks(), else -> delete_tasks()
        # This enables advanced time-based filtering while preserving backward compatibility
        has_time_filters = older_than is not None or before is not None

        if has_time_filters:
            # Phase 2: PruneFilters construction and child validation
            # Construct PruneFilters from parsed CLI parameters
            try:
                # Construct with explicit parameters to satisfy type checker
                if task_status is not None:
                    # Status specified - use single-status list
                    filters = PruneFilters(
                        older_than_days=older_than_days,
                        before_date=before_date,
                        statuses=[task_status],
                        limit=limit,
                        dry_run=dry_run,
                        vacuum_mode=vacuum,
                        recursive=recursive,
                    )
                else:
                    # No status specified - use default (COMPLETED, FAILED, CANCELLED)
                    filters = PruneFilters(
                        older_than_days=older_than_days,
                        before_date=before_date,
                        limit=limit,
                        dry_run=dry_run,
                        vacuum_mode=vacuum,
                        recursive=recursive,
                    )
            except ValidationError as e:
                raise typer.BadParameter(f"Invalid filter parameters: {e}") from None

            # CLI-007: Task ID preview query for child validation
            # Uses shared PruneFilters.build_where_clause() method to ensure
            # preview query matches prune_tasks() deletion query exactly

            # Build WHERE clause from PruneFilters (use shared method)
            where_sql, params = filters.build_where_clause()

            # Build complete preview query
            limit_sql = f" LIMIT {filters.limit}" if filters.limit else ""
            preview_query = f"""
                SELECT id FROM tasks
                WHERE {where_sql}
                ORDER BY submitted_at ASC
                {limit_sql}
            """

            # Execute preview query to get task IDs
            async with services["database"]._get_connection() as conn:
                cursor = await conn.execute(preview_query, tuple(params))
                rows = await cursor.fetchall()
                preview_task_ids = [UUID(row["id"]) for row in rows]

            # Early return if no tasks match
            if not preview_task_ids:
                console.print("[yellow]No tasks match the specified filters.[/yellow]")
                return

            # Phase 3: prune_tasks() execution and result display

            # Component 1: Child Task Validation (~30 lines)
            child_tasks = await services["database"].get_child_tasks(preview_task_ids)

            if child_tasks:
                console.print(
                    f"\n[yellow]![/yellow] Cannot delete {len(preview_task_ids)} task(s) - "
                    f"{len(child_tasks)} have child tasks:"
                )

                blocked_table = Table()
                blocked_table.add_column("Parent ID", style="cyan", no_wrap=True)
                blocked_table.add_column("Child ID", style="yellow", no_wrap=True)
                blocked_table.add_column("Child Summary", style="magenta")

                for child in child_tasks:
                    parent_id_str = (
                        str(child.parent_task_id)[:8] if child.parent_task_id else "unknown"
                    )
                    child_id_str = str(child.id)[:8]
                    summary_preview = (
                        (child.summary[:40] + "...")
                        if child.summary and len(child.summary) > 40
                        else (child.summary or "-")
                    )
                    blocked_table.add_row(
                        parent_id_str,
                        child_id_str,
                        summary_preview,
                    )

                console.print(blocked_table)
                console.print(
                    "\n[yellow]Delete child tasks first before deleting parent tasks.[/yellow]"
                )
                return

            # Component 2: Preview Display (~25 lines)
            # Fetch full Task objects for preview
            tasks_to_delete = []
            for task_id in preview_task_ids:
                task = await services["task_coordinator"].get_task(task_id)
                if task:
                    tasks_to_delete.append(task)

            # Display preview table
            preview_table = Table(title=f"Tasks to Delete ({len(tasks_to_delete)})")
            preview_table.add_column("ID", style="cyan", no_wrap=True)
            preview_table.add_column("Summary", style="magenta")
            preview_table.add_column("Status", style="yellow")
            preview_table.add_column("Agent Type", style="green")

            for task in tasks_to_delete:
                summary_preview = (
                    (task.summary[:40] + "...")
                    if task.summary and len(task.summary) > 40
                    else (task.summary or "-")
                )
                preview_table.add_row(
                    str(task.id)[:8],
                    summary_preview,
                    task.status.value,
                    task.agent_type,
                )

            console.print(preview_table)

            # Component 3: Dry-Run Check (~5 lines)
            if dry_run:
                # Show tree preview if recursive mode
                if recursive:
                    _render_tree_preview(tasks_to_delete, max_depth=preview_depth)

                console.print("\n[blue]Dry-run mode - no changes will be made[/blue]")
                if recursive:
                    console.print(
                        f"[dim]Would delete {len(tasks_to_delete)} task(s) in recursive mode[/dim]"
                    )
                else:
                    console.print(f"[dim]Would delete {len(tasks_to_delete)} task(s)[/dim]")
                return

            # Component 4: Confirmation Prompt (~10 lines)
            if not force:
                console.print(
                    f"\n[yellow]About to permanently delete {len(tasks_to_delete)} task(s)[/yellow]"
                )
                confirmed = typer.confirm("Are you sure you want to continue?")
                if not confirmed:
                    console.print("[dim]Operation cancelled[/dim]")
                    raise typer.Exit(0)

            # Component 5: Prune Execution (~10 lines)
            console.print("[blue]Deleting tasks...[/blue]")

            # Show progress indicator for VACUUM if expected to run
            show_vacuum_progress = filters.vacuum_mode == "always" or (
                filters.vacuum_mode == "conditional" and len(preview_task_ids) >= 100
            )

            try:
                if show_vacuum_progress:
                    # Use progress indicator for operations that will VACUUM
                    with Progress(
                        SpinnerColumn(),
                        TextColumn("[progress.description]{task.description}"),
                        console=console,
                    ) as progress:
                        task_desc = progress.add_task(
                            description="Deleting tasks and optimizing database...", total=None
                        )
                        result = await services["database"].prune_tasks(filters)
                else:
                    # No VACUUM expected, run without progress indicator
                    result = await services["database"].prune_tasks(filters)
            except sqlite3.OperationalError as e:
                # Database locked, busy, or permission issues
                console.print(
                    "[red]Error:[/red] Database is locked or busy.\n"
                    "This can happen if another process is using the database.\n"
                    "Try again in a few moments."
                )
                logger.error(f"Database operational error: {e}")
                raise typer.Exit(1)
            except sqlite3.IntegrityError as e:
                # Foreign key violations, constraint failures
                console.print(
                    "[red]Error:[/red] Database integrity constraint violated.\n"
                    "This may indicate data corruption or concurrent modifications.\n"
                    f"Details: {e}"
                )
                logger.error(f"Database integrity error: {e}")
                raise typer.Exit(1)
            except aiosqlite.Error as e:
                # General aiosqlite errors (connection, protocol, etc.)
                console.print(
                    "[red]Error:[/red] Database connection or protocol error.\n"
                    f"Details: {e}\n"
                    "Check database file permissions and disk space."
                )
                logger.error(f"Aiosqlite error: {e}")
                raise typer.Exit(1)
            except ValueError as e:
                # Validation errors from our code
                console.print(
                    f"[red]Error:[/red] Invalid parameters: {e}\n"
                    "Check your command arguments and try again."
                )
                logger.error(f"Validation error: {e}")
                raise typer.Exit(1)
            except Exception as e:
                # Unexpected errors - still catch for safety
                console.print(
                    f"[red]Error:[/red] Unexpected error during task deletion.\n"
                    f"Type: {type(e).__name__}\n"
                    f"Details: {e}\n"
                    "Please report this issue if it persists."
                )
                logger.exception("Unexpected error in prune command")
                raise typer.Exit(1)

            # Component 6: PruneResult Display (~25 lines)
            # Display result summary
            if recursive:
                console.print(
                    f"\n[green]✓[/green] Successfully deleted {result.deleted_tasks} task(s) in recursive mode"
                )
            else:
                console.print(
                    f"\n[green]✓[/green] Successfully deleted {result.deleted_tasks} task(s)"
                )

            # Display breakdown by status
            if result.breakdown_by_status:
                breakdown_table = Table(title="Breakdown by Status")
                breakdown_table.add_column("Status", style="cyan")
                breakdown_table.add_column("Count", style="yellow", justify="right")

                for status, count in result.breakdown_by_status.items():
                    breakdown_table.add_row(status.value, str(count))

                console.print(breakdown_table)

            # Display VACUUM information
            if result.vacuum_auto_skipped:
                # Auto-skipped for large prune operation
                console.print(
                    f"\n[yellow]⚠[/yellow]  VACUUM automatically skipped (deleting {result.deleted_tasks} tasks)"
                )
                console.print(
                    "[dim]Large prune operations (>10,000 tasks) skip VACUUM to avoid long database locks.[/dim]"
                )
                console.print(
                    "[dim]Run 'abathur task prune --older-than 0d --vacuum=always' to manually VACUUM if needed.[/dim]"
                )
            elif result.reclaimed_bytes is not None:
                reclaimed_mb = result.reclaimed_bytes / (1024 * 1024)
                console.print(f"\n[green]VACUUM completed: {reclaimed_mb:.2f} MB reclaimed[/green]")
            elif filters.vacuum_mode == "never":
                console.print("\n[dim]VACUUM skipped (--vacuum=never)[/dim]")
            elif filters.vacuum_mode == "conditional" and result.deleted_tasks < 100:
                console.print(
                    f"\n[dim]VACUUM skipped (conditional mode, only {result.deleted_tasks} tasks deleted, threshold is 100)[/dim]"
                )

            # Display dependency count
            if result.deleted_dependencies:
                console.print(
                    f"[cyan]Deleted {result.deleted_dependencies} task dependencies[/cyan]"
                )

            return

        # Unified prune path - uses prune_tasks() for all selection strategies
        # Task selection logic
        selected_task_ids: list[UUID] = []

        if task_ids:
            # Resolve task ID prefixes
            for task_id_prefix in task_ids:
                resolved_id = await _resolve_task_id(task_id_prefix, services)
                selected_task_ids.append(resolved_id)
        elif task_status:
            # Filter by status
            # Use the CLI limit if specified, otherwise default to 10000
            task_limit = limit if limit is not None else 10000
            tasks = await services["database"].list_tasks(task_status, limit=task_limit)
            selected_task_ids = [task.id for task in tasks]

            if not selected_task_ids:
                console.print(f"[green]✓[/green] No tasks found with status '{task_status.value}'")
                return

        # Apply limit to selected task IDs if specified (for task-ID based deletion)
        if limit is not None and len(selected_task_ids) > limit:
            selected_task_ids = selected_task_ids[:limit]

        # Fetch full task details for display
        tasks_to_delete = []
        for task_id in selected_task_ids:
            task = await services["task_coordinator"].get_task(task_id)
            if task:
                tasks_to_delete.append(task)
            else:
                # Task ID was resolved but doesn't exist in database
                console.print(f"[red]Error:[/red] Task {task_id} not found")
                raise typer.Exit(1)

        if not tasks_to_delete:
            console.print("[green]✓[/green] No tasks to delete")
            return

        # Child Task Validation - check if any selected tasks have children
        child_tasks = await services["database"].get_child_tasks(selected_task_ids)

        if child_tasks:
            console.print(
                f"\n[yellow]![/yellow] Cannot delete {len(selected_task_ids)} task(s) - "
                f"{len(child_tasks)} have child tasks:"
            )

            blocked_table = Table()
            blocked_table.add_column("Parent ID", style="cyan", no_wrap=True)
            blocked_table.add_column("Child ID", style="yellow", no_wrap=True)
            blocked_table.add_column("Child Summary", style="magenta")

            for child in child_tasks:
                parent_id_str = str(child.parent_task_id)[:8] if child.parent_task_id else "unknown"
                child_id_str = str(child.id)[:8]
                summary_preview = (
                    (child.summary[:40] + "...")
                    if child.summary and len(child.summary) > 40
                    else (child.summary or "-")
                )
                blocked_table.add_row(
                    parent_id_str,
                    child_id_str,
                    summary_preview,
                )

            console.print(blocked_table)
            console.print(
                "\n[yellow]Delete child tasks first before deleting parent tasks.[/yellow]"
            )
            return

        # Display preview table
        table = Table(title=f"Tasks to Delete ({len(tasks_to_delete)})")
        table.add_column("ID", style="cyan", no_wrap=True)
        table.add_column("Summary", style="magenta")
        table.add_column("Status", style="yellow")
        table.add_column("Agent Type", style="green")

        for task in tasks_to_delete:
            summary_preview = (
                (task.summary[:40] + "...")
                if task.summary and len(task.summary) > 40
                else (task.summary or "-")
            )
            table.add_row(
                str(task.id)[:8],
                summary_preview,
                task.status.value,
                task.agent_type,
            )

        console.print(table)

        # Dry-run mode
        if dry_run:
            # Show tree preview if recursive mode
            if recursive:
                _render_tree_preview(tasks_to_delete, max_depth=preview_depth)

            console.print("\n[blue]Dry-run mode - no changes will be made[/blue]")
            if recursive:
                console.print(
                    f"[dim]Would delete {len(tasks_to_delete)} task(s) in recursive mode[/dim]"
                )
            else:
                console.print(f"[dim]Would delete {len(tasks_to_delete)} task(s)[/dim]")
            return

        # Confirmation prompt (unless --force)
        if not force:
            console.print(
                f"\n[yellow]About to permanently delete {len(tasks_to_delete)} task(s)[/yellow]"
            )
            confirmed = typer.confirm("Are you sure you want to continue?")
            if not confirmed:
                console.print("[dim]Operation cancelled[/dim]")
                raise typer.Exit(0)

        # Execute deletion using unified prune_tasks() interface
        console.print("[blue]Deleting tasks...[/blue]")

        # Show progress indicator for VACUUM if expected to run
        # Note: Don't show for large operations (>10,000) since VACUUM will be auto-skipped
        show_vacuum_progress = len(selected_task_ids) < 10_000 and (  # Auto-skip threshold
            vacuum == "always" or (vacuum == "conditional" and len(selected_task_ids) >= 100)
        )

        try:
            filters = PruneFilters(
                task_ids=selected_task_ids, vacuum_mode=vacuum, recursive=recursive
            )

            if show_vacuum_progress:
                # Use progress indicator for operations that will VACUUM
                with Progress(
                    SpinnerColumn(),
                    TextColumn("[progress.description]{task.description}"),
                    console=console,
                ) as progress:
                    task_desc = progress.add_task(
                        description="Deleting tasks and optimizing database...", total=None
                    )
                    result = await services["database"].prune_tasks(filters)
            else:
                # No VACUUM expected, run without progress indicator
                result = await services["database"].prune_tasks(filters)

            deleted_count = result.deleted_tasks
        except sqlite3.OperationalError as e:
            console.print(
                "[red]Error:[/red] Database is locked or busy.\n"
                "This can happen if another process is using the database.\n"
                "Try again in a few moments."
            )
            logger.error(f"Database operational error: {e}")
            raise typer.Exit(1)
        except sqlite3.IntegrityError as e:
            console.print(
                "[red]Error:[/red] Database integrity constraint violated.\n"
                "This may indicate data corruption or concurrent modifications.\n"
                f"Details: {e}"
            )
            logger.error(f"Database integrity error: {e}")
            raise typer.Exit(1)
        except aiosqlite.Error as e:
            console.print(
                "[red]Error:[/red] Database connection or protocol error.\n"
                f"Details: {e}\n"
                "Check database file permissions and disk space."
            )
            logger.error(f"Aiosqlite error: {e}")
            raise typer.Exit(1)
        except ValueError as e:
            console.print(
                f"[red]Error:[/red] Invalid parameters: {e}\n"
                "Check your command arguments and try again."
            )
            logger.error(f"Validation error: {e}")
            raise typer.Exit(1)
        except Exception as e:
            console.print(
                f"[red]Error:[/red] Unexpected error during task deletion.\n"
                f"Type: {type(e).__name__}\n"
                f"Details: {e}\n"
                "Please report this issue if it persists."
            )
            logger.exception("Unexpected error in delete command")
            raise typer.Exit(1)

        # Display results
        if recursive:
            console.print(f"[green]✓[/green] Deleted {deleted_count} task(s) in recursive mode")
        else:
            console.print(f"[green]✓[/green] Deleted {deleted_count} task(s)")

        # Show breakdown if available
        if result.breakdown_by_status:
            breakdown_table = Table(title="Breakdown by Status")
            breakdown_table.add_column("Status", style="cyan")
            breakdown_table.add_column("Count", style="yellow", justify="right")

            for status, count in result.breakdown_by_status.items():
                breakdown_table.add_row(status.value, str(count))

            console.print(breakdown_table)

        # Display VACUUM auto-skip warning if applicable
        if result.vacuum_auto_skipped:
            console.print(
                f"\n[yellow]⚠[/yellow]  VACUUM automatically skipped (deleting {result.deleted_tasks} tasks)"
            )
            console.print(
                "[dim]Large prune operations (>10,000 tasks) skip VACUUM to avoid long database locks.[/dim]"
            )
            console.print(
                "[dim]Run 'VACUUM;' manually in SQLite CLI if you need to reclaim disk space.[/dim]"
            )

        # Display VACUUM information
        if result.reclaimed_bytes is not None:
            reclaimed_mb = result.reclaimed_bytes / (1024 * 1024)
            console.print(f"\n[green]VACUUM completed: {reclaimed_mb:.2f} MB reclaimed[/green]")
        elif vacuum == "never":
            console.print("\n[dim]VACUUM skipped (--vacuum=never)[/dim]")
        elif vacuum == "conditional" and result.deleted_tasks < 100:
            console.print(
                f"\n[dim]VACUUM skipped (conditional mode, only {result.deleted_tasks} tasks deleted, threshold is 100)[/dim]"
            )

    asyncio.run(_prune())


@task_app.command("check-stale")
def check_stale() -> None:
    """Check for and handle stale running tasks that have exceeded their timeout."""

    async def _check_stale() -> None:
        services = await _get_services()

        console.print("[blue]Checking for stale running tasks...[/blue]")
        handled_task_ids = await services["task_coordinator"].handle_stale_tasks()

        if not handled_task_ids:
            console.print("[green]✓[/green] No stale tasks found")
        else:
            console.print(f"[yellow]![/yellow] Handled {len(handled_task_ids)} stale task(s):")
            for task_id in handled_task_ids:
                console.print(f"  - {task_id}")

    asyncio.run(_check_stale())


@task_app.command("status")
def task_status(watch: bool = typer.Option(False, help="Watch mode (live updates)")) -> None:
    """Show task queue status and statistics."""

    async def _status() -> None:
        services = await _get_services()
        from abathur.domain.models import TaskStatus

        # Count tasks by status
        pending = len(await services["database"].list_tasks(TaskStatus.PENDING, 1000))
        running = len(await services["database"].list_tasks(TaskStatus.RUNNING, 1000))
        completed = len(await services["database"].list_tasks(TaskStatus.COMPLETED, 1000))
        failed = len(await services["database"].list_tasks(TaskStatus.FAILED, 1000))

        console.print("[bold]Task Queue Status[/bold]")
        console.print(f"Pending tasks: {pending}")
        console.print(f"Running tasks: {running}")
        console.print(f"Completed tasks: {completed}")
        console.print(f"Failed tasks: {failed}")
        console.print(f"Total tasks: {pending + running + completed + failed}")

    asyncio.run(_status())


@task_app.command("visualize")
<<<<<<< HEAD
def visualize_queue() -> None:
    """[DEPRECATED] The TUI has been removed. Use 'abathur task list --tree' instead.

    The interactive TUI has been replaced with a simpler tree view in the list command.
=======
def visualize_queue(
    refresh_interval: float = typer.Option(
        2.0, "--refresh-interval", help="Auto-refresh interval in seconds"
    ),
    no_auto_refresh: bool = typer.Option(False, "--no-auto-refresh", help="Disable auto-refresh"),
    view_mode: str = typer.Option(
        "tree",
        "--view-mode",
        help="Initial view mode (tree, dependency, timeline, feature-branch, flat-list)",
    ),
    no_unicode: bool = typer.Option(
        False, "--no-unicode", help="Use ASCII instead of Unicode box-drawing"
    ),
) -> None:
    """Launch the Abathur Task Graph TUI.
>>>>>>> 177f2a31

    Examples:
        abathur task list --tree                    # Show tasks as a tree
        abathur task list --tree --status pending   # Show pending tasks as a tree
        abathur feature-branch summary <branch>     # View feature branch progress
    """
<<<<<<< HEAD
    console.print("[yellow]The TUI has been deprecated and removed.[/yellow]")
    console.print("\nUse the following commands instead:")
    console.print("  [cyan]abathur task list --tree[/cyan]                    # Show tasks as a tree")
    console.print("  [cyan]abathur task list --tree --status pending[/cyan]   # Show pending tasks as a tree")
    console.print("  [cyan]abathur feature-branch summary <branch>[/cyan]     # View feature branch progress")
    raise typer.Exit(0)
=======

    async def _visualize() -> None:
        try:
            from abathur.tui.app import TaskQueueTUI
            from abathur.tui.services.task_data_service import TaskDataService
        except ImportError as e:
            console.print(f"[red]Error:[/red] TUI components not yet implemented")
            console.print(f"[dim]Missing: {e}[/dim]")
            console.print(
                "[yellow]The TUI is still under development. Use 'abathur task list' for now.[/yellow]"
            )
            raise typer.Exit(1)

        try:
            # Initialize services using existing helper
            services = await _get_services()

            # Create TaskDataService
            task_data_service = TaskDataService(
                database=services["database"],
                task_queue_service=services["task_queue_service"],
                dependency_resolver=services["task_queue_service"].dependency_resolver,
            )

            # Create TUI app
            # Convert view_mode string to ViewMode enum
            from abathur.tui.models import ViewMode

            view_mode_enum = ViewMode(view_mode)

            # Handle refresh_interval: use default if auto-refresh enabled
            actual_refresh_interval = 2.0  # Default
            if no_auto_refresh:
                actual_refresh_interval = 0.0  # Disable
            elif refresh_interval is not None:
                actual_refresh_interval = refresh_interval

            tui_app = TaskQueueTUI(
                task_data_service=task_data_service,
                refresh_interval=actual_refresh_interval,
                initial_view_mode=view_mode_enum,
                use_unicode=not no_unicode,
            )

            # Run TUI
            await tui_app.run_async()

        except Exception as e:
            console.print(f"[red]Error:[/red] Failed to launch TUI: {e}")
            logger.exception("TUI launch failed")
            raise typer.Exit(1)

    try:
        asyncio.run(_visualize())
    except KeyboardInterrupt:
        console.print("\n[yellow]TUI closed[/yellow]")
>>>>>>> 177f2a31


# ===== Swarm Commands =====
swarm_app = typer.Typer(help="Agent swarm management", no_args_is_help=True)
app.add_typer(swarm_app, name="swarm")


@swarm_app.command("start")
def start_swarm(
    task_limit: int | None = typer.Option(None, help="Max tasks to process before stopping"),
    max_agents: int = typer.Option(10, help="Max concurrent agents"),
    no_mcp: bool = typer.Option(False, help="Disable auto-start of MCP memory server"),
    poll_interval: float = typer.Option(2.0, help="Polling interval in seconds"),
) -> None:
    """Start the swarm orchestrator in continuous mode.

    The swarm continuously polls the database for READY tasks and spawns agents
    up to the max_concurrent_agents limit. It runs until interrupted with Ctrl+C
    or until task_limit is reached (if specified).

    Automatically starts the MCP memory server for agent memory access.
    Use --no-mcp to disable auto-start of the memory server.

    Examples:
        abathur swarm start                         # Run continuously until Ctrl+C
        abathur swarm start --task-limit 5          # Stop after processing 5 tasks
        abathur swarm start --poll-interval 5.0     # Poll every 5 seconds
    """

    async def _start() -> None:
        import signal as sig

        from abathur.mcp.server_manager import MemoryServerManager

        services = await _get_services()

        # Update max_concurrent_agents if specified via CLI
        if max_agents != 10:  # 10 is the default value
            services["swarm_orchestrator"].max_concurrent_agents = max_agents
            # Also update the semaphore to match new limit
            services["swarm_orchestrator"].semaphore = asyncio.Semaphore(max_agents)

        # Update poll interval if specified
        if poll_interval != 2.0:
            services["swarm_orchestrator"].poll_interval = poll_interval

        console.print("[blue]Starting swarm orchestrator in continuous mode...[/blue]")
        console.print("[dim]Press Ctrl+C to stop gracefully[/dim]")

        # Auto-start MCP memory server
        mcp_manager = None
        if not no_mcp:
            console.print("[dim]Starting MCP memory server...[/dim]")
            mcp_manager = MemoryServerManager(services["config_manager"].get_database_path())
            await mcp_manager.start()
            console.print("[dim]✓ MCP memory server running[/dim]")

        # Setup signal handlers for graceful shutdown
        shutdown_event = asyncio.Event()

        def signal_handler(signum: int, frame: Any) -> None:
            console.print("\n[yellow]Shutdown signal received, stopping gracefully...[/yellow]")
            shutdown_event.set()

        sig.signal(sig.SIGINT, signal_handler)
        sig.signal(sig.SIGTERM, signal_handler)

        # Start monitoring
        await services["resource_monitor"].start_monitoring()

        try:
            # Start swarm in a task so we can monitor shutdown signal
            swarm_task = asyncio.create_task(services["swarm_orchestrator"].start_swarm(task_limit))

            # Wait for either completion or shutdown signal
            done, pending = await asyncio.wait(
                [swarm_task, asyncio.create_task(shutdown_event.wait())],
                return_when=asyncio.FIRST_COMPLETED,
            )

            # If shutdown was signaled, cancel swarm and wait for graceful stop
            if shutdown_event.is_set():
                console.print("[dim]Initiating graceful shutdown...[/dim]")
                await services["swarm_orchestrator"].shutdown()
                # Wait for swarm task to complete
                try:
                    results = await asyncio.wait_for(swarm_task, timeout=30.0)
                except asyncio.TimeoutError:
                    console.print("[yellow]Warning: Swarm shutdown timed out[/yellow]")
                    swarm_task.cancel()
                    results = []
            else:
                # Swarm completed naturally
                results = await swarm_task

            console.print(f"[green]✓[/green] Swarm completed {len(results)} tasks")

        finally:
            # Stop monitoring
            await services["resource_monitor"].stop_monitoring()

            # Stop MCP memory server
            if mcp_manager:
                console.print("[dim]Stopping MCP memory server...[/dim]")
                await mcp_manager.stop()

    try:
        asyncio.run(_start())
    except KeyboardInterrupt:
        console.print("\n[yellow]Interrupted[/yellow]")
        pass


@swarm_app.command("status")
def swarm_status() -> None:
    """Get swarm status."""

    async def _status() -> None:
        services = await _get_services()
        status = await services["swarm_orchestrator"].get_swarm_status()

        console.print("[bold]Swarm Status[/bold]")
        console.print(f"Active tasks: {status.get('active_tasks', 0)}")
        console.print(f"Completed tasks: {status.get('completed_tasks', 0)}")
        console.print(f"Failed tasks: {status.get('failed_tasks', 0)}")

    asyncio.run(_status())


# ===== MCP Commands =====
mcp_app = typer.Typer(help="MCP server management", no_args_is_help=True)
app.add_typer(mcp_app, name="mcp")


@mcp_app.command("list")
def mcp_list() -> None:
    """List all MCP servers (including built-in memory server)."""

    async def _list() -> None:
        from abathur.infrastructure import ConfigManager
        from abathur.mcp.server_manager import MemoryServerManager

        services = await _get_services()
        config_manager = ConfigManager()

        table = Table(title="MCP Servers")
        table.add_column("Name", style="cyan")
        table.add_column("Command", style="green")
        table.add_column("State", style="yellow")
        table.add_column("PID", justify="center")

        # Add memory server
        memory_manager = MemoryServerManager(config_manager.get_database_path())
        memory_status = memory_manager.get_status()
        is_running = await memory_manager.is_running()
        table.add_row(
            "memory",
            "abathur-mcp (built-in)",
            "[green]running[/green]" if is_running else "[dim]stopped[/dim]",
            str(memory_status.get("pid", "N/A")),
        )

        # Add configured servers
        all_status = services["mcp_manager"].get_all_server_status()
        for name, server_status in all_status.items():
            table.add_row(
                name,
                server_status.get("command", ""),
                server_status.get("state", "unknown"),
                str(server_status.get("pid", "N/A")),
            )

        console.print(table)

    asyncio.run(_list())


@mcp_app.command("start")
def mcp_start(
    server: str = typer.Argument(..., help="Server name (e.g., 'memory' or configured server)"),
    foreground: bool = typer.Option(False, help="Run in foreground (memory server only)"),
) -> None:
    """Start an MCP server.

    Examples:
        abathur mcp start memory          # Start the built-in memory server
        abathur mcp start filesystem      # Start a configured MCP server
        abathur mcp start memory --foreground  # Run memory server in foreground
    """

    async def _start() -> None:
        # Special handling for built-in memory server
        if server == "memory":
            from abathur.infrastructure import ConfigManager
            from abathur.mcp.server_manager import MemoryServerManager

            config_manager = ConfigManager()
            db_path = config_manager.get_database_path()

            if foreground:
                # Run in foreground (blocking)
                console.print("[blue]Starting Memory MCP server in foreground...[/blue]")
                console.print(f"[dim]Database: {db_path}[/dim]")
                console.print("[dim]Press Ctrl+C to stop[/dim]\n")

                from abathur.mcp.memory_server import AbathurMemoryServer

                memory_server = AbathurMemoryServer(db_path)
                await memory_server.run()
            else:
                # Run in background
                manager = MemoryServerManager(db_path)
                success = await manager.start()

                if success:
                    console.print("[green]✓[/green] MCP server [cyan]memory[/cyan] started")
                    console.print(f"[dim]Database: {db_path}[/dim]")
                    console.print(
                        f"[dim]PID: {manager.process.pid if manager.process else 'N/A'}[/dim]"
                    )
                    console.print("\n[dim]Configure in Claude Desktop:[/dim]")
                    console.print(
                        f'[dim]  "abathur-memory": {{"command": "abathur-mcp", "args": ["--db-path", "{db_path}"]}}[/dim]'
                    )
                else:
                    console.print("[red]Error:[/red] Failed to start memory server")
        else:
            # Use generic MCPManager for configured servers
            services = await _get_services()
            success = await services["mcp_manager"].start_server(server)

            if success:
                console.print(f"[green]✓[/green] MCP server [cyan]{server}[/cyan] started")
            else:
                console.print(f"[red]Error:[/red] Failed to start MCP server {server}")

    try:
        asyncio.run(_start())
    except KeyboardInterrupt:
        console.print("\n[yellow]Server stopped[/yellow]")


@mcp_app.command("stop")
def mcp_stop(
    server: str = typer.Argument(..., help="Server name (e.g., 'memory' or configured server)"),
) -> None:
    """Stop an MCP server.

    Examples:
        abathur mcp stop memory      # Stop the built-in memory server
        abathur mcp stop filesystem  # Stop a configured MCP server
    """

    async def _stop() -> None:
        # Special handling for built-in memory server
        if server == "memory":
            from abathur.infrastructure import ConfigManager
            from abathur.mcp.server_manager import MemoryServerManager

            config_manager = ConfigManager()
            manager = MemoryServerManager(config_manager.get_database_path())

            success = await manager.stop()

            if success:
                console.print("[green]✓[/green] MCP server [cyan]memory[/cyan] stopped")
            else:
                console.print("[red]Error:[/red] Failed to stop memory server")
        else:
            # Use generic MCPManager for configured servers
            services = await _get_services()
            success = await services["mcp_manager"].stop_server(server)

            if success:
                console.print(f"[green]✓[/green] MCP server [cyan]{server}[/cyan] stopped")
            else:
                console.print(f"[red]Error:[/red] Failed to stop MCP server {server}")

    asyncio.run(_stop())


@mcp_app.command("restart")
def mcp_restart(
    server: str = typer.Argument(..., help="Server name (e.g., 'memory' or configured server)"),
) -> None:
    """Restart an MCP server.

    Examples:
        abathur mcp restart memory      # Restart the built-in memory server
        abathur mcp restart filesystem  # Restart a configured MCP server
    """

    async def _restart() -> None:
        # Special handling for built-in memory server
        if server == "memory":
            from abathur.infrastructure import ConfigManager
            from abathur.mcp.server_manager import MemoryServerManager

            config_manager = ConfigManager()
            manager = MemoryServerManager(config_manager.get_database_path())

            # Stop first
            await manager.stop()
            await asyncio.sleep(1.0)  # Brief pause

            # Then start
            success = await manager.start()

            if success:
                console.print("[green]✓[/green] MCP server [cyan]memory[/cyan] restarted")
            else:
                console.print("[red]Error:[/red] Failed to restart memory server")
        else:
            # Use generic MCPManager for configured servers
            services = await _get_services()
            success = await services["mcp_manager"].restart_server(server)

            if success:
                console.print(f"[green]✓[/green] MCP server [cyan]{server}[/cyan] restarted")
            else:
                console.print(f"[red]Error:[/red] Failed to restart MCP server {server}")

    asyncio.run(_restart())


@mcp_app.command("status")
def mcp_status(
    server: str | None = typer.Argument(None, help="Server name (omit to show all servers)"),
) -> None:
    """Show MCP server status.

    Examples:
        abathur mcp status           # Show status of all servers
        abathur mcp status memory    # Show status of memory server only
        abathur mcp status filesystem # Show status of a configured server
    """

    async def _status() -> None:
        # If a specific server is requested
        if server:
            # Special handling for built-in memory server
            if server == "memory":
                from abathur.infrastructure import ConfigManager
                from abathur.mcp.server_manager import MemoryServerManager

                config_manager = ConfigManager()
                manager = MemoryServerManager(config_manager.get_database_path())

                status_info = manager.get_status()
                is_running = await manager.is_running()

                console.print("[bold]Memory MCP Server Status[/bold]")
                console.print(f"Running: {'[green]Yes[/green]' if is_running else '[red]No[/red]'}")
                if status_info["pid"]:
                    console.print(f"PID: {status_info['pid']}")
                console.print(f"Database: {status_info['db_path']}")
            else:
                # Show status for a configured server
                services = await _get_services()
                status_info = services["mcp_manager"].get_server_status(server)

                if not status_info:
                    console.print(f"[red]Error:[/red] Server {server} not found")
                    return

                console.print(f"[bold]MCP Server Status: {server}[/bold]")
                console.print(f"Command: {status_info.get('command', 'N/A')}")
                console.print(f"State: {status_info.get('state', 'unknown')}")
                if status_info.get("pid"):
                    console.print(f"PID: {status_info['pid']}")
                if status_info.get("started_at"):
                    console.print(f"Started: {status_info['started_at']}")
                if status_info.get("error_message"):
                    console.print(f"[red]Error:[/red] {status_info['error_message']}")
        else:
            # Show all servers (including memory)
            from abathur.infrastructure import ConfigManager
            from abathur.mcp.server_manager import MemoryServerManager

            services = await _get_services()
            config_manager = ConfigManager()

            table = Table(title="MCP Servers")
            table.add_column("Name", style="cyan")
            table.add_column("Command", style="green")
            table.add_column("State", style="yellow")
            table.add_column("PID", justify="center")

            # Add memory server
            memory_manager = MemoryServerManager(config_manager.get_database_path())
            memory_status = memory_manager.get_status()
            is_running = await memory_manager.is_running()
            table.add_row(
                "memory",
                "abathur-mcp (built-in)",
                "[green]running[/green]" if is_running else "[dim]stopped[/dim]",
                str(memory_status.get("pid", "N/A")),
            )

            # Add configured servers
            all_status = services["mcp_manager"].get_all_server_status()
            for name, status_info in all_status.items():
                table.add_row(
                    name,
                    status_info.get("command", ""),
                    status_info.get("state", "unknown"),
                    str(status_info.get("pid", "N/A")),
                )

            console.print(table)

    asyncio.run(_status())


# ===== Loop Commands =====
loop_app = typer.Typer(help="Iterative loop execution", no_args_is_help=True)
app.add_typer(loop_app, name="loop")


@loop_app.command("start")
def loop_start(
    task_id: str = typer.Argument(..., help="Task ID or prefix"),
    max_iterations: int = typer.Option(10, help="Maximum iterations"),
    convergence_threshold: float = typer.Option(0.95, help="Convergence threshold"),
    no_mcp: bool = typer.Option(False, help="Disable auto-start of MCP memory server"),
) -> None:
    """Start an iterative refinement loop.

    Automatically starts the MCP memory server for agent memory access.
    Use --no-mcp to disable auto-start of the memory server.
    """

    async def _start() -> None:
        from abathur.application import ConvergenceCriteria, ConvergenceType
        from abathur.mcp.server_manager import MemoryServerManager

        services = await _get_services()

        resolved_id = await _resolve_task_id(task_id, services)
        task = await services["task_coordinator"].get_task(resolved_id)
        if not task:
            console.print(f"[red]Error:[/red] Task {task_id} not found")
            return

        criteria = ConvergenceCriteria(
            type=ConvergenceType.THRESHOLD,
            threshold=convergence_threshold,
        )

        console.print(f"[blue]Starting loop execution for task {task_id}...[/blue]")

        # Auto-start MCP memory server
        mcp_manager = None
        if not no_mcp:
            console.print("[dim]Starting MCP memory server...[/dim]")
            mcp_manager = MemoryServerManager(services["config_manager"].get_database_path())
            await mcp_manager.start()
            console.print("[dim]✓ MCP memory server running[/dim]")

        try:
            result = await services["loop_executor"].execute_loop(task, criteria, max_iterations)

            if result.converged:
                console.print(f"[green]✓[/green] Converged after {result.iterations} iterations")
            else:
                console.print(
                    f"[yellow]![/yellow] Did not converge ({result.reason}) after {result.iterations} iterations"
                )
        finally:
            # Stop MCP memory server
            if mcp_manager:
                console.print("[dim]Stopping MCP memory server...[/dim]")
                await mcp_manager.stop()

    asyncio.run(_start())


# ===== Memory Commands =====
mem_app = typer.Typer(help="Memory management", no_args_is_help=True)
app.add_typer(mem_app, name="mem")


@mem_app.command("list")
def mem_list(
    namespace: str | None = typer.Option(None, help="Filter by namespace prefix"),
    memory_type: str
    | None = typer.Option(None, help="Filter by memory type (semantic, episodic, procedural)"),
    created_by: str | None = typer.Option(None, help="Filter by creator (agent or session ID)"),
    limit: int = typer.Option(100, help="Maximum number of entries"),
) -> None:
    """List memory entries with optional filtering.

    Examples:
        abathur mem list                           # List all memories (up to 100)
        abathur mem list --namespace task:         # List all task-related memories
        abathur mem list --type semantic           # List semantic memories only
        abathur mem list --created-by requirements-gatherer  # List by creator
        abathur mem list --namespace user: --limit 50        # List first 50 user memories
    """

    async def _list() -> None:
        services = await _get_services()

        # Build query based on filters
        conditions = ["is_deleted = 0"]
        params: list[Any] = []

        if namespace:
            conditions.append("namespace LIKE ?")
            params.append(f"{namespace}%")

        if memory_type:
            if memory_type not in ["semantic", "episodic", "procedural"]:
                console.print(
                    f"[red]Error:[/red] Invalid memory type '{memory_type}'. Valid values: semantic, episodic, procedural"
                )
                raise typer.Exit(1)
            conditions.append("memory_type = ?")
            params.append(memory_type)

        if created_by:
            conditions.append("created_by = ?")
            params.append(created_by)

        where_clause = " AND ".join(conditions)
        query = f"""
            SELECT id, namespace, key, memory_type, created_by, updated_at, version
            FROM memory_entries
            WHERE {where_clause}
            ORDER BY updated_at DESC
            LIMIT ?
        """
        params.append(limit)

        # Execute query
        async with services["database"]._get_connection() as conn:
            cursor = await conn.execute(query, tuple(params))
            rows = await cursor.fetchall()

        # Display results
        table = Table(title=f"Memory Entries ({len(rows)})")
        table.add_column("ID", style="cyan", no_wrap=True)
        table.add_column("Namespace", style="magenta")
        table.add_column("Key", style="green")
        table.add_column("Type", style="yellow")
        table.add_column("Created By", style="blue")
        table.add_column("Updated", style="dim")

        for row in rows:
            # Truncate long values for display
            namespace_display = (
                (row["namespace"][:35] + "...") if len(row["namespace"]) > 35 else row["namespace"]
            )
            key_display = (row["key"][:20] + "...") if len(row["key"]) > 20 else row["key"]
            created_by_display = (
                (row["created_by"][:20] + "...")
                if row["created_by"] and len(row["created_by"]) > 20
                else (row["created_by"] or "-")
            )

            table.add_row(
                str(row["id"])[:8],
                namespace_display,
                key_display,
                row["memory_type"],
                created_by_display,
                datetime.fromisoformat(row["updated_at"]).strftime("%Y-%m-%d %H:%M")
                if row["updated_at"]
                else "-",
            )

        console.print(table)

        if len(rows) == limit:
            console.print(f"\n[dim]Showing first {limit} entries. Use --limit to see more.[/dim]")

    asyncio.run(_list())


@mem_app.command("show")
def mem_show(
    namespace_prefix: str = typer.Argument(..., help="Namespace prefix to filter memories")
) -> None:
    """Show all memory entries matching a namespace prefix.

    Examples:
        abathur mem show task:535a8666
        abathur mem show project:my-project
        abathur mem show user:alice
    """

    async def _show() -> None:
        services = await _get_services()

        # If the prefix looks like a task ID without "task:" prefix, add it
        if namespace_prefix and ":" not in namespace_prefix:
            # Might be a bare task ID, try to resolve it
            try:
                resolved_id = await _resolve_task_id(namespace_prefix, services)
                task = await services["task_coordinator"].get_task(resolved_id)
                if task:
                    # Display task context
                    console.print(f"[bold]Task {resolved_id}[/bold]")
                    if task.summary:
                        console.print(f"Summary: [magenta]{task.summary}[/magenta]\n")
                    final_prefix = f"task:{resolved_id}"
                else:
                    final_prefix = namespace_prefix
            except Exception:
                # Not a valid task ID, use as-is
                final_prefix = namespace_prefix
        else:
            final_prefix = namespace_prefix

        console.print(f"[dim]Searching for memories with prefix: {final_prefix}[/dim]\n")

        # Query memories with the given prefix
        query = """
            SELECT id, namespace, key, value, memory_type, version, created_by, updated_by, created_at, updated_at
            FROM memory_entries
            WHERE namespace LIKE ? AND is_deleted = 0
            ORDER BY namespace, key, version
        """

        async with services["database"]._get_connection() as conn:
            cursor = await conn.execute(query, (f"{final_prefix}%",))
            rows = await cursor.fetchall()

        if not rows:
            console.print(f"[yellow]No memories found with prefix '{final_prefix}'[/yellow]")
            return

        console.print(f"[green]Found {len(rows)} memory entries[/green]\n")

        # Group by namespace and key
        current_namespace_key = None
        for row in rows:
            namespace_key = f"{row['namespace']}:{row['key']}"

            if namespace_key != current_namespace_key:
                current_namespace_key = namespace_key
                console.print(f"\n[cyan]━━ {row['namespace']} / {row['key']} ━━[/cyan]")
                console.print(f"[dim]Type: {row['memory_type']}[/dim]")

            console.print(f"\n[bold]Version {row['version']}:[/bold]")
            console.print(f"Created By: {row['created_by'] or '-'}")
            console.print(f"Updated By: {row['updated_by'] or '-'}")
            console.print(f"Created At: {row['created_at']}")
            console.print(f"Updated At: {row['updated_at']}")
            console.print(f"\n[dim]Value:[/dim]")

            # Pretty print JSON value
            try:
                value_obj = json.loads(row["value"])
                console.print(json.dumps(value_obj, indent=2))
            except json.JSONDecodeError:
                console.print(row["value"])

    asyncio.run(_show())


@mem_app.command("prune")
def mem_prune(
    namespace: str | None = typer.Option(None, help="Delete by namespace prefix"),
    memory_type: str
    | None = typer.Option(None, help="Delete by memory type (semantic, episodic, procedural)"),
    older_than: str
    | None = typer.Option(None, help="Delete entries older than duration (e.g., 30d, 2w, 6m, 1y)"),
    task_status: str
    | None = typer.Option(
        None, help="Delete memories for tasks with status (completed, failed, cancelled)"
    ),
    dry_run: bool = typer.Option(False, help="Preview what would be deleted without deleting"),
    force: bool = typer.Option(False, help="Skip confirmation prompt"),
    limit: int | None = typer.Option(None, help="Maximum entries to delete"),
) -> None:
    """Delete memory entries matching filters.

    Examples:
        abathur mem prune --namespace task: --dry-run    # Preview deletion of task memories
        abathur mem prune --namespace task: --force      # Delete all task memories
        abathur mem prune --type episodic --older-than 30d  # Delete old episodic memories
        abathur mem prune --task-status completed        # Delete memories for completed tasks
        abathur mem prune --namespace temp: --limit 100  # Delete first 100 temp memories
    """
    from abathur.domain.models import TaskStatus

    async def _prune() -> None:
        # Validate at least one filter is provided
        if not any([namespace, memory_type, older_than, task_status]):
            console.print("[red]Error:[/red] At least one filter must be specified")
            console.print("Use --namespace, --memory-type, --older-than, or --task-status")
            raise typer.Exit(1)

        # Validate memory_type if provided
        if memory_type and memory_type not in ["semantic", "episodic", "procedural"]:
            console.print(
                f"[red]Error:[/red] Invalid memory type '{memory_type}'. Valid values: semantic, episodic, procedural"
            )
            raise typer.Exit(1)

        # Validate task_status if provided
        task_status_enum = None
        if task_status:
            try:
                task_status_enum = TaskStatus(task_status)
            except ValueError:
                valid_values = ", ".join([s.value for s in TaskStatus])
                console.print(
                    f"[red]Error:[/red] Invalid status '{task_status}'. Valid values: {valid_values}"
                )
                raise typer.Exit(1)

        # Parse --older-than duration
        older_than_days = None
        if older_than:
            try:
                older_than_days = parse_duration_to_days(older_than)
            except ValueError as e:
                console.print(f"[red]Error:[/red] Invalid duration format: {older_than}")
                console.print(f"Use format <number><unit> (e.g., 30d, 2w, 6m, 1y)")
                console.print(f"Error: {e}")
                raise typer.Exit(1)

        services = await _get_services()

        # Build query to find matching memories
        conditions = ["is_deleted = 0"]
        params: list[Any] = []

        if namespace:
            conditions.append("namespace LIKE ?")
            params.append(f"{namespace}%")

        if memory_type:
            conditions.append("memory_type = ?")
            params.append(memory_type)

        if older_than_days:
            cutoff_date = datetime.now(timezone.utc) - __import__("datetime").timedelta(
                days=older_than_days
            )
            conditions.append("updated_at < ?")
            params.append(cutoff_date.isoformat())

        if task_status_enum:
            # Need to join with tasks table to filter by task status
            # Assuming namespace pattern is task:{task_id}:*
            conditions.append(
                """
                EXISTS (
                    SELECT 1 FROM tasks t
                    WHERE 'task:' || t.id || ':' = SUBSTR(memory_entries.namespace, 1, LENGTH('task:' || t.id || ':'))
                    AND t.status = ?
                )
            """
            )
            params.append(task_status_enum.value)

        where_clause = " AND ".join(conditions)
        preview_query = f"""
            SELECT id, namespace, key, memory_type, updated_at
            FROM memory_entries
            WHERE {where_clause}
            ORDER BY updated_at ASC
        """

        if limit:
            preview_query += f" LIMIT {limit}"

        # Execute preview query
        async with services["database"]._get_connection() as conn:
            cursor = await conn.execute(preview_query, tuple(params))
            rows = await cursor.fetchall()

        if not rows:
            console.print("[yellow]No memories match the specified filters[/yellow]")
            return

        # Display preview
        table = Table(title=f"Memories to Delete ({len(rows)})")
        table.add_column("ID", style="cyan", no_wrap=True)
        table.add_column("Namespace", style="magenta")
        table.add_column("Key", style="green")
        table.add_column("Type", style="yellow")
        table.add_column("Updated", style="dim")

        for row in rows:
            namespace_display = (
                (row["namespace"][:40] + "...") if len(row["namespace"]) > 40 else row["namespace"]
            )
            key_display = (row["key"][:25] + "...") if len(row["key"]) > 25 else row["key"]

            table.add_row(
                str(row["id"])[:8],
                namespace_display,
                key_display,
                row["memory_type"],
                datetime.fromisoformat(row["updated_at"]).strftime("%Y-%m-%d %H:%M")
                if row["updated_at"]
                else "-",
            )

        console.print(table)

        # Dry-run mode
        if dry_run:
            console.print("\n[blue]Dry-run mode - no changes will be made[/blue]")
            console.print(f"[dim]Would delete {len(rows)} memory entries[/dim]")
            return

        # Confirmation prompt (unless --force)
        if not force:
            console.print(
                f"\n[yellow]About to permanently delete {len(rows)} memory entries[/yellow]"
            )
            confirmed = typer.confirm("Are you sure you want to continue?")
            if not confirmed:
                console.print("[dim]Operation cancelled[/dim]")
                raise typer.Exit(0)

        # Execute deletion (soft delete)
        console.print("[blue]Deleting memory entries...[/blue]")

        memory_ids = [row["id"] for row in rows]
        placeholders = ",".join(["?"] * len(memory_ids))
        delete_query = f"""
            UPDATE memory_entries
            SET is_deleted = 1
            WHERE id IN ({placeholders})
        """

        async with services["database"]._get_connection() as conn:
            await conn.execute(delete_query, tuple(memory_ids))
            await conn.commit()

        console.print(f"[green]✓[/green] Deleted {len(rows)} memory entries")

    asyncio.run(_prune())


# ===== Database Commands =====
@app.command()
def init(
    validate: bool = typer.Option(
        False, help="Run comprehensive database validation"
    ),  # noqa: B008
    db_path: Path
    | None = typer.Option(  # noqa: B008
        None, help="Custom database path (default: ~/.abathur/abathur.db)"
    ),
    report_output: Path
    | None = typer.Option(None, help="Save validation report as JSON"),  # noqa: B008
    skip_template: bool = typer.Option(False, help="Skip template installation"),  # noqa: B008
) -> None:
    """Initialize or update an Abathur project with latest templates.

    By default, pulls templates from the config file and installs/updates them
    to your project directory (.claude/ and related files).

    Template Update Behavior:
    - Core agent templates are always updated to latest version
    - MCP config is always updated
    - Custom agents (not in template) are preserved
    - Documentation files are updated

    Templates are configured in .abathur/config.yaml under the 'template_repos' field.
    Multiple templates can be specified, and they will be installed in order.

    Use --skip-template to only initialize the database without updating templates.
    Use --validate to run a comprehensive validation suite after initialization.
    This checks PRAGMA settings, foreign keys, indexes, and performance.

    Use --db-path to initialize a database at a custom location.
    Use --report-output to save the validation report as JSON (requires --validate).

    Examples:
        abathur init                                    # Init DB + update templates
        abathur init --skip-template                    # Only init database
        abathur init --validate
        abathur init --validate --report-output validation.json
        abathur init --db-path /tmp/test.db --validate
    """

    async def _init() -> None:
        import time

        from abathur.infrastructure import ConfigManager, Database, DatabaseValidator

        console.print("[blue]Initializing Abathur project...[/blue]")

        # Determine database path
        if db_path:
            database_path = db_path
            console.print(f"[dim]Using custom database path: {database_path}[/dim]")
        else:
            config_manager = ConfigManager()
            database_path = config_manager.get_database_path()

        # Initialize database
        database = Database(database_path)

        start_time = time.perf_counter()
        await database.initialize()
        init_duration = time.perf_counter() - start_time

        console.print(f"[green]✓[/green] Database initialized ({init_duration:.2f}s)")

        # Run validation if requested
        if validate:
            console.print("\n[blue]Running database validation...[/blue]")
            validator = DatabaseValidator(database)
            results = await validator.run_all_checks(verbose=True)

            # Add initialization metadata
            results["database_path"] = str(database_path)
            results["initialization_duration_seconds"] = round(init_duration, 2)

            # Save report if requested
            if report_output:
                report_output.parent.mkdir(parents=True, exist_ok=True)
                with open(report_output, "w") as f:
                    json.dump(results, f, indent=2)
                console.print(f"\n[green]✓[/green] Validation report saved to: {report_output}")

            if results["issues"]:
                console.print("\n[red]✗[/red] Validation failed - see issues above")
                raise typer.Exit(1)
            else:
                console.print("\n[green]✓[/green] Validation passed - database ready for use")
        elif report_output:
            console.print("[yellow]Warning:[/yellow] --report-output requires --validate flag")

        # Install templates (unless skipped)
        if not skip_template:
            # Load config to get template repos
            config_manager = ConfigManager()
            config = config_manager.load_config()

            if not config.template_repos:
                console.print("[yellow]Warning:[/yellow] No templates configured in config file")
                return

            console.print(f"\n[blue]Installing {len(config.template_repos)} template(s)...[/blue]")

            services = await _get_services()
            total_agents = 0

            for idx, template_repo in enumerate(config.template_repos, start=1):
                console.print(f"\n[dim]Template {idx}/{len(config.template_repos)}[/dim]")
                console.print(f"[dim]Repository: {template_repo.url}[/dim]")
                console.print(f"[dim]Version: {template_repo.version}[/dim]")

                with Progress(
                    SpinnerColumn(),
                    TextColumn("[progress.description]{task.description}"),
                    console=console,
                ) as progress:
                    progress.add_task(description="Pulling template into cache...", total=None)

                    # Pull template into cache
                    tmpl = await services["template_manager"].clone_template(
                        template_repo.url, template_repo.version
                    )

                console.print(f"[green]✓[/green] Template cached: [cyan]{tmpl.name}[/cyan]")

                with Progress(
                    SpinnerColumn(),
                    TextColumn("[progress.description]{task.description}"),
                    console=console,
                ) as progress:
                    progress.add_task(
                        description="Installing/updating template in project directory...",
                        total=None,
                    )

                    # Install template to project directory
                    await services["template_manager"].install_template(tmpl)

                console.print("[green]✓[/green] Template installed/updated in project directory")

                # Count agents
                if tmpl.agents:
                    total_agents += len(tmpl.agents)
                    console.print(f"[dim]  - {len(tmpl.agents)} agent(s) from this template[/dim]")

            console.print("\n[green]✓[/green] All templates installed successfully")
            console.print("[dim]  - Core agent templates updated from templates[/dim]")
            console.print("[dim]  - MCP config updated[/dim]")
            console.print("[dim]  - Custom agents preserved (if any)[/dim]")
            if total_agents > 0:
                console.print(
                    f"[dim]  - Total {total_agents} template agent(s) in .claude/agents/[/dim]"
                )

    asyncio.run(_init())


# ===== Main Entry Point =====
def main() -> None:
    """Main entry point."""
    try:
        app()
    except KeyboardInterrupt:
        console.print("\n[yellow]Interrupted[/yellow]")
        sys.exit(130)
    except Exception as e:
        console.print(f"[red]Error:[/red] {e}")
        sys.exit(1)


if __name__ == "__main__":
    main()<|MERGE_RESOLUTION|>--- conflicted
+++ resolved
@@ -194,102 +194,7 @@
 
 
 # ===== Tree Visualization Helpers =====
-<<<<<<< HEAD
 # Tree visualization now handled by tree_formatter module
-=======
-def _get_status_color(status: TaskStatus) -> str:
-    """Get Rich color name for task status.
-
-    Uses semantic colors for accessibility:
-    - Green tones: Success, completion, ready
-    - Red tones: Failure, errors
-    - Yellow/Orange: Warnings, blocked
-    - Blue/Cyan: Information, pending
-    - Magenta: Active, running
-    - Dim/Gray: Cancelled, inactive
-
-    Args:
-        status: TaskStatus enum value
-
-    Returns:
-        Rich color name string (e.g., "green", "red", "blue")
-    """
-    color_map = {
-        TaskStatus.PENDING: "blue",
-        TaskStatus.BLOCKED: "yellow",
-        TaskStatus.READY: "cyan",
-        TaskStatus.RUNNING: "magenta",
-        TaskStatus.COMPLETED: "green",
-        TaskStatus.FAILED: "red",
-        TaskStatus.CANCELLED: "dim",
-    }
-    return color_map.get(status, "white")
-
-
-def _get_status_symbol(status: TaskStatus) -> str:
-    """Get Unicode symbol for task status.
-
-    Provides visual indicator in addition to color for accessibility.
-    Supports users with color blindness or limited color terminals.
-
-    Args:
-        status: TaskStatus enum value
-
-    Returns:
-        Unicode status symbol character
-    """
-    symbol_map = {
-        TaskStatus.PENDING: "○",  # Empty circle
-        TaskStatus.BLOCKED: "⊗",  # Circled X
-        TaskStatus.READY: "◎",  # Double circle
-        TaskStatus.RUNNING: "◉",  # Filled circle
-        TaskStatus.COMPLETED: "✓",  # Check mark
-        TaskStatus.FAILED: "✗",  # X mark
-        TaskStatus.CANCELLED: "⊘",  # Circle with slash
-    }
-    return symbol_map.get(status, "•")
-
-
-def _format_node_label(node: TreeNode) -> Text:
-    """Format tree node with color-coded status and summary.
-
-    Returns Rich Text object with styling based on task status.
-
-    Args:
-        node: TreeNode to format
-
-    Returns:
-        Rich Text with status symbol, summary, and metadata
-    """
-    # Get status color and symbol
-    status_color = _get_status_color(node.task.status)
-    status_symbol = _get_status_symbol(node.task.status)
-
-    # Truncate summary to 40 chars
-    summary = node.task.summary[:40] if node.task.summary else "No summary"
-    if node.task.summary and len(node.task.summary) > 40:
-        summary += "..."
-
-    # Get task ID prefix (first 8 chars)
-    task_id_prefix = str(node.task.id)[:8]
-
-    # Create styled text
-    text = Text()
-
-    # Add status symbol
-    text.append(f"{status_symbol} ", style=status_color)
-
-    # Add summary
-    text.append(summary, style=status_color)
-
-    # Add status label in parentheses
-    text.append(f" ({node.task.status.value})", style="dim")
-
-    # Add task ID prefix
-    text.append(f" [{task_id_prefix}]", style="dim cyan")
-
-    return text
->>>>>>> 177f2a31
 
 
 # ===== Version =====
@@ -1370,99 +1275,22 @@
 
 
 @task_app.command("visualize")
-<<<<<<< HEAD
 def visualize_queue() -> None:
     """[DEPRECATED] The TUI has been removed. Use 'abathur task list --tree' instead.
 
     The interactive TUI has been replaced with a simpler tree view in the list command.
-=======
-def visualize_queue(
-    refresh_interval: float = typer.Option(
-        2.0, "--refresh-interval", help="Auto-refresh interval in seconds"
-    ),
-    no_auto_refresh: bool = typer.Option(False, "--no-auto-refresh", help="Disable auto-refresh"),
-    view_mode: str = typer.Option(
-        "tree",
-        "--view-mode",
-        help="Initial view mode (tree, dependency, timeline, feature-branch, flat-list)",
-    ),
-    no_unicode: bool = typer.Option(
-        False, "--no-unicode", help="Use ASCII instead of Unicode box-drawing"
-    ),
-) -> None:
-    """Launch the Abathur Task Graph TUI.
->>>>>>> 177f2a31
 
     Examples:
         abathur task list --tree                    # Show tasks as a tree
         abathur task list --tree --status pending   # Show pending tasks as a tree
         abathur feature-branch summary <branch>     # View feature branch progress
     """
-<<<<<<< HEAD
     console.print("[yellow]The TUI has been deprecated and removed.[/yellow]")
     console.print("\nUse the following commands instead:")
     console.print("  [cyan]abathur task list --tree[/cyan]                    # Show tasks as a tree")
     console.print("  [cyan]abathur task list --tree --status pending[/cyan]   # Show pending tasks as a tree")
     console.print("  [cyan]abathur feature-branch summary <branch>[/cyan]     # View feature branch progress")
     raise typer.Exit(0)
-=======
-
-    async def _visualize() -> None:
-        try:
-            from abathur.tui.app import TaskQueueTUI
-            from abathur.tui.services.task_data_service import TaskDataService
-        except ImportError as e:
-            console.print(f"[red]Error:[/red] TUI components not yet implemented")
-            console.print(f"[dim]Missing: {e}[/dim]")
-            console.print(
-                "[yellow]The TUI is still under development. Use 'abathur task list' for now.[/yellow]"
-            )
-            raise typer.Exit(1)
-
-        try:
-            # Initialize services using existing helper
-            services = await _get_services()
-
-            # Create TaskDataService
-            task_data_service = TaskDataService(
-                database=services["database"],
-                task_queue_service=services["task_queue_service"],
-                dependency_resolver=services["task_queue_service"].dependency_resolver,
-            )
-
-            # Create TUI app
-            # Convert view_mode string to ViewMode enum
-            from abathur.tui.models import ViewMode
-
-            view_mode_enum = ViewMode(view_mode)
-
-            # Handle refresh_interval: use default if auto-refresh enabled
-            actual_refresh_interval = 2.0  # Default
-            if no_auto_refresh:
-                actual_refresh_interval = 0.0  # Disable
-            elif refresh_interval is not None:
-                actual_refresh_interval = refresh_interval
-
-            tui_app = TaskQueueTUI(
-                task_data_service=task_data_service,
-                refresh_interval=actual_refresh_interval,
-                initial_view_mode=view_mode_enum,
-                use_unicode=not no_unicode,
-            )
-
-            # Run TUI
-            await tui_app.run_async()
-
-        except Exception as e:
-            console.print(f"[red]Error:[/red] Failed to launch TUI: {e}")
-            logger.exception("TUI launch failed")
-            raise typer.Exit(1)
-
-    try:
-        asyncio.run(_visualize())
-    except KeyboardInterrupt:
-        console.print("\n[yellow]TUI closed[/yellow]")
->>>>>>> 177f2a31
 
 
 # ===== Swarm Commands =====
