"""Abathur CLI - Hivemind Swarm Management System."""

import asyncio
import json
import sqlite3
import sys
from datetime import datetime, timezone
from pathlib import Path
from typing import Any
from uuid import UUID

import aiosqlite
import typer
from pydantic import ValidationError
from rich.console import Console
from rich.progress import Progress, SpinnerColumn, TextColumn
from rich.table import Table

from abathur import __version__
from abathur.cli.task_commands import task_app
from abathur.cli.tree_formatter import format_lineage_tree, format_tree, supports_unicode
from abathur.cli.utils import parse_duration_to_days
from abathur.domain.models import TaskStatus
from abathur.infrastructure.database import PruneFilters
from abathur.infrastructure.logger import get_logger

logger = get_logger(__name__)

# Initialize Typer app
app = typer.Typer(
    name="abathur",
    help="Hivemind Swarm Management System - Orchestrate specialized Claude agents",
    no_args_is_help=True,
)

console = Console()


# ===== Version =====
@app.command()
def version() -> None:
    """Show Abathur version."""
    console.print(f"[bold]Abathur[/bold] version [cyan]{__version__}[/cyan]")


# ===== Helper Functions =====
async def _get_services() -> dict[str, Any]:
    """Get initialized services with API key or Claude CLI authentication."""
    from abathur.application import (
        AgentExecutor,
        ClaudeClient,
        LoopExecutor,
        MCPManager,
        ResourceMonitor,
        SwarmOrchestrator,
        TaskCoordinator,
        TemplateManager,
    )
    from abathur.infrastructure import ConfigManager, Database
    from abathur.infrastructure.api_key_auth import APIKeyAuthProvider
    from abathur.infrastructure.claude_cli_auth import ClaudeCLIAuthProvider
    from abathur.infrastructure.logger import get_logger, setup_logging
    from abathur.services import DependencyResolver, PriorityCalculator, TaskQueueService

    # Initialize config manager
    config_manager = ConfigManager()
    config = config_manager.load_config()

    # Setup logging to both console and file
    setup_logging(log_level=config.log_level, log_dir=config_manager.get_log_dir())

    logger = get_logger(__name__)

    database = Database(config_manager.get_database_path())
    await database.initialize()

    # Detect and initialize authentication
    from abathur.domain.ports.auth_provider import AuthProvider

    auth_provider: AuthProvider | None = None

    try:
        # Try API key first (environment variable precedence)
        api_key = config_manager.get_api_key()
        auth_provider = APIKeyAuthProvider(api_key)
        logger.debug("auth_initialized", method="api_key")
    except ValueError:
        # API key not found, try Claude CLI
        try:
            auth_provider = ClaudeCLIAuthProvider()
            logger.debug("auth_initialized", method="claude_cli")
        except Exception as e:
            raise ValueError(
                "No authentication configured.\n"
                "Please either:\n"
                "  1. Set API key: export ANTHROPIC_API_KEY=<key>\n"
                "  2. Install Claude CLI and authenticate: https://docs.anthropic.com/claude/docs/quickstart"
            ) from e

    # Initialize task queue services
    dependency_resolver = DependencyResolver(database)
    priority_calculator = PriorityCalculator(dependency_resolver)
    task_queue_service = TaskQueueService(database, dependency_resolver, priority_calculator)

    # Initialize task coordinator (still used by some commands)
    task_coordinator = TaskCoordinator(database)

    claude_client = ClaudeClient(auth_provider=auth_provider)
    agent_executor = AgentExecutor(database, claude_client)
    swarm_orchestrator = SwarmOrchestrator(
        task_queue_service=task_queue_service,
        agent_executor=agent_executor,
        max_concurrent_agents=config.swarm.max_concurrent_agents,
        poll_interval=2.0,
    )
    template_manager = TemplateManager()
    mcp_manager = MCPManager()
    await mcp_manager.initialize()
    resource_monitor = ResourceMonitor()
    loop_executor = LoopExecutor(task_coordinator, agent_executor, database)

    return {
        "database": database,
        "task_coordinator": task_coordinator,
        "task_queue_service": task_queue_service,
        "claude_client": claude_client,
        "agent_executor": agent_executor,
        "swarm_orchestrator": swarm_orchestrator,
        "template_manager": template_manager,
        "mcp_manager": mcp_manager,
        "resource_monitor": resource_monitor,
        "loop_executor": loop_executor,
        "config_manager": config_manager,
    }


# ===== Task Commands =====
app.add_typer(task_app, name="task")


<<<<<<< HEAD
@task_app.command("submit")
def submit(
    prompt: str = typer.Argument(..., help="Task prompt/instruction"),
    agent_type: str = typer.Option("requirements-gatherer", help="Agent type to use"),  # noqa: B008
    summary: str
    | None = typer.Option(
        None, help="Custom summary (max 140 chars, auto-generated if not provided)"
    ),  # noqa: B008
    input_file: Path
    | None = typer.Option(None, help="JSON file with additional context data"),  # noqa: B008
    input_json: str
    | None = typer.Option(None, help="JSON string with additional context data"),  # noqa: B008
    priority: int = typer.Option(5, help="Task priority (0-10)"),  # noqa: B008
) -> None:
    """Submit a new task to the queue.

    Examples:
        abathur task submit "Review the code in src/main.py"
        abathur task submit "Fix the authentication bug" --agent-type code-reviewer
        abathur task submit "Analyze performance" --input-file context.json
        abathur task submit "Generate report" --input-json '{"format": "pdf"}'
        abathur task submit "Complex task" --summary "Custom summary for this task"
    """

    async def _submit() -> UUID:
        services = await _get_services()
        from abathur.domain.models import Task, TaskSource

        # Load additional context data
        input_data = {}
        if input_file and input_file.exists():
            with open(input_file) as f:
                input_data = json.load(f)
        elif input_json:
            input_data = json.loads(input_json)

        # Auto-generate summary if not provided
        # Format: "User Prompt: " + first 126 chars of prompt
        task_summary = summary
        if task_summary is None:
            prefix = "User Prompt: "
            task_summary = prefix + prompt[:126].strip()

        task = Task(
            prompt=prompt,
            summary=task_summary,
            agent_type=agent_type,
            input_data=input_data,
            priority=priority,
            source=TaskSource.HUMAN,
        )
        task_id: UUID = await services["task_coordinator"].submit_task(task)

        console.print(f"[green]✓[/green] Task submitted: [cyan]{task_id}[/cyan]")
        console.print(f"[dim]Agent type: {agent_type}[/dim]")
        return task_id

    asyncio.run(_submit())


@task_app.command("list")
def list_tasks(
    status: str | None = typer.Option(None, help="Filter by status"),
    exclude_status: str | None = typer.Option(None, help="Exclude tasks with this status"),
    limit: int = typer.Option(100, help="Maximum number of tasks"),
    deps: bool = typer.Option(False, "--deps", help="Display as dependency tree (default: table)"),
    lineage: bool = typer.Option(False, "--lineage", help="Display as lineage tree showing task spawning relationships"),
    unicode_override: bool | None = typer.Option(
        None, "--unicode/--ascii", help="Force Unicode or ASCII box-drawing"
    ),
) -> None:
    """List tasks in the queue."""

    async def _list() -> None:
        services = await _get_services()
        from abathur.domain.models import TaskStatus

        # Validate and convert status
        task_status = None
        if status:
            try:
                task_status = TaskStatus(status)
            except ValueError:
                valid_values = ", ".join([s.value for s in TaskStatus])
                raise typer.BadParameter(
                    f"Invalid status '{status}'. Valid values: {valid_values}"
                ) from None

        # Validate and convert exclude_status
        task_exclude_status = None
        if exclude_status:
            try:
                task_exclude_status = TaskStatus(exclude_status)
            except ValueError:
                valid_values = ", ".join([s.value for s in TaskStatus])
                raise typer.BadParameter(
                    f"Invalid exclude_status '{exclude_status}'. Valid values: {valid_values}"
                ) from None

        tasks = await services["task_coordinator"].list_tasks(
            status=task_status, exclude_status=task_exclude_status, limit=limit
        )

        # Validate mutually exclusive options
        if deps and lineage:
            raise typer.BadParameter("Cannot use both --deps and --lineage at the same time")

        # Dependency tree view rendering
        if deps:
            use_unicode = unicode_override if unicode_override is not None else supports_unicode()
            tree_widget = format_tree(tasks, use_unicode=use_unicode)
            console.print(tree_widget)
            return

        # Lineage tree view rendering
        if lineage:
            use_unicode = unicode_override if unicode_override is not None else supports_unicode()
            tree_widget = format_lineage_tree(tasks, use_unicode=use_unicode)
            console.print(tree_widget)
            return

        # Table view rendering (default)
        table = Table(title="Tasks")
        table.add_column("ID", style="cyan", no_wrap=True)
        table.add_column("Summary", style="magenta")
        table.add_column("Agent Type", style="green")
        table.add_column("Priority", justify="center")
        table.add_column("Status", style="yellow")
        table.add_column("Submitted", style="blue")

        for task in tasks:
            # Truncate summary and ID for display
            summary_preview = (
                (task.summary[:40] + "...")
                if task.summary and len(task.summary) > 40
                else (task.summary or "-")
            )
            table.add_row(
                str(task.id)[:8],
                summary_preview,
                task.agent_type,
                str(task.priority),
                task.status.value,
                task.submitted_at.strftime("%Y-%m-%d %H:%M"),
            )

        console.print(table)

    asyncio.run(_list())


@task_app.command("show")
def task_show(task_id: str = typer.Argument(..., help="Task ID or prefix")) -> None:
    """Get detailed task information."""

    async def _status() -> None:
        from datetime import datetime, timezone

        services = await _get_services()
        resolved_id = await _resolve_task_id(task_id, services)
        task = await services["task_coordinator"].get_task(resolved_id)

        if not task:
            console.print(f"[red]Error:[/red] Task {task_id} not found")
            return

        console.print(f"[bold]Task {task.id}[/bold]")
        if task.summary:
            console.print(f"Summary: [magenta]{task.summary}[/magenta]")
        console.print(f"Prompt: {task.prompt}")
        console.print(f"Agent Type: {task.agent_type}")
        console.print(f"Priority: {task.priority}")
        console.print(f"Status: {task.status.value}")
        console.print(f"Retry Count: {task.retry_count}/{task.max_retries}")
        console.print(f"Timeout: {task.max_execution_timeout_seconds}s")
        console.print(f"Submitted: {task.submitted_at}")
        if task.started_at:
            console.print(f"Started: {task.started_at}")
        if task.completed_at:
            console.print(f"Completed: {task.completed_at}")
        console.print(f"Last Updated: {task.last_updated_at}")

        # Show time since last update for running tasks
        if task.status.value == "running":
            now = datetime.now(timezone.utc)
            time_since_update = (now - task.last_updated_at).total_seconds()
            console.print(f"Time Since Update: {int(time_since_update)}s")

            # Warn if approaching timeout
            if time_since_update > task.max_execution_timeout_seconds * 0.8:
                console.print(
                    f"[yellow]⚠[/yellow]  Task approaching timeout "
                    f"({int(time_since_update)}s / {task.max_execution_timeout_seconds}s)"
                )

        if task.input_data:
            console.print("\n[dim]Additional Context:[/dim]")
            console.print(json.dumps(task.input_data, indent=2))
        if task.error_message:
            console.print(f"\n[red]Error:[/red] {task.error_message}")

        # Retrieve child tasks
        children = await services["database"].get_child_tasks([resolved_id])

        if children:
            console.print("\n[bold]Child Tasks:[/bold]")
            child_table = Table()
            child_table.add_column("ID", style="cyan", no_wrap=True)
            child_table.add_column("Summary", style="magenta")
            child_table.add_column("Status", style="yellow")

            for child in children:
                # Truncate summary to 40 chars (matches task list pattern)
                summary_preview = (
                    (child.summary[:40] + "...")
                    if child.summary and len(child.summary) > 40
                    else (child.summary or "-")
                )
                # Add row: 8-char ID prefix, truncated summary, status
                child_table.add_row(str(child.id)[:8], summary_preview, child.status.value)

            console.print(child_table)

    asyncio.run(_status())


@task_app.command("update")
def update_task(
    task_id: str = typer.Argument(..., help="Task ID or prefix"),
    status: str
    | None = typer.Option(
        None, help="New status (pending|blocked|ready|running|completed|failed|cancelled)"
    ),
    priority: int | None = typer.Option(None, help="New priority (0-10)", min=0, max=10),
    agent_type: str | None = typer.Option(None, help="New agent type"),
    dry_run: bool = typer.Option(False, help="Preview changes without applying"),
) -> None:
    """Update task attributes.

    Examples:
        abathur task update abc123 --status ready
        abathur task update abc123 --status completed --priority 10
        abathur task update abc123 --agent-type requirements-gatherer --dry-run
        abathur task update abc123 --priority 8
    """

    async def _update() -> None:
        from abathur.domain.models import TaskStatus

        services = await _get_services()
        resolved_id = await _resolve_task_id(task_id, services)

        # Validate at least one field is being updated
        if not any([status, priority is not None, agent_type]):
            console.print("[red]Error:[/red] At least one field must be specified")
            console.print("Use --status, --priority, or --agent-type")
            raise typer.Exit(1)

        # Get current task
        task = await services["task_coordinator"].get_task(resolved_id)
        if not task:
            console.print(f"[red]Error:[/red] Task {task_id} not found")
            raise typer.Exit(1)

        # Validate status if provided
        new_status = None
        if status:
            try:
                new_status = TaskStatus(status)
            except ValueError:
                valid_values = ", ".join([s.value for s in TaskStatus])
                console.print(f"[red]Error:[/red] Invalid status '{status}'")
                console.print(f"Valid values: {valid_values}")
                raise typer.Exit(1)

        # Validate agent type change (only for PENDING/READY tasks)
        # Use new_status if being updated, otherwise use current status
        effective_status = new_status if new_status else task.status
        if agent_type and effective_status not in [TaskStatus.PENDING, TaskStatus.READY]:
            console.print(
                f"[red]Error:[/red] Cannot update agent type for task in {effective_status.value} status"
            )
            console.print("Agent type can only be changed for PENDING or READY tasks")
            raise typer.Exit(1)

        # Display preview
        console.print(f"\n[bold]Task {resolved_id}[/bold]")
        console.print(f"Summary: {task.summary or 'No summary'}\n")

        table = Table(title="Proposed Changes")
        table.add_column("Field", style="cyan")
        table.add_column("Current", style="yellow")
        table.add_column("New", style="green")

        updated_fields = []

        if new_status:
            table.add_row("Status", task.status.value, new_status.value)
            updated_fields.append("status")

        if priority is not None:
            table.add_row("Priority", str(task.priority), str(priority))
            updated_fields.append("priority")

        if agent_type:
            table.add_row("Agent Type", task.agent_type, agent_type)
            updated_fields.append("agent_type")

        console.print(table)

        if dry_run:
            console.print("\n[blue]Dry-run mode - no changes will be made[/blue]")
            console.print(
                f"[dim]Would update {len(updated_fields)} field(s): {', '.join(updated_fields)}[/dim]"
            )
            return

        # Apply updates
        try:
            from datetime import datetime, timezone

            if new_status:
                await services["task_coordinator"].update_task_status(resolved_id, new_status)

            if priority is not None:
                # Update priority directly in database
                async with services["database"]._get_connection() as conn:
                    now = datetime.now(timezone.utc).isoformat()
                    await conn.execute(
                        "UPDATE tasks SET priority = ?, last_updated_at = ? WHERE id = ?",
                        (priority, now, str(resolved_id)),
                    )
                    await conn.commit()
                # Log audit
                await services["database"].log_audit(
                    task_id=resolved_id,
                    action_type="task_priority_updated",
                    action_data={"old_priority": task.priority, "new_priority": priority},
                    result="success",
                )

            if agent_type:
                # Update agent type directly in database
                async with services["database"]._get_connection() as conn:
                    now = datetime.now(timezone.utc).isoformat()
                    await conn.execute(
                        "UPDATE tasks SET agent_type = ?, last_updated_at = ? WHERE id = ?",
                        (agent_type, now, str(resolved_id)),
                    )
                    await conn.commit()
                # Log audit
                await services["database"].log_audit(
                    task_id=resolved_id,
                    action_type="task_agent_type_updated",
                    action_data={"old_agent_type": task.agent_type, "new_agent_type": agent_type},
                    result="success",
                )

            console.print(f"\n[green]✓[/green] Task {task_id} updated successfully")
            console.print(
                f"[dim]Updated {len(updated_fields)} field(s): {', '.join(updated_fields)}[/dim]"
            )

        except Exception as e:
            console.print(f"\n[red]Error:[/red] Failed to update task")
            console.print(f"[dim]{e}[/dim]")
            raise typer.Exit(1)

    asyncio.run(_update())


@task_app.command("prune")
def prune(
    task_ids: list[str] = typer.Argument(None, help="Task IDs or prefixes to delete"),
    status: str
    | None = typer.Option(
        None,
        "--status",
        help="Delete all tasks with this status (pending|blocked|ready|running|completed|failed|cancelled)",
    ),
    older_than: str
    | None = typer.Option(
        None, "--older-than", help="Delete tasks older than duration (e.g., 30d, 2w, 6m, 1y)"
    ),
    before: str
    | None = typer.Option(None, "--before", help="Delete tasks before date (ISO 8601: YYYY-MM-DD)"),
    limit: int | None = typer.Option(None, "--limit", help="Maximum tasks to delete", min=1),
    force: bool = typer.Option(False, "--force", help="Skip confirmation prompt"),
    dry_run: bool = typer.Option(
        False, "--dry-run", help="Show what would be deleted without deleting"
    ),
    vacuum: str = typer.Option(
        "conditional",
        "--vacuum",
        help="VACUUM strategy: 'always' (may be slow), 'conditional' (auto, default), or 'never' (fastest)",
    ),
    recursive: bool = typer.Option(
        False,
        "--recursive",
        "-r",
        help="Recursively delete task and all descendants. Validates entire descendant tree "
        "matches deletion criteria before deleting. Use --dry-run to preview what will be deleted.",
    ),
    preview_depth: int = typer.Option(
        5,
        "--preview-depth",
        min=1,
        max=50,
        help="Maximum depth to display in tree preview when using --recursive (default: 5). "
        "Deeper levels show '...' indicator.",
    ),
) -> None:
    """Delete tasks by ID or status.

    By default, deletes only tasks directly matching the criteria.
    Use --recursive to delete entire task trees.

    Examples:
        # Delete single task (non-recursive)
        abathur task prune ebec23ad

        # Delete multiple tasks
        abathur task prune ebec23ad-1234-5678-90ab-cdef12345678 fbec23ad-5678-1234-90ab-cdef12345678

        # Delete by status (non-recursive)
        abathur task prune --status completed
        abathur task prune --status failed --force
        abathur task prune --status pending --dry-run

        # Delete by time
        abathur task prune --older-than 30d
        abathur task prune --older-than 30d --vacuum=always
        abathur task prune --older-than 30d --vacuum=never

        # Recursive deletion (entire task tree)
        abathur task prune --task-id ebec23ad --recursive
        abathur task prune --status completed --recursive

        # Preview recursive deletion
        abathur task prune --task-id ebec23ad --recursive --dry-run

        # Custom preview depth
        abathur task prune --status completed --recursive --preview-depth 10
    """
    from abathur.domain.models import TaskStatus

    # Parameter validation (fail fast - before async)
    # Mutual exclusion: task_ids XOR time-based filters XOR status
    filter_count = sum([bool(task_ids), bool(older_than or before), bool(status)])

    if filter_count == 0:
        raise typer.BadParameter(
            "Must specify at least one filter method.\n"
            "Options:\n"
            "  - Task IDs: abathur task prune <task-id-1> <task-id-2>\n"
            "  - Time-based: abathur task prune --older-than 30d\n"
            "  - Status: abathur task prune --status completed"
        )

    if filter_count > 1:
        filters_used = []
        if task_ids:
            filters_used.append("task IDs")
        if older_than or before:
            filters_used.append("time-based filters (--older-than or --before)")
        if status:
            filters_used.append("--status")

        raise typer.BadParameter(
            f"Cannot use multiple filter methods together: {', '.join(filters_used)}.\n"
            "Choose one filter method:\n"
            "  - Task IDs only\n"
            "  - Time-based filters only (--older-than or --before)\n"
            "  - Status only (--status)"
        )

    # Validate incompatible option combinations
    if recursive and limit:
        raise typer.BadParameter(
            "Cannot use --recursive with --limit.\n"
            "Recursive deletion operates on entire task trees, making limit semantics unclear.\n"
            "Remove --limit to proceed with recursive deletion."
        )

    # Validate status enum value
    task_status = None
    if status:
        try:
            task_status = TaskStatus(status)
        except ValueError:
            valid_values = ", ".join([s.value for s in TaskStatus])
            raise typer.BadParameter(
                f"Invalid status '{status}'. Valid values: {valid_values}"
            ) from None

    # Parse --older-than duration
    older_than_days = None
    if older_than:
        try:
            older_than_days = parse_duration_to_days(older_than)
        except ValueError as e:
            raise typer.BadParameter(
                f"Invalid duration format: {older_than}. "
                f"Use format <number><unit> (e.g., 30d, 2w, 6m, 1y). "
                f"Error: {e}"
            ) from None

    # Parse --before date
    before_date = None
    if before:
        try:
            before_date = datetime.fromisoformat(before)
            if before_date.tzinfo is None:
                before_date = before_date.replace(tzinfo=timezone.utc)
        except ValueError as e:
            raise typer.BadParameter(
                f"Invalid date format: {before}. "
                f"Use ISO 8601 format (YYYY-MM-DD or YYYY-MM-DDTHH:MM:SS). "
                f"Examples: 2025-01-01, 2025-01-01T12:00:00. "
                f"Error: {e}"
            ) from None

    async def _prune() -> None:
        services = await _get_services()

        # Routing decision: time filters -> prune_tasks(), else -> delete_tasks()
        # This enables advanced time-based filtering while preserving backward compatibility
        has_time_filters = older_than is not None or before is not None

        if has_time_filters:
            # Phase 2: PruneFilters construction and child validation
            # Construct PruneFilters from parsed CLI parameters
            try:
                # Construct with explicit parameters to satisfy type checker
                if task_status is not None:
                    # Status specified - use single-status list
                    filters = PruneFilters(
                        older_than_days=older_than_days,
                        before_date=before_date,
                        statuses=[task_status],
                        limit=limit,
                        dry_run=dry_run,
                        vacuum_mode=vacuum,
                        recursive=recursive,
                    )
                else:
                    # No status specified - use default (COMPLETED, FAILED, CANCELLED)
                    filters = PruneFilters(
                        older_than_days=older_than_days,
                        before_date=before_date,
                        limit=limit,
                        dry_run=dry_run,
                        vacuum_mode=vacuum,
                        recursive=recursive,
                    )
            except ValidationError as e:
                raise typer.BadParameter(f"Invalid filter parameters: {e}") from None

            # CLI-007: Task ID preview query for child validation
            # Uses shared PruneFilters.build_where_clause() method to ensure
            # preview query matches prune_tasks() deletion query exactly

            # Build WHERE clause from PruneFilters (use shared method)
            where_sql, params = filters.build_where_clause()

            # Build complete preview query
            limit_sql = f" LIMIT {filters.limit}" if filters.limit else ""
            preview_query = f"""
                SELECT id FROM tasks
                WHERE {where_sql}
                ORDER BY submitted_at ASC
                {limit_sql}
            """

            # Execute preview query to get task IDs
            async with services["database"]._get_connection() as conn:
                cursor = await conn.execute(preview_query, tuple(params))
                rows = await cursor.fetchall()
                preview_task_ids = [UUID(row["id"]) for row in rows]

            # Early return if no tasks match
            if not preview_task_ids:
                console.print("[yellow]No tasks match the specified filters.[/yellow]")
                return

            # Phase 3: prune_tasks() execution and result display

            # Component 1: Child Task Validation (~30 lines)
            child_tasks = await services["database"].get_child_tasks(preview_task_ids)

            if child_tasks:
                console.print(
                    f"\n[yellow]![/yellow] Cannot delete {len(preview_task_ids)} task(s) - "
                    f"{len(child_tasks)} have child tasks:"
                )

                blocked_table = Table()
                blocked_table.add_column("Parent ID", style="cyan", no_wrap=True)
                blocked_table.add_column("Child ID", style="yellow", no_wrap=True)
                blocked_table.add_column("Child Summary", style="magenta")

                for child in child_tasks:
                    parent_id_str = (
                        str(child.parent_task_id)[:8] if child.parent_task_id else "unknown"
                    )
                    child_id_str = str(child.id)[:8]
                    summary_preview = (
                        (child.summary[:40] + "...")
                        if child.summary and len(child.summary) > 40
                        else (child.summary or "-")
                    )
                    blocked_table.add_row(
                        parent_id_str,
                        child_id_str,
                        summary_preview,
                    )

                console.print(blocked_table)
                console.print(
                    "\n[yellow]Delete child tasks first before deleting parent tasks.[/yellow]"
                )
                return

            # Component 2: Preview Display (~25 lines)
            # Fetch full Task objects for preview
            tasks_to_delete = []
            for task_id in preview_task_ids:
                task = await services["task_coordinator"].get_task(task_id)
                if task:
                    tasks_to_delete.append(task)

            # Display preview table
            preview_table = Table(title=f"Tasks to Delete ({len(tasks_to_delete)})")
            preview_table.add_column("ID", style="cyan", no_wrap=True)
            preview_table.add_column("Summary", style="magenta")
            preview_table.add_column("Status", style="yellow")
            preview_table.add_column("Agent Type", style="green")

            for task in tasks_to_delete:
                summary_preview = (
                    (task.summary[:40] + "...")
                    if task.summary and len(task.summary) > 40
                    else (task.summary or "-")
                )
                preview_table.add_row(
                    str(task.id)[:8],
                    summary_preview,
                    task.status.value,
                    task.agent_type,
                )

            console.print(preview_table)

            # Component 3: Dry-Run Check (~5 lines)
            if dry_run:
                # Show tree preview if recursive mode
                if recursive:
                    _render_tree_preview(tasks_to_delete, max_depth=preview_depth)

                console.print("\n[blue]Dry-run mode - no changes will be made[/blue]")
                if recursive:
                    console.print(
                        f"[dim]Would delete {len(tasks_to_delete)} task(s) in recursive mode[/dim]"
                    )
                else:
                    console.print(f"[dim]Would delete {len(tasks_to_delete)} task(s)[/dim]")
                return

            # Component 4: Confirmation Prompt (~10 lines)
            if not force:
                console.print(
                    f"\n[yellow]About to permanently delete {len(tasks_to_delete)} task(s)[/yellow]"
                )
                confirmed = typer.confirm("Are you sure you want to continue?")
                if not confirmed:
                    console.print("[dim]Operation cancelled[/dim]")
                    raise typer.Exit(0)

            # Component 5: Prune Execution (~10 lines)
            console.print("[blue]Deleting tasks...[/blue]")

            # Show progress indicator for VACUUM if expected to run
            show_vacuum_progress = filters.vacuum_mode == "always" or (
                filters.vacuum_mode == "conditional" and len(preview_task_ids) >= 100
            )

            try:
                if show_vacuum_progress:
                    # Use progress indicator for operations that will VACUUM
                    with Progress(
                        SpinnerColumn(),
                        TextColumn("[progress.description]{task.description}"),
                        console=console,
                    ) as progress:
                        task_desc = progress.add_task(
                            description="Deleting tasks and optimizing database...", total=None
                        )
                        result = await services["database"].prune_tasks(filters)
                else:
                    # No VACUUM expected, run without progress indicator
                    result = await services["database"].prune_tasks(filters)
            except sqlite3.OperationalError as e:
                # Database locked, busy, or permission issues
                console.print(
                    "[red]Error:[/red] Database is locked or busy.\n"
                    "This can happen if another process is using the database.\n"
                    "Try again in a few moments."
                )
                logger.error(f"Database operational error: {e}")
                raise typer.Exit(1)
            except sqlite3.IntegrityError as e:
                # Foreign key violations, constraint failures
                console.print(
                    "[red]Error:[/red] Database integrity constraint violated.\n"
                    "This may indicate data corruption or concurrent modifications.\n"
                    f"Details: {e}"
                )
                logger.error(f"Database integrity error: {e}")
                raise typer.Exit(1)
            except aiosqlite.Error as e:
                # General aiosqlite errors (connection, protocol, etc.)
                console.print(
                    "[red]Error:[/red] Database connection or protocol error.\n"
                    f"Details: {e}\n"
                    "Check database file permissions and disk space."
                )
                logger.error(f"Aiosqlite error: {e}")
                raise typer.Exit(1)
            except ValueError as e:
                # Validation errors from our code
                console.print(
                    f"[red]Error:[/red] Invalid parameters: {e}\n"
                    "Check your command arguments and try again."
                )
                logger.error(f"Validation error: {e}")
                raise typer.Exit(1)
            except Exception as e:
                # Unexpected errors - still catch for safety
                console.print(
                    f"[red]Error:[/red] Unexpected error during task deletion.\n"
                    f"Type: {type(e).__name__}\n"
                    f"Details: {e}\n"
                    "Please report this issue if it persists."
                )
                logger.exception("Unexpected error in prune command")
                raise typer.Exit(1)

            # Component 6: PruneResult Display (~25 lines)
            # Display result summary
            if recursive:
                console.print(
                    f"\n[green]✓[/green] Successfully deleted {result.deleted_tasks} task(s) in recursive mode"
                )
            else:
                console.print(
                    f"\n[green]✓[/green] Successfully deleted {result.deleted_tasks} task(s)"
                )

            # Display breakdown by status
            if result.breakdown_by_status:
                breakdown_table = Table(title="Breakdown by Status")
                breakdown_table.add_column("Status", style="cyan")
                breakdown_table.add_column("Count", style="yellow", justify="right")

                for status, count in result.breakdown_by_status.items():
                    breakdown_table.add_row(status.value, str(count))

                console.print(breakdown_table)

            # Display VACUUM information
            if result.vacuum_auto_skipped:
                # Auto-skipped for large prune operation
                console.print(
                    f"\n[yellow]⚠[/yellow]  VACUUM automatically skipped (deleting {result.deleted_tasks} tasks)"
                )
                console.print(
                    "[dim]Large prune operations (>10,000 tasks) skip VACUUM to avoid long database locks.[/dim]"
                )
                console.print(
                    "[dim]Run 'abathur task prune --older-than 0d --vacuum=always' to manually VACUUM if needed.[/dim]"
                )
            elif result.reclaimed_bytes is not None:
                reclaimed_mb = result.reclaimed_bytes / (1024 * 1024)
                console.print(f"\n[green]VACUUM completed: {reclaimed_mb:.2f} MB reclaimed[/green]")
            elif filters.vacuum_mode == "never":
                console.print("\n[dim]VACUUM skipped (--vacuum=never)[/dim]")
            elif filters.vacuum_mode == "conditional" and result.deleted_tasks < 100:
                console.print(
                    f"\n[dim]VACUUM skipped (conditional mode, only {result.deleted_tasks} tasks deleted, threshold is 100)[/dim]"
                )

            # Display dependency count
            if result.deleted_dependencies:
                console.print(
                    f"[cyan]Deleted {result.deleted_dependencies} task dependencies[/cyan]"
                )

            return

        # Unified prune path - uses prune_tasks() for all selection strategies
        # Task selection logic
        selected_task_ids: list[UUID] = []

        if task_ids:
            # Resolve task ID prefixes
            for task_id_prefix in task_ids:
                resolved_id = await _resolve_task_id(task_id_prefix, services)
                selected_task_ids.append(resolved_id)
        elif task_status:
            # Filter by status
            # Use the CLI limit if specified, otherwise default to 10000
            task_limit = limit if limit is not None else 10000
            tasks = await services["database"].list_tasks(task_status, limit=task_limit)
            selected_task_ids = [task.id for task in tasks]

            if not selected_task_ids:
                console.print(f"[green]✓[/green] No tasks found with status '{task_status.value}'")
                return

        # Apply limit to selected task IDs if specified (for task-ID based deletion)
        if limit is not None and len(selected_task_ids) > limit:
            selected_task_ids = selected_task_ids[:limit]

        # Fetch full task details for display
        tasks_to_delete = []
        for task_id in selected_task_ids:
            task = await services["task_coordinator"].get_task(task_id)
            if task:
                tasks_to_delete.append(task)
            else:
                # Task ID was resolved but doesn't exist in database
                console.print(f"[red]Error:[/red] Task {task_id} not found")
                raise typer.Exit(1)

        if not tasks_to_delete:
            console.print("[green]✓[/green] No tasks to delete")
            return

        # Child Task Validation - check if any selected tasks have children
        child_tasks = await services["database"].get_child_tasks(selected_task_ids)

        if child_tasks:
            console.print(
                f"\n[yellow]![/yellow] Cannot delete {len(selected_task_ids)} task(s) - "
                f"{len(child_tasks)} have child tasks:"
            )

            blocked_table = Table()
            blocked_table.add_column("Parent ID", style="cyan", no_wrap=True)
            blocked_table.add_column("Child ID", style="yellow", no_wrap=True)
            blocked_table.add_column("Child Summary", style="magenta")

            for child in child_tasks:
                parent_id_str = str(child.parent_task_id)[:8] if child.parent_task_id else "unknown"
                child_id_str = str(child.id)[:8]
                summary_preview = (
                    (child.summary[:40] + "...")
                    if child.summary and len(child.summary) > 40
                    else (child.summary or "-")
                )
                blocked_table.add_row(
                    parent_id_str,
                    child_id_str,
                    summary_preview,
                )

            console.print(blocked_table)
            console.print(
                "\n[yellow]Delete child tasks first before deleting parent tasks.[/yellow]"
            )
            return

        # Display preview table
        table = Table(title=f"Tasks to Delete ({len(tasks_to_delete)})")
        table.add_column("ID", style="cyan", no_wrap=True)
        table.add_column("Summary", style="magenta")
        table.add_column("Status", style="yellow")
        table.add_column("Agent Type", style="green")

        for task in tasks_to_delete:
            summary_preview = (
                (task.summary[:40] + "...")
                if task.summary and len(task.summary) > 40
                else (task.summary or "-")
            )
            table.add_row(
                str(task.id)[:8],
                summary_preview,
                task.status.value,
                task.agent_type,
            )

        console.print(table)

        # Dry-run mode
        if dry_run:
            # Show tree preview if recursive mode
            if recursive:
                _render_tree_preview(tasks_to_delete, max_depth=preview_depth)

            console.print("\n[blue]Dry-run mode - no changes will be made[/blue]")
            if recursive:
                console.print(
                    f"[dim]Would delete {len(tasks_to_delete)} task(s) in recursive mode[/dim]"
                )
            else:
                console.print(f"[dim]Would delete {len(tasks_to_delete)} task(s)[/dim]")
            return

        # Confirmation prompt (unless --force)
        if not force:
            console.print(
                f"\n[yellow]About to permanently delete {len(tasks_to_delete)} task(s)[/yellow]"
            )
            confirmed = typer.confirm("Are you sure you want to continue?")
            if not confirmed:
                console.print("[dim]Operation cancelled[/dim]")
                raise typer.Exit(0)

        # Execute deletion using unified prune_tasks() interface
        console.print("[blue]Deleting tasks...[/blue]")

        # Show progress indicator for VACUUM if expected to run
        # Note: Don't show for large operations (>10,000) since VACUUM will be auto-skipped
        show_vacuum_progress = len(selected_task_ids) < 10_000 and (  # Auto-skip threshold
            vacuum == "always" or (vacuum == "conditional" and len(selected_task_ids) >= 100)
        )

        try:
            filters = PruneFilters(
                task_ids=selected_task_ids, vacuum_mode=vacuum, recursive=recursive
            )

            if show_vacuum_progress:
                # Use progress indicator for operations that will VACUUM
                with Progress(
                    SpinnerColumn(),
                    TextColumn("[progress.description]{task.description}"),
                    console=console,
                ) as progress:
                    task_desc = progress.add_task(
                        description="Deleting tasks and optimizing database...", total=None
                    )
                    result = await services["database"].prune_tasks(filters)
            else:
                # No VACUUM expected, run without progress indicator
                result = await services["database"].prune_tasks(filters)

            deleted_count = result.deleted_tasks
        except sqlite3.OperationalError as e:
            console.print(
                "[red]Error:[/red] Database is locked or busy.\n"
                "This can happen if another process is using the database.\n"
                "Try again in a few moments."
            )
            logger.error(f"Database operational error: {e}")
            raise typer.Exit(1)
        except sqlite3.IntegrityError as e:
            console.print(
                "[red]Error:[/red] Database integrity constraint violated.\n"
                "This may indicate data corruption or concurrent modifications.\n"
                f"Details: {e}"
            )
            logger.error(f"Database integrity error: {e}")
            raise typer.Exit(1)
        except aiosqlite.Error as e:
            console.print(
                "[red]Error:[/red] Database connection or protocol error.\n"
                f"Details: {e}\n"
                "Check database file permissions and disk space."
            )
            logger.error(f"Aiosqlite error: {e}")
            raise typer.Exit(1)
        except ValueError as e:
            console.print(
                f"[red]Error:[/red] Invalid parameters: {e}\n"
                "Check your command arguments and try again."
            )
            logger.error(f"Validation error: {e}")
            raise typer.Exit(1)
        except Exception as e:
            console.print(
                f"[red]Error:[/red] Unexpected error during task deletion.\n"
                f"Type: {type(e).__name__}\n"
                f"Details: {e}\n"
                "Please report this issue if it persists."
            )
            logger.exception("Unexpected error in delete command")
            raise typer.Exit(1)

        # Display results
        if recursive:
            console.print(f"[green]✓[/green] Deleted {deleted_count} task(s) in recursive mode")
        else:
            console.print(f"[green]✓[/green] Deleted {deleted_count} task(s)")

        # Show breakdown if available
        if result.breakdown_by_status:
            breakdown_table = Table(title="Breakdown by Status")
            breakdown_table.add_column("Status", style="cyan")
            breakdown_table.add_column("Count", style="yellow", justify="right")

            for status, count in result.breakdown_by_status.items():
                breakdown_table.add_row(status.value, str(count))

            console.print(breakdown_table)

        # Display VACUUM auto-skip warning if applicable
        if result.vacuum_auto_skipped:
            console.print(
                f"\n[yellow]⚠[/yellow]  VACUUM automatically skipped (deleting {result.deleted_tasks} tasks)"
            )
            console.print(
                "[dim]Large prune operations (>10,000 tasks) skip VACUUM to avoid long database locks.[/dim]"
            )
            console.print(
                "[dim]Run 'VACUUM;' manually in SQLite CLI if you need to reclaim disk space.[/dim]"
            )

        # Display VACUUM information
        if result.reclaimed_bytes is not None:
            reclaimed_mb = result.reclaimed_bytes / (1024 * 1024)
            console.print(f"\n[green]VACUUM completed: {reclaimed_mb:.2f} MB reclaimed[/green]")
        elif vacuum == "never":
            console.print("\n[dim]VACUUM skipped (--vacuum=never)[/dim]")
        elif vacuum == "conditional" and result.deleted_tasks < 100:
            console.print(
                f"\n[dim]VACUUM skipped (conditional mode, only {result.deleted_tasks} tasks deleted, threshold is 100)[/dim]"
            )

    asyncio.run(_prune())


@task_app.command("check-stale")
def check_stale() -> None:
    """Check for and handle stale running tasks that have exceeded their timeout."""

    async def _check_stale() -> None:
        services = await _get_services()

        console.print("[blue]Checking for stale running tasks...[/blue]")
        handled_task_ids = await services["task_coordinator"].handle_stale_tasks()

        if not handled_task_ids:
            console.print("[green]✓[/green] No stale tasks found")
        else:
            console.print(f"[yellow]![/yellow] Handled {len(handled_task_ids)} stale task(s):")
            for task_id in handled_task_ids:
                console.print(f"  - {task_id}")

    asyncio.run(_check_stale())


@task_app.command("status")
def task_status(watch: bool = typer.Option(False, help="Watch mode (live updates)")) -> None:
    """Show task queue status and statistics."""

    async def _status() -> None:
        services = await _get_services()
        from abathur.domain.models import TaskStatus

        # Count tasks by status
        pending = len(await services["database"].list_tasks(TaskStatus.PENDING, 1000))
        running = len(await services["database"].list_tasks(TaskStatus.RUNNING, 1000))
        completed = len(await services["database"].list_tasks(TaskStatus.COMPLETED, 1000))
        failed = len(await services["database"].list_tasks(TaskStatus.FAILED, 1000))

        console.print("[bold]Task Queue Status[/bold]")
        console.print(f"Pending tasks: {pending}")
        console.print(f"Running tasks: {running}")
        console.print(f"Completed tasks: {completed}")
        console.print(f"Failed tasks: {failed}")
        console.print(f"Total tasks: {pending + running + completed + failed}")

    asyncio.run(_status())


@task_app.command("visualize")
def visualize_queue(
    status: str | None = typer.Option(None, help="Filter by status"),
    unicode_override: bool | None = typer.Option(
        None, "--unicode/--ascii", help="Force Unicode or ASCII box-drawing"
    ),
) -> None:
    """Display tasks in tree view.

    Shows tasks in a hierarchical tree structure based on parent-child relationships.

    Examples:
        abathur task visualize                    # Show all tasks as a tree
        abathur task visualize --status pending   # Show pending tasks as a tree
        abathur task visualize --ascii            # Force ASCII box-drawing characters
    """
    # Delegate to list command with --tree flag
    list_tasks(status=status, exclude_status=None, limit=100, tree=True, unicode_override=unicode_override)


=======
>>>>>>> fcce90ae
# ===== Swarm Commands =====
swarm_app = typer.Typer(help="Agent swarm management", no_args_is_help=True)
app.add_typer(swarm_app, name="swarm")


@swarm_app.command("start")
def start_swarm(
    task_limit: int | None = typer.Option(None, help="Max tasks to process before stopping"),
    max_agents: int = typer.Option(10, help="Max concurrent agents"),
    no_mcp: bool = typer.Option(False, help="Disable auto-start of MCP memory server"),
    poll_interval: float = typer.Option(2.0, help="Polling interval in seconds"),
) -> None:
    """Start the swarm orchestrator in continuous mode.

    The swarm continuously polls the database for READY tasks and spawns agents
    up to the max_concurrent_agents limit. It runs until interrupted with Ctrl+C
    or until task_limit is reached (if specified).

    Automatically starts the MCP memory server for agent memory access.
    Use --no-mcp to disable auto-start of the memory server.

    Examples:
        abathur swarm start                         # Run continuously until Ctrl+C
        abathur swarm start --task-limit 5          # Stop after processing 5 tasks
        abathur swarm start --poll-interval 5.0     # Poll every 5 seconds
    """

    async def _start() -> None:
        import signal as sig

        from abathur.mcp.server_manager import MemoryServerManager

        services = await _get_services()

        # Update max_concurrent_agents if specified via CLI
        if max_agents != 10:  # 10 is the default value
            services["swarm_orchestrator"].max_concurrent_agents = max_agents
            # Also update the semaphore to match new limit
            services["swarm_orchestrator"].semaphore = asyncio.Semaphore(max_agents)

        # Update poll interval if specified
        if poll_interval != 2.0:
            services["swarm_orchestrator"].poll_interval = poll_interval

        console.print("[blue]Starting swarm orchestrator in continuous mode...[/blue]")
        console.print("[dim]Press Ctrl+C to stop gracefully[/dim]")

        # Auto-start MCP memory server
        mcp_manager = None
        if not no_mcp:
            console.print("[dim]Starting MCP memory server...[/dim]")
            mcp_manager = MemoryServerManager(services["config_manager"].get_database_path())
            await mcp_manager.start()
            console.print("[dim]✓ MCP memory server running[/dim]")

        # Setup signal handlers for graceful shutdown
        shutdown_event = asyncio.Event()

        def signal_handler(signum: int, frame: Any) -> None:
            console.print("\n[yellow]Shutdown signal received, stopping gracefully...[/yellow]")
            shutdown_event.set()

        sig.signal(sig.SIGINT, signal_handler)
        sig.signal(sig.SIGTERM, signal_handler)

        # Start monitoring
        await services["resource_monitor"].start_monitoring()

        try:
            # Start swarm in a task so we can monitor shutdown signal
            swarm_task = asyncio.create_task(services["swarm_orchestrator"].start_swarm(task_limit))

            # Wait for either completion or shutdown signal
            done, pending = await asyncio.wait(
                [swarm_task, asyncio.create_task(shutdown_event.wait())],
                return_when=asyncio.FIRST_COMPLETED,
            )

            # If shutdown was signaled, cancel swarm and wait for graceful stop
            if shutdown_event.is_set():
                console.print("[dim]Initiating graceful shutdown...[/dim]")
                await services["swarm_orchestrator"].shutdown()
                # Wait for swarm task to complete
                try:
                    results = await asyncio.wait_for(swarm_task, timeout=30.0)
                except asyncio.TimeoutError:
                    console.print("[yellow]Warning: Swarm shutdown timed out[/yellow]")
                    swarm_task.cancel()
                    results = []
            else:
                # Swarm completed naturally
                results = await swarm_task

            console.print(f"[green]✓[/green] Swarm completed {len(results)} tasks")

        finally:
            # Stop monitoring
            await services["resource_monitor"].stop_monitoring()

            # Stop MCP memory server
            if mcp_manager:
                console.print("[dim]Stopping MCP memory server...[/dim]")
                await mcp_manager.stop()

    try:
        asyncio.run(_start())
    except KeyboardInterrupt:
        console.print("\n[yellow]Interrupted[/yellow]")
        pass


@swarm_app.command("status")
def swarm_status() -> None:
    """Get swarm status."""

    async def _status() -> None:
        services = await _get_services()
        status = await services["swarm_orchestrator"].get_swarm_status()

        console.print("[bold]Swarm Status[/bold]")
        console.print(f"Active tasks: {status.get('active_tasks', 0)}")
        console.print(f"Completed tasks: {status.get('completed_tasks', 0)}")
        console.print(f"Failed tasks: {status.get('failed_tasks', 0)}")

    asyncio.run(_status())


# ===== MCP Commands =====
mcp_app = typer.Typer(help="MCP server management", no_args_is_help=True)
app.add_typer(mcp_app, name="mcp")


@mcp_app.command("list")
def mcp_list() -> None:
    """List all MCP servers (including built-in memory server)."""

    async def _list() -> None:
        from abathur.infrastructure import ConfigManager
        from abathur.mcp.server_manager import MemoryServerManager

        services = await _get_services()
        config_manager = ConfigManager()

        table = Table(title="MCP Servers")
        table.add_column("Name", style="cyan")
        table.add_column("Command", style="green")
        table.add_column("State", style="yellow")
        table.add_column("PID", justify="center")

        # Add memory server
        memory_manager = MemoryServerManager(config_manager.get_database_path())
        memory_status = memory_manager.get_status()
        is_running = await memory_manager.is_running()
        table.add_row(
            "memory",
            "abathur-mcp (built-in)",
            "[green]running[/green]" if is_running else "[dim]stopped[/dim]",
            str(memory_status.get("pid", "N/A")),
        )

        # Add configured servers
        all_status = services["mcp_manager"].get_all_server_status()
        for name, server_status in all_status.items():
            table.add_row(
                name,
                server_status.get("command", ""),
                server_status.get("state", "unknown"),
                str(server_status.get("pid", "N/A")),
            )

        console.print(table)

    asyncio.run(_list())


@mcp_app.command("start")
def mcp_start(
    server: str = typer.Argument(..., help="Server name (e.g., 'memory' or configured server)"),
    foreground: bool = typer.Option(False, help="Run in foreground (memory server only)"),
) -> None:
    """Start an MCP server.

    Examples:
        abathur mcp start memory          # Start the built-in memory server
        abathur mcp start filesystem      # Start a configured MCP server
        abathur mcp start memory --foreground  # Run memory server in foreground
    """

    async def _start() -> None:
        # Special handling for built-in memory server
        if server == "memory":
            from abathur.infrastructure import ConfigManager
            from abathur.mcp.server_manager import MemoryServerManager

            config_manager = ConfigManager()
            db_path = config_manager.get_database_path()

            if foreground:
                # Run in foreground (blocking)
                console.print("[blue]Starting Memory MCP server in foreground...[/blue]")
                console.print(f"[dim]Database: {db_path}[/dim]")
                console.print("[dim]Press Ctrl+C to stop[/dim]\n")

                from abathur.mcp.memory_server import AbathurMemoryServer

                memory_server = AbathurMemoryServer(db_path)
                await memory_server.run()
            else:
                # Run in background
                manager = MemoryServerManager(db_path)
                success = await manager.start()

                if success:
                    console.print("[green]✓[/green] MCP server [cyan]memory[/cyan] started")
                    console.print(f"[dim]Database: {db_path}[/dim]")
                    console.print(
                        f"[dim]PID: {manager.process.pid if manager.process else 'N/A'}[/dim]"
                    )
                    console.print("\n[dim]Configure in Claude Desktop:[/dim]")
                    console.print(
                        f'[dim]  "abathur-memory": {{"command": "abathur-mcp", "args": ["--db-path", "{db_path}"]}}[/dim]'
                    )
                else:
                    console.print("[red]Error:[/red] Failed to start memory server")
        else:
            # Use generic MCPManager for configured servers
            services = await _get_services()
            success = await services["mcp_manager"].start_server(server)

            if success:
                console.print(f"[green]✓[/green] MCP server [cyan]{server}[/cyan] started")
            else:
                console.print(f"[red]Error:[/red] Failed to start MCP server {server}")

    try:
        asyncio.run(_start())
    except KeyboardInterrupt:
        console.print("\n[yellow]Server stopped[/yellow]")


@mcp_app.command("stop")
def mcp_stop(
    server: str = typer.Argument(..., help="Server name (e.g., 'memory' or configured server)"),
) -> None:
    """Stop an MCP server.

    Examples:
        abathur mcp stop memory      # Stop the built-in memory server
        abathur mcp stop filesystem  # Stop a configured MCP server
    """

    async def _stop() -> None:
        # Special handling for built-in memory server
        if server == "memory":
            from abathur.infrastructure import ConfigManager
            from abathur.mcp.server_manager import MemoryServerManager

            config_manager = ConfigManager()
            manager = MemoryServerManager(config_manager.get_database_path())

            success = await manager.stop()

            if success:
                console.print("[green]✓[/green] MCP server [cyan]memory[/cyan] stopped")
            else:
                console.print("[red]Error:[/red] Failed to stop memory server")
        else:
            # Use generic MCPManager for configured servers
            services = await _get_services()
            success = await services["mcp_manager"].stop_server(server)

            if success:
                console.print(f"[green]✓[/green] MCP server [cyan]{server}[/cyan] stopped")
            else:
                console.print(f"[red]Error:[/red] Failed to stop MCP server {server}")

    asyncio.run(_stop())


@mcp_app.command("restart")
def mcp_restart(
    server: str = typer.Argument(..., help="Server name (e.g., 'memory' or configured server)"),
) -> None:
    """Restart an MCP server.

    Examples:
        abathur mcp restart memory      # Restart the built-in memory server
        abathur mcp restart filesystem  # Restart a configured MCP server
    """

    async def _restart() -> None:
        # Special handling for built-in memory server
        if server == "memory":
            from abathur.infrastructure import ConfigManager
            from abathur.mcp.server_manager import MemoryServerManager

            config_manager = ConfigManager()
            manager = MemoryServerManager(config_manager.get_database_path())

            # Stop first
            await manager.stop()
            await asyncio.sleep(1.0)  # Brief pause

            # Then start
            success = await manager.start()

            if success:
                console.print("[green]✓[/green] MCP server [cyan]memory[/cyan] restarted")
            else:
                console.print("[red]Error:[/red] Failed to restart memory server")
        else:
            # Use generic MCPManager for configured servers
            services = await _get_services()
            success = await services["mcp_manager"].restart_server(server)

            if success:
                console.print(f"[green]✓[/green] MCP server [cyan]{server}[/cyan] restarted")
            else:
                console.print(f"[red]Error:[/red] Failed to restart MCP server {server}")

    asyncio.run(_restart())


@mcp_app.command("status")
def mcp_status(
    server: str | None = typer.Argument(None, help="Server name (omit to show all servers)"),
) -> None:
    """Show MCP server status.

    Examples:
        abathur mcp status           # Show status of all servers
        abathur mcp status memory    # Show status of memory server only
        abathur mcp status filesystem # Show status of a configured server
    """

    async def _status() -> None:
        # If a specific server is requested
        if server:
            # Special handling for built-in memory server
            if server == "memory":
                from abathur.infrastructure import ConfigManager
                from abathur.mcp.server_manager import MemoryServerManager

                config_manager = ConfigManager()
                manager = MemoryServerManager(config_manager.get_database_path())

                status_info = manager.get_status()
                is_running = await manager.is_running()

                console.print("[bold]Memory MCP Server Status[/bold]")
                console.print(f"Running: {'[green]Yes[/green]' if is_running else '[red]No[/red]'}")
                if status_info["pid"]:
                    console.print(f"PID: {status_info['pid']}")
                console.print(f"Database: {status_info['db_path']}")
            else:
                # Show status for a configured server
                services = await _get_services()
                status_info = services["mcp_manager"].get_server_status(server)

                if not status_info:
                    console.print(f"[red]Error:[/red] Server {server} not found")
                    return

                console.print(f"[bold]MCP Server Status: {server}[/bold]")
                console.print(f"Command: {status_info.get('command', 'N/A')}")
                console.print(f"State: {status_info.get('state', 'unknown')}")
                if status_info.get("pid"):
                    console.print(f"PID: {status_info['pid']}")
                if status_info.get("started_at"):
                    console.print(f"Started: {status_info['started_at']}")
                if status_info.get("error_message"):
                    console.print(f"[red]Error:[/red] {status_info['error_message']}")
        else:
            # Show all servers (including memory)
            from abathur.infrastructure import ConfigManager
            from abathur.mcp.server_manager import MemoryServerManager

            services = await _get_services()
            config_manager = ConfigManager()

            table = Table(title="MCP Servers")
            table.add_column("Name", style="cyan")
            table.add_column("Command", style="green")
            table.add_column("State", style="yellow")
            table.add_column("PID", justify="center")

            # Add memory server
            memory_manager = MemoryServerManager(config_manager.get_database_path())
            memory_status = memory_manager.get_status()
            is_running = await memory_manager.is_running()
            table.add_row(
                "memory",
                "abathur-mcp (built-in)",
                "[green]running[/green]" if is_running else "[dim]stopped[/dim]",
                str(memory_status.get("pid", "N/A")),
            )

            # Add configured servers
            all_status = services["mcp_manager"].get_all_server_status()
            for name, status_info in all_status.items():
                table.add_row(
                    name,
                    status_info.get("command", ""),
                    status_info.get("state", "unknown"),
                    str(status_info.get("pid", "N/A")),
                )

            console.print(table)

    asyncio.run(_status())


# ===== Loop Commands =====
loop_app = typer.Typer(help="Iterative loop execution", no_args_is_help=True)
app.add_typer(loop_app, name="loop")


@loop_app.command("start")
def loop_start(
    task_id: str = typer.Argument(..., help="Task ID or prefix"),
    max_iterations: int = typer.Option(10, help="Maximum iterations"),
    convergence_threshold: float = typer.Option(0.95, help="Convergence threshold"),
    no_mcp: bool = typer.Option(False, help="Disable auto-start of MCP memory server"),
) -> None:
    """Start an iterative refinement loop.

    Automatically starts the MCP memory server for agent memory access.
    Use --no-mcp to disable auto-start of the memory server.
    """

    async def _start() -> None:
        from abathur.application import ConvergenceCriteria, ConvergenceType
        from abathur.mcp.server_manager import MemoryServerManager

        services = await _get_services()

        resolved_id = await _resolve_task_id(task_id, services)
        task = await services["task_coordinator"].get_task(resolved_id)
        if not task:
            console.print(f"[red]Error:[/red] Task {task_id} not found")
            return

        criteria = ConvergenceCriteria(
            type=ConvergenceType.THRESHOLD,
            threshold=convergence_threshold,
        )

        console.print(f"[blue]Starting loop execution for task {task_id}...[/blue]")

        # Auto-start MCP memory server
        mcp_manager = None
        if not no_mcp:
            console.print("[dim]Starting MCP memory server...[/dim]")
            mcp_manager = MemoryServerManager(services["config_manager"].get_database_path())
            await mcp_manager.start()
            console.print("[dim]✓ MCP memory server running[/dim]")

        try:
            result = await services["loop_executor"].execute_loop(task, criteria, max_iterations)

            if result.converged:
                console.print(f"[green]✓[/green] Converged after {result.iterations} iterations")
            else:
                console.print(
                    f"[yellow]![/yellow] Did not converge ({result.reason}) after {result.iterations} iterations"
                )
        finally:
            # Stop MCP memory server
            if mcp_manager:
                console.print("[dim]Stopping MCP memory server...[/dim]")
                await mcp_manager.stop()

    asyncio.run(_start())


# ===== Memory Commands =====
app.add_typer(mem_app, name="mem")


# ===== Database Commands =====
@app.command()
def init(
    validate: bool = typer.Option(
        False, help="Run comprehensive database validation"
    ),  # noqa: B008
    db_path: Path
    | None = typer.Option(  # noqa: B008
        None, help="Custom database path (default: ~/.abathur/abathur.db)"
    ),
    report_output: Path
    | None = typer.Option(None, help="Save validation report as JSON"),  # noqa: B008
    skip_template: bool = typer.Option(False, help="Skip template installation"),  # noqa: B008
) -> None:
    """Initialize or update an Abathur project with latest templates.

    By default, pulls templates from the config file and installs/updates them
    to your project directory (.claude/ and related files).

    Template Update Behavior:
    - Core agent templates are always updated to latest version
    - MCP config is always updated
    - Custom agents (not in template) are preserved
    - Documentation files are updated

    Templates are configured in .abathur/config.yaml under the 'template_repos' field.
    Multiple templates can be specified, and they will be installed in order.

    Use --skip-template to only initialize the database without updating templates.
    Use --validate to run a comprehensive validation suite after initialization.
    This checks PRAGMA settings, foreign keys, indexes, and performance.

    Use --db-path to initialize a database at a custom location.
    Use --report-output to save the validation report as JSON (requires --validate).

    Examples:
        abathur init                                    # Init DB + update templates
        abathur init --skip-template                    # Only init database
        abathur init --validate
        abathur init --validate --report-output validation.json
        abathur init --db-path /tmp/test.db --validate
    """

    async def _init() -> None:
        import time

        from abathur.infrastructure import ConfigManager, Database, DatabaseValidator

        console.print("[blue]Initializing Abathur project...[/blue]")

        # Determine database path
        if db_path:
            database_path = db_path
            console.print(f"[dim]Using custom database path: {database_path}[/dim]")
        else:
            config_manager = ConfigManager()
            database_path = config_manager.get_database_path()

        # Initialize database
        database = Database(database_path)

        start_time = time.perf_counter()
        await database.initialize()
        init_duration = time.perf_counter() - start_time

        console.print(f"[green]✓[/green] Database initialized ({init_duration:.2f}s)")

        # Run validation if requested
        if validate:
            console.print("\n[blue]Running database validation...[/blue]")
            validator = DatabaseValidator(database)
            results = await validator.run_all_checks(verbose=True)

            # Add initialization metadata
            results["database_path"] = str(database_path)
            results["initialization_duration_seconds"] = round(init_duration, 2)

            # Save report if requested
            if report_output:
                report_output.parent.mkdir(parents=True, exist_ok=True)
                with open(report_output, "w") as f:
                    json.dump(results, f, indent=2)
                console.print(f"\n[green]✓[/green] Validation report saved to: {report_output}")

            if results["issues"]:
                console.print("\n[red]✗[/red] Validation failed - see issues above")
                raise typer.Exit(1)
            else:
                console.print("\n[green]✓[/green] Validation passed - database ready for use")
        elif report_output:
            console.print("[yellow]Warning:[/yellow] --report-output requires --validate flag")

        # Install templates (unless skipped)
        if not skip_template:
            # Load config to get template repos
            config_manager = ConfigManager()
            config = config_manager.load_config()

            if not config.template_repos:
                console.print("[yellow]Warning:[/yellow] No templates configured in config file")
                return

            console.print(f"\n[blue]Installing {len(config.template_repos)} template(s)...[/blue]")

            services = await _get_services()
            total_agents = 0

            for idx, template_repo in enumerate(config.template_repos, start=1):
                console.print(f"\n[dim]Template {idx}/{len(config.template_repos)}[/dim]")
                console.print(f"[dim]Repository: {template_repo.url}[/dim]")
                console.print(f"[dim]Version: {template_repo.version}[/dim]")

                with Progress(
                    SpinnerColumn(),
                    TextColumn("[progress.description]{task.description}"),
                    console=console,
                ) as progress:
                    progress.add_task(description="Pulling template into cache...", total=None)

                    # Pull template into cache
                    tmpl = await services["template_manager"].clone_template(
                        template_repo.url, template_repo.version
                    )

                console.print(f"[green]✓[/green] Template cached: [cyan]{tmpl.name}[/cyan]")

                with Progress(
                    SpinnerColumn(),
                    TextColumn("[progress.description]{task.description}"),
                    console=console,
                ) as progress:
                    progress.add_task(
                        description="Installing/updating template in project directory...",
                        total=None,
                    )

                    # Install template to project directory
                    await services["template_manager"].install_template(tmpl)

                console.print("[green]✓[/green] Template installed/updated in project directory")

                # Count agents
                if tmpl.agents:
                    total_agents += len(tmpl.agents)
                    console.print(f"[dim]  - {len(tmpl.agents)} agent(s) from this template[/dim]")

            console.print("\n[green]✓[/green] All templates installed successfully")
            console.print("[dim]  - Core agent templates updated from templates[/dim]")
            console.print("[dim]  - MCP config updated[/dim]")
            console.print("[dim]  - Custom agents preserved (if any)[/dim]")
            if total_agents > 0:
                console.print(
                    f"[dim]  - Total {total_agents} template agent(s) in .claude/agents/[/dim]"
                )

    asyncio.run(_init())


# ===== Main Entry Point =====
def main() -> None:
    """Main entry point."""
    try:
        app()
    except KeyboardInterrupt:
        console.print("\n[yellow]Interrupted[/yellow]")
        sys.exit(130)
    except Exception as e:
        console.print(f"[red]Error:[/red] {e}")
        sys.exit(1)


if __name__ == "__main__":
    main()<|MERGE_RESOLUTION|>--- conflicted
+++ resolved
@@ -17,6 +17,7 @@
 from rich.table import Table
 
 from abathur import __version__
+from abathur.cli.mem_commands import mem_app
 from abathur.cli.task_commands import task_app
 from abathur.cli.tree_formatter import format_lineage_tree, format_tree, supports_unicode
 from abathur.cli.utils import parse_duration_to_days
@@ -138,1106 +139,6 @@
 app.add_typer(task_app, name="task")
 
 
-<<<<<<< HEAD
-@task_app.command("submit")
-def submit(
-    prompt: str = typer.Argument(..., help="Task prompt/instruction"),
-    agent_type: str = typer.Option("requirements-gatherer", help="Agent type to use"),  # noqa: B008
-    summary: str
-    | None = typer.Option(
-        None, help="Custom summary (max 140 chars, auto-generated if not provided)"
-    ),  # noqa: B008
-    input_file: Path
-    | None = typer.Option(None, help="JSON file with additional context data"),  # noqa: B008
-    input_json: str
-    | None = typer.Option(None, help="JSON string with additional context data"),  # noqa: B008
-    priority: int = typer.Option(5, help="Task priority (0-10)"),  # noqa: B008
-) -> None:
-    """Submit a new task to the queue.
-
-    Examples:
-        abathur task submit "Review the code in src/main.py"
-        abathur task submit "Fix the authentication bug" --agent-type code-reviewer
-        abathur task submit "Analyze performance" --input-file context.json
-        abathur task submit "Generate report" --input-json '{"format": "pdf"}'
-        abathur task submit "Complex task" --summary "Custom summary for this task"
-    """
-
-    async def _submit() -> UUID:
-        services = await _get_services()
-        from abathur.domain.models import Task, TaskSource
-
-        # Load additional context data
-        input_data = {}
-        if input_file and input_file.exists():
-            with open(input_file) as f:
-                input_data = json.load(f)
-        elif input_json:
-            input_data = json.loads(input_json)
-
-        # Auto-generate summary if not provided
-        # Format: "User Prompt: " + first 126 chars of prompt
-        task_summary = summary
-        if task_summary is None:
-            prefix = "User Prompt: "
-            task_summary = prefix + prompt[:126].strip()
-
-        task = Task(
-            prompt=prompt,
-            summary=task_summary,
-            agent_type=agent_type,
-            input_data=input_data,
-            priority=priority,
-            source=TaskSource.HUMAN,
-        )
-        task_id: UUID = await services["task_coordinator"].submit_task(task)
-
-        console.print(f"[green]✓[/green] Task submitted: [cyan]{task_id}[/cyan]")
-        console.print(f"[dim]Agent type: {agent_type}[/dim]")
-        return task_id
-
-    asyncio.run(_submit())
-
-
-@task_app.command("list")
-def list_tasks(
-    status: str | None = typer.Option(None, help="Filter by status"),
-    exclude_status: str | None = typer.Option(None, help="Exclude tasks with this status"),
-    limit: int = typer.Option(100, help="Maximum number of tasks"),
-    deps: bool = typer.Option(False, "--deps", help="Display as dependency tree (default: table)"),
-    lineage: bool = typer.Option(False, "--lineage", help="Display as lineage tree showing task spawning relationships"),
-    unicode_override: bool | None = typer.Option(
-        None, "--unicode/--ascii", help="Force Unicode or ASCII box-drawing"
-    ),
-) -> None:
-    """List tasks in the queue."""
-
-    async def _list() -> None:
-        services = await _get_services()
-        from abathur.domain.models import TaskStatus
-
-        # Validate and convert status
-        task_status = None
-        if status:
-            try:
-                task_status = TaskStatus(status)
-            except ValueError:
-                valid_values = ", ".join([s.value for s in TaskStatus])
-                raise typer.BadParameter(
-                    f"Invalid status '{status}'. Valid values: {valid_values}"
-                ) from None
-
-        # Validate and convert exclude_status
-        task_exclude_status = None
-        if exclude_status:
-            try:
-                task_exclude_status = TaskStatus(exclude_status)
-            except ValueError:
-                valid_values = ", ".join([s.value for s in TaskStatus])
-                raise typer.BadParameter(
-                    f"Invalid exclude_status '{exclude_status}'. Valid values: {valid_values}"
-                ) from None
-
-        tasks = await services["task_coordinator"].list_tasks(
-            status=task_status, exclude_status=task_exclude_status, limit=limit
-        )
-
-        # Validate mutually exclusive options
-        if deps and lineage:
-            raise typer.BadParameter("Cannot use both --deps and --lineage at the same time")
-
-        # Dependency tree view rendering
-        if deps:
-            use_unicode = unicode_override if unicode_override is not None else supports_unicode()
-            tree_widget = format_tree(tasks, use_unicode=use_unicode)
-            console.print(tree_widget)
-            return
-
-        # Lineage tree view rendering
-        if lineage:
-            use_unicode = unicode_override if unicode_override is not None else supports_unicode()
-            tree_widget = format_lineage_tree(tasks, use_unicode=use_unicode)
-            console.print(tree_widget)
-            return
-
-        # Table view rendering (default)
-        table = Table(title="Tasks")
-        table.add_column("ID", style="cyan", no_wrap=True)
-        table.add_column("Summary", style="magenta")
-        table.add_column("Agent Type", style="green")
-        table.add_column("Priority", justify="center")
-        table.add_column("Status", style="yellow")
-        table.add_column("Submitted", style="blue")
-
-        for task in tasks:
-            # Truncate summary and ID for display
-            summary_preview = (
-                (task.summary[:40] + "...")
-                if task.summary and len(task.summary) > 40
-                else (task.summary or "-")
-            )
-            table.add_row(
-                str(task.id)[:8],
-                summary_preview,
-                task.agent_type,
-                str(task.priority),
-                task.status.value,
-                task.submitted_at.strftime("%Y-%m-%d %H:%M"),
-            )
-
-        console.print(table)
-
-    asyncio.run(_list())
-
-
-@task_app.command("show")
-def task_show(task_id: str = typer.Argument(..., help="Task ID or prefix")) -> None:
-    """Get detailed task information."""
-
-    async def _status() -> None:
-        from datetime import datetime, timezone
-
-        services = await _get_services()
-        resolved_id = await _resolve_task_id(task_id, services)
-        task = await services["task_coordinator"].get_task(resolved_id)
-
-        if not task:
-            console.print(f"[red]Error:[/red] Task {task_id} not found")
-            return
-
-        console.print(f"[bold]Task {task.id}[/bold]")
-        if task.summary:
-            console.print(f"Summary: [magenta]{task.summary}[/magenta]")
-        console.print(f"Prompt: {task.prompt}")
-        console.print(f"Agent Type: {task.agent_type}")
-        console.print(f"Priority: {task.priority}")
-        console.print(f"Status: {task.status.value}")
-        console.print(f"Retry Count: {task.retry_count}/{task.max_retries}")
-        console.print(f"Timeout: {task.max_execution_timeout_seconds}s")
-        console.print(f"Submitted: {task.submitted_at}")
-        if task.started_at:
-            console.print(f"Started: {task.started_at}")
-        if task.completed_at:
-            console.print(f"Completed: {task.completed_at}")
-        console.print(f"Last Updated: {task.last_updated_at}")
-
-        # Show time since last update for running tasks
-        if task.status.value == "running":
-            now = datetime.now(timezone.utc)
-            time_since_update = (now - task.last_updated_at).total_seconds()
-            console.print(f"Time Since Update: {int(time_since_update)}s")
-
-            # Warn if approaching timeout
-            if time_since_update > task.max_execution_timeout_seconds * 0.8:
-                console.print(
-                    f"[yellow]⚠[/yellow]  Task approaching timeout "
-                    f"({int(time_since_update)}s / {task.max_execution_timeout_seconds}s)"
-                )
-
-        if task.input_data:
-            console.print("\n[dim]Additional Context:[/dim]")
-            console.print(json.dumps(task.input_data, indent=2))
-        if task.error_message:
-            console.print(f"\n[red]Error:[/red] {task.error_message}")
-
-        # Retrieve child tasks
-        children = await services["database"].get_child_tasks([resolved_id])
-
-        if children:
-            console.print("\n[bold]Child Tasks:[/bold]")
-            child_table = Table()
-            child_table.add_column("ID", style="cyan", no_wrap=True)
-            child_table.add_column("Summary", style="magenta")
-            child_table.add_column("Status", style="yellow")
-
-            for child in children:
-                # Truncate summary to 40 chars (matches task list pattern)
-                summary_preview = (
-                    (child.summary[:40] + "...")
-                    if child.summary and len(child.summary) > 40
-                    else (child.summary or "-")
-                )
-                # Add row: 8-char ID prefix, truncated summary, status
-                child_table.add_row(str(child.id)[:8], summary_preview, child.status.value)
-
-            console.print(child_table)
-
-    asyncio.run(_status())
-
-
-@task_app.command("update")
-def update_task(
-    task_id: str = typer.Argument(..., help="Task ID or prefix"),
-    status: str
-    | None = typer.Option(
-        None, help="New status (pending|blocked|ready|running|completed|failed|cancelled)"
-    ),
-    priority: int | None = typer.Option(None, help="New priority (0-10)", min=0, max=10),
-    agent_type: str | None = typer.Option(None, help="New agent type"),
-    dry_run: bool = typer.Option(False, help="Preview changes without applying"),
-) -> None:
-    """Update task attributes.
-
-    Examples:
-        abathur task update abc123 --status ready
-        abathur task update abc123 --status completed --priority 10
-        abathur task update abc123 --agent-type requirements-gatherer --dry-run
-        abathur task update abc123 --priority 8
-    """
-
-    async def _update() -> None:
-        from abathur.domain.models import TaskStatus
-
-        services = await _get_services()
-        resolved_id = await _resolve_task_id(task_id, services)
-
-        # Validate at least one field is being updated
-        if not any([status, priority is not None, agent_type]):
-            console.print("[red]Error:[/red] At least one field must be specified")
-            console.print("Use --status, --priority, or --agent-type")
-            raise typer.Exit(1)
-
-        # Get current task
-        task = await services["task_coordinator"].get_task(resolved_id)
-        if not task:
-            console.print(f"[red]Error:[/red] Task {task_id} not found")
-            raise typer.Exit(1)
-
-        # Validate status if provided
-        new_status = None
-        if status:
-            try:
-                new_status = TaskStatus(status)
-            except ValueError:
-                valid_values = ", ".join([s.value for s in TaskStatus])
-                console.print(f"[red]Error:[/red] Invalid status '{status}'")
-                console.print(f"Valid values: {valid_values}")
-                raise typer.Exit(1)
-
-        # Validate agent type change (only for PENDING/READY tasks)
-        # Use new_status if being updated, otherwise use current status
-        effective_status = new_status if new_status else task.status
-        if agent_type and effective_status not in [TaskStatus.PENDING, TaskStatus.READY]:
-            console.print(
-                f"[red]Error:[/red] Cannot update agent type for task in {effective_status.value} status"
-            )
-            console.print("Agent type can only be changed for PENDING or READY tasks")
-            raise typer.Exit(1)
-
-        # Display preview
-        console.print(f"\n[bold]Task {resolved_id}[/bold]")
-        console.print(f"Summary: {task.summary or 'No summary'}\n")
-
-        table = Table(title="Proposed Changes")
-        table.add_column("Field", style="cyan")
-        table.add_column("Current", style="yellow")
-        table.add_column("New", style="green")
-
-        updated_fields = []
-
-        if new_status:
-            table.add_row("Status", task.status.value, new_status.value)
-            updated_fields.append("status")
-
-        if priority is not None:
-            table.add_row("Priority", str(task.priority), str(priority))
-            updated_fields.append("priority")
-
-        if agent_type:
-            table.add_row("Agent Type", task.agent_type, agent_type)
-            updated_fields.append("agent_type")
-
-        console.print(table)
-
-        if dry_run:
-            console.print("\n[blue]Dry-run mode - no changes will be made[/blue]")
-            console.print(
-                f"[dim]Would update {len(updated_fields)} field(s): {', '.join(updated_fields)}[/dim]"
-            )
-            return
-
-        # Apply updates
-        try:
-            from datetime import datetime, timezone
-
-            if new_status:
-                await services["task_coordinator"].update_task_status(resolved_id, new_status)
-
-            if priority is not None:
-                # Update priority directly in database
-                async with services["database"]._get_connection() as conn:
-                    now = datetime.now(timezone.utc).isoformat()
-                    await conn.execute(
-                        "UPDATE tasks SET priority = ?, last_updated_at = ? WHERE id = ?",
-                        (priority, now, str(resolved_id)),
-                    )
-                    await conn.commit()
-                # Log audit
-                await services["database"].log_audit(
-                    task_id=resolved_id,
-                    action_type="task_priority_updated",
-                    action_data={"old_priority": task.priority, "new_priority": priority},
-                    result="success",
-                )
-
-            if agent_type:
-                # Update agent type directly in database
-                async with services["database"]._get_connection() as conn:
-                    now = datetime.now(timezone.utc).isoformat()
-                    await conn.execute(
-                        "UPDATE tasks SET agent_type = ?, last_updated_at = ? WHERE id = ?",
-                        (agent_type, now, str(resolved_id)),
-                    )
-                    await conn.commit()
-                # Log audit
-                await services["database"].log_audit(
-                    task_id=resolved_id,
-                    action_type="task_agent_type_updated",
-                    action_data={"old_agent_type": task.agent_type, "new_agent_type": agent_type},
-                    result="success",
-                )
-
-            console.print(f"\n[green]✓[/green] Task {task_id} updated successfully")
-            console.print(
-                f"[dim]Updated {len(updated_fields)} field(s): {', '.join(updated_fields)}[/dim]"
-            )
-
-        except Exception as e:
-            console.print(f"\n[red]Error:[/red] Failed to update task")
-            console.print(f"[dim]{e}[/dim]")
-            raise typer.Exit(1)
-
-    asyncio.run(_update())
-
-
-@task_app.command("prune")
-def prune(
-    task_ids: list[str] = typer.Argument(None, help="Task IDs or prefixes to delete"),
-    status: str
-    | None = typer.Option(
-        None,
-        "--status",
-        help="Delete all tasks with this status (pending|blocked|ready|running|completed|failed|cancelled)",
-    ),
-    older_than: str
-    | None = typer.Option(
-        None, "--older-than", help="Delete tasks older than duration (e.g., 30d, 2w, 6m, 1y)"
-    ),
-    before: str
-    | None = typer.Option(None, "--before", help="Delete tasks before date (ISO 8601: YYYY-MM-DD)"),
-    limit: int | None = typer.Option(None, "--limit", help="Maximum tasks to delete", min=1),
-    force: bool = typer.Option(False, "--force", help="Skip confirmation prompt"),
-    dry_run: bool = typer.Option(
-        False, "--dry-run", help="Show what would be deleted without deleting"
-    ),
-    vacuum: str = typer.Option(
-        "conditional",
-        "--vacuum",
-        help="VACUUM strategy: 'always' (may be slow), 'conditional' (auto, default), or 'never' (fastest)",
-    ),
-    recursive: bool = typer.Option(
-        False,
-        "--recursive",
-        "-r",
-        help="Recursively delete task and all descendants. Validates entire descendant tree "
-        "matches deletion criteria before deleting. Use --dry-run to preview what will be deleted.",
-    ),
-    preview_depth: int = typer.Option(
-        5,
-        "--preview-depth",
-        min=1,
-        max=50,
-        help="Maximum depth to display in tree preview when using --recursive (default: 5). "
-        "Deeper levels show '...' indicator.",
-    ),
-) -> None:
-    """Delete tasks by ID or status.
-
-    By default, deletes only tasks directly matching the criteria.
-    Use --recursive to delete entire task trees.
-
-    Examples:
-        # Delete single task (non-recursive)
-        abathur task prune ebec23ad
-
-        # Delete multiple tasks
-        abathur task prune ebec23ad-1234-5678-90ab-cdef12345678 fbec23ad-5678-1234-90ab-cdef12345678
-
-        # Delete by status (non-recursive)
-        abathur task prune --status completed
-        abathur task prune --status failed --force
-        abathur task prune --status pending --dry-run
-
-        # Delete by time
-        abathur task prune --older-than 30d
-        abathur task prune --older-than 30d --vacuum=always
-        abathur task prune --older-than 30d --vacuum=never
-
-        # Recursive deletion (entire task tree)
-        abathur task prune --task-id ebec23ad --recursive
-        abathur task prune --status completed --recursive
-
-        # Preview recursive deletion
-        abathur task prune --task-id ebec23ad --recursive --dry-run
-
-        # Custom preview depth
-        abathur task prune --status completed --recursive --preview-depth 10
-    """
-    from abathur.domain.models import TaskStatus
-
-    # Parameter validation (fail fast - before async)
-    # Mutual exclusion: task_ids XOR time-based filters XOR status
-    filter_count = sum([bool(task_ids), bool(older_than or before), bool(status)])
-
-    if filter_count == 0:
-        raise typer.BadParameter(
-            "Must specify at least one filter method.\n"
-            "Options:\n"
-            "  - Task IDs: abathur task prune <task-id-1> <task-id-2>\n"
-            "  - Time-based: abathur task prune --older-than 30d\n"
-            "  - Status: abathur task prune --status completed"
-        )
-
-    if filter_count > 1:
-        filters_used = []
-        if task_ids:
-            filters_used.append("task IDs")
-        if older_than or before:
-            filters_used.append("time-based filters (--older-than or --before)")
-        if status:
-            filters_used.append("--status")
-
-        raise typer.BadParameter(
-            f"Cannot use multiple filter methods together: {', '.join(filters_used)}.\n"
-            "Choose one filter method:\n"
-            "  - Task IDs only\n"
-            "  - Time-based filters only (--older-than or --before)\n"
-            "  - Status only (--status)"
-        )
-
-    # Validate incompatible option combinations
-    if recursive and limit:
-        raise typer.BadParameter(
-            "Cannot use --recursive with --limit.\n"
-            "Recursive deletion operates on entire task trees, making limit semantics unclear.\n"
-            "Remove --limit to proceed with recursive deletion."
-        )
-
-    # Validate status enum value
-    task_status = None
-    if status:
-        try:
-            task_status = TaskStatus(status)
-        except ValueError:
-            valid_values = ", ".join([s.value for s in TaskStatus])
-            raise typer.BadParameter(
-                f"Invalid status '{status}'. Valid values: {valid_values}"
-            ) from None
-
-    # Parse --older-than duration
-    older_than_days = None
-    if older_than:
-        try:
-            older_than_days = parse_duration_to_days(older_than)
-        except ValueError as e:
-            raise typer.BadParameter(
-                f"Invalid duration format: {older_than}. "
-                f"Use format <number><unit> (e.g., 30d, 2w, 6m, 1y). "
-                f"Error: {e}"
-            ) from None
-
-    # Parse --before date
-    before_date = None
-    if before:
-        try:
-            before_date = datetime.fromisoformat(before)
-            if before_date.tzinfo is None:
-                before_date = before_date.replace(tzinfo=timezone.utc)
-        except ValueError as e:
-            raise typer.BadParameter(
-                f"Invalid date format: {before}. "
-                f"Use ISO 8601 format (YYYY-MM-DD or YYYY-MM-DDTHH:MM:SS). "
-                f"Examples: 2025-01-01, 2025-01-01T12:00:00. "
-                f"Error: {e}"
-            ) from None
-
-    async def _prune() -> None:
-        services = await _get_services()
-
-        # Routing decision: time filters -> prune_tasks(), else -> delete_tasks()
-        # This enables advanced time-based filtering while preserving backward compatibility
-        has_time_filters = older_than is not None or before is not None
-
-        if has_time_filters:
-            # Phase 2: PruneFilters construction and child validation
-            # Construct PruneFilters from parsed CLI parameters
-            try:
-                # Construct with explicit parameters to satisfy type checker
-                if task_status is not None:
-                    # Status specified - use single-status list
-                    filters = PruneFilters(
-                        older_than_days=older_than_days,
-                        before_date=before_date,
-                        statuses=[task_status],
-                        limit=limit,
-                        dry_run=dry_run,
-                        vacuum_mode=vacuum,
-                        recursive=recursive,
-                    )
-                else:
-                    # No status specified - use default (COMPLETED, FAILED, CANCELLED)
-                    filters = PruneFilters(
-                        older_than_days=older_than_days,
-                        before_date=before_date,
-                        limit=limit,
-                        dry_run=dry_run,
-                        vacuum_mode=vacuum,
-                        recursive=recursive,
-                    )
-            except ValidationError as e:
-                raise typer.BadParameter(f"Invalid filter parameters: {e}") from None
-
-            # CLI-007: Task ID preview query for child validation
-            # Uses shared PruneFilters.build_where_clause() method to ensure
-            # preview query matches prune_tasks() deletion query exactly
-
-            # Build WHERE clause from PruneFilters (use shared method)
-            where_sql, params = filters.build_where_clause()
-
-            # Build complete preview query
-            limit_sql = f" LIMIT {filters.limit}" if filters.limit else ""
-            preview_query = f"""
-                SELECT id FROM tasks
-                WHERE {where_sql}
-                ORDER BY submitted_at ASC
-                {limit_sql}
-            """
-
-            # Execute preview query to get task IDs
-            async with services["database"]._get_connection() as conn:
-                cursor = await conn.execute(preview_query, tuple(params))
-                rows = await cursor.fetchall()
-                preview_task_ids = [UUID(row["id"]) for row in rows]
-
-            # Early return if no tasks match
-            if not preview_task_ids:
-                console.print("[yellow]No tasks match the specified filters.[/yellow]")
-                return
-
-            # Phase 3: prune_tasks() execution and result display
-
-            # Component 1: Child Task Validation (~30 lines)
-            child_tasks = await services["database"].get_child_tasks(preview_task_ids)
-
-            if child_tasks:
-                console.print(
-                    f"\n[yellow]![/yellow] Cannot delete {len(preview_task_ids)} task(s) - "
-                    f"{len(child_tasks)} have child tasks:"
-                )
-
-                blocked_table = Table()
-                blocked_table.add_column("Parent ID", style="cyan", no_wrap=True)
-                blocked_table.add_column("Child ID", style="yellow", no_wrap=True)
-                blocked_table.add_column("Child Summary", style="magenta")
-
-                for child in child_tasks:
-                    parent_id_str = (
-                        str(child.parent_task_id)[:8] if child.parent_task_id else "unknown"
-                    )
-                    child_id_str = str(child.id)[:8]
-                    summary_preview = (
-                        (child.summary[:40] + "...")
-                        if child.summary and len(child.summary) > 40
-                        else (child.summary or "-")
-                    )
-                    blocked_table.add_row(
-                        parent_id_str,
-                        child_id_str,
-                        summary_preview,
-                    )
-
-                console.print(blocked_table)
-                console.print(
-                    "\n[yellow]Delete child tasks first before deleting parent tasks.[/yellow]"
-                )
-                return
-
-            # Component 2: Preview Display (~25 lines)
-            # Fetch full Task objects for preview
-            tasks_to_delete = []
-            for task_id in preview_task_ids:
-                task = await services["task_coordinator"].get_task(task_id)
-                if task:
-                    tasks_to_delete.append(task)
-
-            # Display preview table
-            preview_table = Table(title=f"Tasks to Delete ({len(tasks_to_delete)})")
-            preview_table.add_column("ID", style="cyan", no_wrap=True)
-            preview_table.add_column("Summary", style="magenta")
-            preview_table.add_column("Status", style="yellow")
-            preview_table.add_column("Agent Type", style="green")
-
-            for task in tasks_to_delete:
-                summary_preview = (
-                    (task.summary[:40] + "...")
-                    if task.summary and len(task.summary) > 40
-                    else (task.summary or "-")
-                )
-                preview_table.add_row(
-                    str(task.id)[:8],
-                    summary_preview,
-                    task.status.value,
-                    task.agent_type,
-                )
-
-            console.print(preview_table)
-
-            # Component 3: Dry-Run Check (~5 lines)
-            if dry_run:
-                # Show tree preview if recursive mode
-                if recursive:
-                    _render_tree_preview(tasks_to_delete, max_depth=preview_depth)
-
-                console.print("\n[blue]Dry-run mode - no changes will be made[/blue]")
-                if recursive:
-                    console.print(
-                        f"[dim]Would delete {len(tasks_to_delete)} task(s) in recursive mode[/dim]"
-                    )
-                else:
-                    console.print(f"[dim]Would delete {len(tasks_to_delete)} task(s)[/dim]")
-                return
-
-            # Component 4: Confirmation Prompt (~10 lines)
-            if not force:
-                console.print(
-                    f"\n[yellow]About to permanently delete {len(tasks_to_delete)} task(s)[/yellow]"
-                )
-                confirmed = typer.confirm("Are you sure you want to continue?")
-                if not confirmed:
-                    console.print("[dim]Operation cancelled[/dim]")
-                    raise typer.Exit(0)
-
-            # Component 5: Prune Execution (~10 lines)
-            console.print("[blue]Deleting tasks...[/blue]")
-
-            # Show progress indicator for VACUUM if expected to run
-            show_vacuum_progress = filters.vacuum_mode == "always" or (
-                filters.vacuum_mode == "conditional" and len(preview_task_ids) >= 100
-            )
-
-            try:
-                if show_vacuum_progress:
-                    # Use progress indicator for operations that will VACUUM
-                    with Progress(
-                        SpinnerColumn(),
-                        TextColumn("[progress.description]{task.description}"),
-                        console=console,
-                    ) as progress:
-                        task_desc = progress.add_task(
-                            description="Deleting tasks and optimizing database...", total=None
-                        )
-                        result = await services["database"].prune_tasks(filters)
-                else:
-                    # No VACUUM expected, run without progress indicator
-                    result = await services["database"].prune_tasks(filters)
-            except sqlite3.OperationalError as e:
-                # Database locked, busy, or permission issues
-                console.print(
-                    "[red]Error:[/red] Database is locked or busy.\n"
-                    "This can happen if another process is using the database.\n"
-                    "Try again in a few moments."
-                )
-                logger.error(f"Database operational error: {e}")
-                raise typer.Exit(1)
-            except sqlite3.IntegrityError as e:
-                # Foreign key violations, constraint failures
-                console.print(
-                    "[red]Error:[/red] Database integrity constraint violated.\n"
-                    "This may indicate data corruption or concurrent modifications.\n"
-                    f"Details: {e}"
-                )
-                logger.error(f"Database integrity error: {e}")
-                raise typer.Exit(1)
-            except aiosqlite.Error as e:
-                # General aiosqlite errors (connection, protocol, etc.)
-                console.print(
-                    "[red]Error:[/red] Database connection or protocol error.\n"
-                    f"Details: {e}\n"
-                    "Check database file permissions and disk space."
-                )
-                logger.error(f"Aiosqlite error: {e}")
-                raise typer.Exit(1)
-            except ValueError as e:
-                # Validation errors from our code
-                console.print(
-                    f"[red]Error:[/red] Invalid parameters: {e}\n"
-                    "Check your command arguments and try again."
-                )
-                logger.error(f"Validation error: {e}")
-                raise typer.Exit(1)
-            except Exception as e:
-                # Unexpected errors - still catch for safety
-                console.print(
-                    f"[red]Error:[/red] Unexpected error during task deletion.\n"
-                    f"Type: {type(e).__name__}\n"
-                    f"Details: {e}\n"
-                    "Please report this issue if it persists."
-                )
-                logger.exception("Unexpected error in prune command")
-                raise typer.Exit(1)
-
-            # Component 6: PruneResult Display (~25 lines)
-            # Display result summary
-            if recursive:
-                console.print(
-                    f"\n[green]✓[/green] Successfully deleted {result.deleted_tasks} task(s) in recursive mode"
-                )
-            else:
-                console.print(
-                    f"\n[green]✓[/green] Successfully deleted {result.deleted_tasks} task(s)"
-                )
-
-            # Display breakdown by status
-            if result.breakdown_by_status:
-                breakdown_table = Table(title="Breakdown by Status")
-                breakdown_table.add_column("Status", style="cyan")
-                breakdown_table.add_column("Count", style="yellow", justify="right")
-
-                for status, count in result.breakdown_by_status.items():
-                    breakdown_table.add_row(status.value, str(count))
-
-                console.print(breakdown_table)
-
-            # Display VACUUM information
-            if result.vacuum_auto_skipped:
-                # Auto-skipped for large prune operation
-                console.print(
-                    f"\n[yellow]⚠[/yellow]  VACUUM automatically skipped (deleting {result.deleted_tasks} tasks)"
-                )
-                console.print(
-                    "[dim]Large prune operations (>10,000 tasks) skip VACUUM to avoid long database locks.[/dim]"
-                )
-                console.print(
-                    "[dim]Run 'abathur task prune --older-than 0d --vacuum=always' to manually VACUUM if needed.[/dim]"
-                )
-            elif result.reclaimed_bytes is not None:
-                reclaimed_mb = result.reclaimed_bytes / (1024 * 1024)
-                console.print(f"\n[green]VACUUM completed: {reclaimed_mb:.2f} MB reclaimed[/green]")
-            elif filters.vacuum_mode == "never":
-                console.print("\n[dim]VACUUM skipped (--vacuum=never)[/dim]")
-            elif filters.vacuum_mode == "conditional" and result.deleted_tasks < 100:
-                console.print(
-                    f"\n[dim]VACUUM skipped (conditional mode, only {result.deleted_tasks} tasks deleted, threshold is 100)[/dim]"
-                )
-
-            # Display dependency count
-            if result.deleted_dependencies:
-                console.print(
-                    f"[cyan]Deleted {result.deleted_dependencies} task dependencies[/cyan]"
-                )
-
-            return
-
-        # Unified prune path - uses prune_tasks() for all selection strategies
-        # Task selection logic
-        selected_task_ids: list[UUID] = []
-
-        if task_ids:
-            # Resolve task ID prefixes
-            for task_id_prefix in task_ids:
-                resolved_id = await _resolve_task_id(task_id_prefix, services)
-                selected_task_ids.append(resolved_id)
-        elif task_status:
-            # Filter by status
-            # Use the CLI limit if specified, otherwise default to 10000
-            task_limit = limit if limit is not None else 10000
-            tasks = await services["database"].list_tasks(task_status, limit=task_limit)
-            selected_task_ids = [task.id for task in tasks]
-
-            if not selected_task_ids:
-                console.print(f"[green]✓[/green] No tasks found with status '{task_status.value}'")
-                return
-
-        # Apply limit to selected task IDs if specified (for task-ID based deletion)
-        if limit is not None and len(selected_task_ids) > limit:
-            selected_task_ids = selected_task_ids[:limit]
-
-        # Fetch full task details for display
-        tasks_to_delete = []
-        for task_id in selected_task_ids:
-            task = await services["task_coordinator"].get_task(task_id)
-            if task:
-                tasks_to_delete.append(task)
-            else:
-                # Task ID was resolved but doesn't exist in database
-                console.print(f"[red]Error:[/red] Task {task_id} not found")
-                raise typer.Exit(1)
-
-        if not tasks_to_delete:
-            console.print("[green]✓[/green] No tasks to delete")
-            return
-
-        # Child Task Validation - check if any selected tasks have children
-        child_tasks = await services["database"].get_child_tasks(selected_task_ids)
-
-        if child_tasks:
-            console.print(
-                f"\n[yellow]![/yellow] Cannot delete {len(selected_task_ids)} task(s) - "
-                f"{len(child_tasks)} have child tasks:"
-            )
-
-            blocked_table = Table()
-            blocked_table.add_column("Parent ID", style="cyan", no_wrap=True)
-            blocked_table.add_column("Child ID", style="yellow", no_wrap=True)
-            blocked_table.add_column("Child Summary", style="magenta")
-
-            for child in child_tasks:
-                parent_id_str = str(child.parent_task_id)[:8] if child.parent_task_id else "unknown"
-                child_id_str = str(child.id)[:8]
-                summary_preview = (
-                    (child.summary[:40] + "...")
-                    if child.summary and len(child.summary) > 40
-                    else (child.summary or "-")
-                )
-                blocked_table.add_row(
-                    parent_id_str,
-                    child_id_str,
-                    summary_preview,
-                )
-
-            console.print(blocked_table)
-            console.print(
-                "\n[yellow]Delete child tasks first before deleting parent tasks.[/yellow]"
-            )
-            return
-
-        # Display preview table
-        table = Table(title=f"Tasks to Delete ({len(tasks_to_delete)})")
-        table.add_column("ID", style="cyan", no_wrap=True)
-        table.add_column("Summary", style="magenta")
-        table.add_column("Status", style="yellow")
-        table.add_column("Agent Type", style="green")
-
-        for task in tasks_to_delete:
-            summary_preview = (
-                (task.summary[:40] + "...")
-                if task.summary and len(task.summary) > 40
-                else (task.summary or "-")
-            )
-            table.add_row(
-                str(task.id)[:8],
-                summary_preview,
-                task.status.value,
-                task.agent_type,
-            )
-
-        console.print(table)
-
-        # Dry-run mode
-        if dry_run:
-            # Show tree preview if recursive mode
-            if recursive:
-                _render_tree_preview(tasks_to_delete, max_depth=preview_depth)
-
-            console.print("\n[blue]Dry-run mode - no changes will be made[/blue]")
-            if recursive:
-                console.print(
-                    f"[dim]Would delete {len(tasks_to_delete)} task(s) in recursive mode[/dim]"
-                )
-            else:
-                console.print(f"[dim]Would delete {len(tasks_to_delete)} task(s)[/dim]")
-            return
-
-        # Confirmation prompt (unless --force)
-        if not force:
-            console.print(
-                f"\n[yellow]About to permanently delete {len(tasks_to_delete)} task(s)[/yellow]"
-            )
-            confirmed = typer.confirm("Are you sure you want to continue?")
-            if not confirmed:
-                console.print("[dim]Operation cancelled[/dim]")
-                raise typer.Exit(0)
-
-        # Execute deletion using unified prune_tasks() interface
-        console.print("[blue]Deleting tasks...[/blue]")
-
-        # Show progress indicator for VACUUM if expected to run
-        # Note: Don't show for large operations (>10,000) since VACUUM will be auto-skipped
-        show_vacuum_progress = len(selected_task_ids) < 10_000 and (  # Auto-skip threshold
-            vacuum == "always" or (vacuum == "conditional" and len(selected_task_ids) >= 100)
-        )
-
-        try:
-            filters = PruneFilters(
-                task_ids=selected_task_ids, vacuum_mode=vacuum, recursive=recursive
-            )
-
-            if show_vacuum_progress:
-                # Use progress indicator for operations that will VACUUM
-                with Progress(
-                    SpinnerColumn(),
-                    TextColumn("[progress.description]{task.description}"),
-                    console=console,
-                ) as progress:
-                    task_desc = progress.add_task(
-                        description="Deleting tasks and optimizing database...", total=None
-                    )
-                    result = await services["database"].prune_tasks(filters)
-            else:
-                # No VACUUM expected, run without progress indicator
-                result = await services["database"].prune_tasks(filters)
-
-            deleted_count = result.deleted_tasks
-        except sqlite3.OperationalError as e:
-            console.print(
-                "[red]Error:[/red] Database is locked or busy.\n"
-                "This can happen if another process is using the database.\n"
-                "Try again in a few moments."
-            )
-            logger.error(f"Database operational error: {e}")
-            raise typer.Exit(1)
-        except sqlite3.IntegrityError as e:
-            console.print(
-                "[red]Error:[/red] Database integrity constraint violated.\n"
-                "This may indicate data corruption or concurrent modifications.\n"
-                f"Details: {e}"
-            )
-            logger.error(f"Database integrity error: {e}")
-            raise typer.Exit(1)
-        except aiosqlite.Error as e:
-            console.print(
-                "[red]Error:[/red] Database connection or protocol error.\n"
-                f"Details: {e}\n"
-                "Check database file permissions and disk space."
-            )
-            logger.error(f"Aiosqlite error: {e}")
-            raise typer.Exit(1)
-        except ValueError as e:
-            console.print(
-                f"[red]Error:[/red] Invalid parameters: {e}\n"
-                "Check your command arguments and try again."
-            )
-            logger.error(f"Validation error: {e}")
-            raise typer.Exit(1)
-        except Exception as e:
-            console.print(
-                f"[red]Error:[/red] Unexpected error during task deletion.\n"
-                f"Type: {type(e).__name__}\n"
-                f"Details: {e}\n"
-                "Please report this issue if it persists."
-            )
-            logger.exception("Unexpected error in delete command")
-            raise typer.Exit(1)
-
-        # Display results
-        if recursive:
-            console.print(f"[green]✓[/green] Deleted {deleted_count} task(s) in recursive mode")
-        else:
-            console.print(f"[green]✓[/green] Deleted {deleted_count} task(s)")
-
-        # Show breakdown if available
-        if result.breakdown_by_status:
-            breakdown_table = Table(title="Breakdown by Status")
-            breakdown_table.add_column("Status", style="cyan")
-            breakdown_table.add_column("Count", style="yellow", justify="right")
-
-            for status, count in result.breakdown_by_status.items():
-                breakdown_table.add_row(status.value, str(count))
-
-            console.print(breakdown_table)
-
-        # Display VACUUM auto-skip warning if applicable
-        if result.vacuum_auto_skipped:
-            console.print(
-                f"\n[yellow]⚠[/yellow]  VACUUM automatically skipped (deleting {result.deleted_tasks} tasks)"
-            )
-            console.print(
-                "[dim]Large prune operations (>10,000 tasks) skip VACUUM to avoid long database locks.[/dim]"
-            )
-            console.print(
-                "[dim]Run 'VACUUM;' manually in SQLite CLI if you need to reclaim disk space.[/dim]"
-            )
-
-        # Display VACUUM information
-        if result.reclaimed_bytes is not None:
-            reclaimed_mb = result.reclaimed_bytes / (1024 * 1024)
-            console.print(f"\n[green]VACUUM completed: {reclaimed_mb:.2f} MB reclaimed[/green]")
-        elif vacuum == "never":
-            console.print("\n[dim]VACUUM skipped (--vacuum=never)[/dim]")
-        elif vacuum == "conditional" and result.deleted_tasks < 100:
-            console.print(
-                f"\n[dim]VACUUM skipped (conditional mode, only {result.deleted_tasks} tasks deleted, threshold is 100)[/dim]"
-            )
-
-    asyncio.run(_prune())
-
-
-@task_app.command("check-stale")
-def check_stale() -> None:
-    """Check for and handle stale running tasks that have exceeded their timeout."""
-
-    async def _check_stale() -> None:
-        services = await _get_services()
-
-        console.print("[blue]Checking for stale running tasks...[/blue]")
-        handled_task_ids = await services["task_coordinator"].handle_stale_tasks()
-
-        if not handled_task_ids:
-            console.print("[green]✓[/green] No stale tasks found")
-        else:
-            console.print(f"[yellow]![/yellow] Handled {len(handled_task_ids)} stale task(s):")
-            for task_id in handled_task_ids:
-                console.print(f"  - {task_id}")
-
-    asyncio.run(_check_stale())
-
-
-@task_app.command("status")
-def task_status(watch: bool = typer.Option(False, help="Watch mode (live updates)")) -> None:
-    """Show task queue status and statistics."""
-
-    async def _status() -> None:
-        services = await _get_services()
-        from abathur.domain.models import TaskStatus
-
-        # Count tasks by status
-        pending = len(await services["database"].list_tasks(TaskStatus.PENDING, 1000))
-        running = len(await services["database"].list_tasks(TaskStatus.RUNNING, 1000))
-        completed = len(await services["database"].list_tasks(TaskStatus.COMPLETED, 1000))
-        failed = len(await services["database"].list_tasks(TaskStatus.FAILED, 1000))
-
-        console.print("[bold]Task Queue Status[/bold]")
-        console.print(f"Pending tasks: {pending}")
-        console.print(f"Running tasks: {running}")
-        console.print(f"Completed tasks: {completed}")
-        console.print(f"Failed tasks: {failed}")
-        console.print(f"Total tasks: {pending + running + completed + failed}")
-
-    asyncio.run(_status())
-
-
-@task_app.command("visualize")
-def visualize_queue(
-    status: str | None = typer.Option(None, help="Filter by status"),
-    unicode_override: bool | None = typer.Option(
-        None, "--unicode/--ascii", help="Force Unicode or ASCII box-drawing"
-    ),
-) -> None:
-    """Display tasks in tree view.
-
-    Shows tasks in a hierarchical tree structure based on parent-child relationships.
-
-    Examples:
-        abathur task visualize                    # Show all tasks as a tree
-        abathur task visualize --status pending   # Show pending tasks as a tree
-        abathur task visualize --ascii            # Force ASCII box-drawing characters
-    """
-    # Delegate to list command with --tree flag
-    list_tasks(status=status, exclude_status=None, limit=100, tree=True, unicode_override=unicode_override)
-
-
-=======
->>>>>>> fcce90ae
 # ===== Swarm Commands =====
 swarm_app = typer.Typer(help="Agent swarm management", no_args_is_help=True)
 app.add_typer(swarm_app, name="swarm")
