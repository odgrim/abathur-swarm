--- conflicted
+++ resolved
@@ -232,90 +232,12 @@
 
 def _build_tree_string(
     nodes: list[TreeNode],
-<<<<<<< HEAD
-=======
     node_map: dict[UUID, TreeNode],
->>>>>>> 52961201
     max_depth: int,
     use_unicode: bool
 ) -> list[Text]:
     """Build tree structure as list of Rich Text objects with box-drawing characters.
 
-<<<<<<< HEAD
-    Constructs tree visualization using manual string building with proper connectors
-    and vertical lines, similar to Unix 'tree' command format.
-
-    Args:
-        nodes: List of TreeNode objects to render (typically root nodes)
-        max_depth: Maximum depth to display (shows "..." beyond limit)
-        use_unicode: Whether to use Unicode box-drawing chars (├── └── │) or ASCII (|-- `-- |)
-
-    Returns:
-        List of Rich Text objects, one per line, with proper indentation and colors
-
-    Algorithm:
-        1. Recursive depth-first traversal with prefix tracking
-        2. Track ancestor chain to determine vertical line (│) placement
-        3. Choose connector based on is_last_child:
-           - Unicode: ├── (mid) vs └── (last)
-           - ASCII: |-- (mid) vs `-- (last)
-        4. Build vertical lines based on parent chain:
-           - Unicode: │    (parent has siblings)
-           - ASCII: |    (parent has siblings)
-           - Spaces:        (parent is last child)
-        5. Combine prefix + connector + colored label from _format_node_label()
-
-    Example output (Unicode mode):
-        ├── ✓ Task 1 (completed) [abc12345]
-        │   ├── ○ Subtask 1.1 (pending) [def67890]
-        │   └── ✓ Subtask 1.2 (completed) [ghi13579]
-        └── ○ Task 2 (pending) [jkl24680]
-
-    Example output (ASCII mode):
-        |-- * Task 1 (completed) [abc12345]
-        |   |-- o Subtask 1.1 (pending) [def67890]
-        |   `-- * Subtask 1.2 (completed) [ghi13579]
-        `-- o Task 2 (pending) [jkl24680]
-    """
-    lines: list[Text] = []
-
-    # Define character sets for Unicode and ASCII modes
-    if use_unicode:
-        connectors = {
-            'mid': '├── ',      # U+251C U+2500 U+2500
-            'last': '└── ',     # U+2514 U+2500 U+2500
-            'vert': '│   ',     # U+2502 + 3 spaces
-        }
-    else:
-        connectors = {
-            'mid': '|-- ',      # Pipe dash dash
-            'last': '`-- ',     # Backtick dash dash
-            'vert': '|   ',     # Pipe + 3 spaces
-        }
-
-    # Build node map for efficient child lookup
-    # The caller (_render_tree_preview) passes ALL nodes in the tree,
-    # so we can look up children by their task_id
-    node_map = {node.task_id: node for node in nodes}
-
-    def build_node(
-        node: TreeNode,
-        prefix: str,
-        is_last: bool,
-        depth: int
-    ) -> None:
-        """Recursively build tree lines for a node and its descendants.
-
-        Args:
-            node: TreeNode to render
-            prefix: Accumulated prefix string from ancestors (vertical lines and spaces)
-            is_last: Whether this node is the last child of its parent
-            depth: Current depth in tree (0 = root level)
-        """
-        # Check depth limit - show truncation indicator
-        if depth >= max_depth:
-            truncation_line = Text(prefix + '... (more items)', style='dim italic')
-=======
     Performs recursive depth-first traversal to build tree visualization with
     proper connector characters and vertical line placement based on ancestor chain.
 
@@ -367,60 +289,11 @@
         if depth >= max_depth:
             truncation_line = Text(prefix, style="")
             truncation_line.append("... (more items)", style="dim italic")
->>>>>>> 52961201
             lines.append(truncation_line)
             return
 
         # Build line: prefix + connector + label
         connector = connectors['last'] if is_last else connectors['mid']
-<<<<<<< HEAD
-        line = Text(prefix + connector)
-
-        # Append colored label from existing helper
-        label = _format_node_label(node)
-        line.append(label)
-
-        lines.append(line)
-
-        # Recurse for children
-        # If this node is the last child, use spaces for child prefix
-        # Otherwise, use vertical line to connect siblings
-        child_prefix = prefix + ('    ' if is_last else connectors['vert'])
-
-        # Get children TreeNode objects by looking up IDs in node_map
-        # Children is a list of UUIDs that need to be resolved
-        if node.children:
-            child_nodes = [
-                node_map[child_id]
-                for child_id in node.children
-                if child_id in node_map
-            ]
-
-            # Sort children by priority (highest first) to match existing behavior
-            child_nodes.sort(
-                key=lambda n: n.task.calculated_priority,
-                reverse=True
-            )
-
-            # Process each child
-            for i, child_node in enumerate(child_nodes):
-                # Check if this is the last child
-                is_last_child = (i == len(child_nodes) - 1)
-
-                # Recursively build this child's tree
-                build_node(child_node, child_prefix, is_last_child, depth + 1)
-
-    # Identify root nodes (nodes with no parent or parent not in tree)
-    root_nodes = [
-        node for node in nodes
-        if node.task.parent_task_id is None or node.task.parent_task_id not in node_map
-    ]
-
-    # Process root nodes
-    for i, root_node in enumerate(root_nodes):
-        is_last_root = (i == len(root_nodes) - 1)
-        build_node(root_node, '', is_last_root, 0)
-=======
         line = Text(prefix + connector, style="")
         line.append(_format_node_label(node))
         lines.append(line)
@@ -450,7 +323,6 @@
     for i, root_node in enumerate(nodes):
         is_last_root = (i == len(nodes) - 1)
         build_node(root_node, "", is_last_root, 0)
->>>>>>> 52961201
 
     return lines
 
