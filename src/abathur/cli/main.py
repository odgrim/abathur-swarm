"""Abathur CLI - Hivemind Swarm Management System."""

import asyncio
import json
import logging
import sqlite3
import sys
from datetime import datetime, timezone
from pathlib import Path
from typing import Any
from uuid import UUID

import aiosqlite
import typer
from pydantic import ValidationError
from rich.console import Console
from rich.progress import Progress, SpinnerColumn, TextColumn
from rich.table import Table

from abathur import __version__
from abathur.cli.utils import parse_duration_to_days
from abathur.infrastructure.database import PruneFilters

logger = logging.getLogger(__name__)

# Initialize Typer app
app = typer.Typer(
    name="abathur",
    help="Hivemind Swarm Management System - Orchestrate specialized Claude agents",
    no_args_is_help=True,
)

console = Console()


# Helper to resolve UUID prefix to full UUID
async def _resolve_task_id(task_id_prefix: str, services: dict[str, Any]) -> UUID:
    """Resolve a task ID prefix to a full UUID.

    Args:
        task_id_prefix: Full UUID or prefix (e.g., 'ebec23ad')
        services: Services dictionary with task_coordinator

    Returns:
        Full UUID if exactly one match found

    Raises:
        typer.Exit: If no matches or multiple matches found
    """
    from abathur.domain.models import TaskStatus

    # Try to parse as full UUID first
    try:
        return UUID(task_id_prefix)
    except ValueError:
        pass

    # Search for prefix match across all tasks
    from abathur.domain.models import Task

    all_tasks: list[Task] = []
    for status in TaskStatus:
        tasks = await services["task_coordinator"].list_tasks(status, limit=10000)
        all_tasks.extend(tasks)

    # Find matches
    matches = [task for task in all_tasks if str(task.id).startswith(task_id_prefix.lower())]

    if len(matches) == 0:
        console.print(f"[red]Error:[/red] No task found matching prefix '{task_id_prefix}'")
        raise typer.Exit(1)
    elif len(matches) > 1:
        console.print(f"[red]Error:[/red] Multiple tasks match prefix '{task_id_prefix}':")
        for task in matches:
            console.print(f"  - {task.id} ({task.status.value})")
        console.print(
            "\n[yellow]Please provide a longer prefix to uniquely identify the task[/yellow]"
        )
        raise typer.Exit(1)

    return matches[0].id


# Helper to get database and services
async def _get_services() -> dict[str, Any]:
    """Get initialized services with API key or Claude CLI authentication."""
    from abathur.application import (
        AgentExecutor,
        ClaudeClient,
        LoopExecutor,
        MCPManager,
        ResourceMonitor,
        SwarmOrchestrator,
        TaskCoordinator,
        TemplateManager,
    )
    from abathur.infrastructure import ConfigManager, Database
    from abathur.infrastructure.api_key_auth import APIKeyAuthProvider
    from abathur.infrastructure.claude_cli_auth import ClaudeCLIAuthProvider
    from abathur.infrastructure.logger import get_logger, setup_logging
    from abathur.services import DependencyResolver, PriorityCalculator, TaskQueueService

    # Initialize config manager
    config_manager = ConfigManager()
    config = config_manager.load_config()

    # Setup logging to both console and file
    setup_logging(log_level=config.log_level, log_dir=config_manager.get_log_dir())

    logger = get_logger(__name__)

    database = Database(config_manager.get_database_path())
    await database.initialize()

    # Detect and initialize authentication
    from abathur.domain.ports.auth_provider import AuthProvider

    auth_provider: AuthProvider | None = None

    try:
        # Try API key first (environment variable precedence)
        api_key = config_manager.get_api_key()
        auth_provider = APIKeyAuthProvider(api_key)
        logger.debug("auth_initialized", method="api_key")
    except ValueError:
        # API key not found, try Claude CLI
        try:
            auth_provider = ClaudeCLIAuthProvider()
            logger.debug("auth_initialized", method="claude_cli")
        except Exception as e:
            raise ValueError(
                "No authentication configured.\n"
                "Please either:\n"
                "  1. Set API key: export ANTHROPIC_API_KEY=<key>\n"
                "  2. Install Claude CLI and authenticate: https://docs.anthropic.com/claude/docs/quickstart"
            ) from e

    # Initialize task queue services
    dependency_resolver = DependencyResolver(database)
    priority_calculator = PriorityCalculator(dependency_resolver)
    task_queue_service = TaskQueueService(database, dependency_resolver, priority_calculator)

    # Initialize task coordinator (still used by some commands)
    task_coordinator = TaskCoordinator(database)

    claude_client = ClaudeClient(auth_provider=auth_provider)
    agent_executor = AgentExecutor(database, claude_client)
    swarm_orchestrator = SwarmOrchestrator(
        task_queue_service=task_queue_service,
        agent_executor=agent_executor,
        max_concurrent_agents=config.swarm.max_concurrent_agents,
        poll_interval=2.0,
    )
    template_manager = TemplateManager()
    mcp_manager = MCPManager()
    await mcp_manager.initialize()
    resource_monitor = ResourceMonitor()
    loop_executor = LoopExecutor(task_coordinator, agent_executor, database)

    return {
        "database": database,
        "task_coordinator": task_coordinator,
        "task_queue_service": task_queue_service,
        "claude_client": claude_client,
        "agent_executor": agent_executor,
        "swarm_orchestrator": swarm_orchestrator,
        "template_manager": template_manager,
        "mcp_manager": mcp_manager,
        "resource_monitor": resource_monitor,
        "loop_executor": loop_executor,
        "config_manager": config_manager,
    }


# ===== Version =====
@app.command()
def version() -> None:
    """Show Abathur version."""
    console.print(f"[bold]Abathur[/bold] version [cyan]{__version__}[/cyan]")


# ===== Task Commands =====
task_app = typer.Typer(help="Task queue management", no_args_is_help=True)
app.add_typer(task_app, name="task")


@task_app.command("submit")
def submit(
    prompt: str = typer.Argument(..., help="Task prompt/instruction"),
    agent_type: str = typer.Option("requirements-gatherer", help="Agent type to use"),  # noqa: B008
    summary: str
    | None = typer.Option(
        None, help="Custom summary (max 140 chars, auto-generated if not provided)"
    ),  # noqa: B008
    input_file: Path
    | None = typer.Option(None, help="JSON file with additional context data"),  # noqa: B008
    input_json: str
    | None = typer.Option(None, help="JSON string with additional context data"),  # noqa: B008
    priority: int = typer.Option(5, help="Task priority (0-10)"),  # noqa: B008
) -> None:
    """Submit a new task to the queue.

    Examples:
        abathur task submit "Review the code in src/main.py"
        abathur task submit "Fix the authentication bug" --agent-type code-reviewer
        abathur task submit "Analyze performance" --input-file context.json
        abathur task submit "Generate report" --input-json '{"format": "pdf"}'
        abathur task submit "Complex task" --summary "Custom summary for this task"
    """

    async def _submit() -> UUID:
        services = await _get_services()
        from abathur.domain.models import Task, TaskSource

        # Load additional context data
        input_data = {}
        if input_file and input_file.exists():
            with open(input_file) as f:
                input_data = json.load(f)
        elif input_json:
            input_data = json.loads(input_json)

        # Auto-generate summary if not provided
        # Format: "User Prompt: " + first 126 chars of prompt
        task_summary = summary
        if task_summary is None:
            prefix = "User Prompt: "
            task_summary = prefix + prompt[:126].strip()

        task = Task(
            prompt=prompt,
            summary=task_summary,
            agent_type=agent_type,
            input_data=input_data,
            priority=priority,
            source=TaskSource.HUMAN,
        )
        task_id: UUID = await services["task_coordinator"].submit_task(task)

        console.print(f"[green]✓[/green] Task submitted: [cyan]{task_id}[/cyan]")
        console.print(f"[dim]Agent type: {agent_type}[/dim]")
        return task_id

    asyncio.run(_submit())


@task_app.command("list")
def list_tasks(
    status: str | None = typer.Option(None, help="Filter by status"),
    limit: int = typer.Option(100, help="Maximum number of tasks"),
) -> None:
    """List tasks in the queue."""

    async def _list() -> None:
        services = await _get_services()
        from abathur.domain.models import TaskStatus

        task_status = TaskStatus(status) if status else None
        tasks = await services["task_coordinator"].list_tasks(task_status, limit)

        table = Table(title="Tasks")
        table.add_column("ID", style="cyan", no_wrap=True)
        table.add_column("Summary", style="magenta")
        table.add_column("Agent Type", style="green")
        table.add_column("Priority", justify="center")
        table.add_column("Status", style="yellow")
        table.add_column("Submitted", style="blue")

        for task in tasks:
            # Truncate summary and ID for display
            summary_preview = (
                (task.summary[:40] + "...")
                if task.summary and len(task.summary) > 40
                else (task.summary or "-")
            )
            table.add_row(
                str(task.id)[:8],
                summary_preview,
                task.agent_type,
                str(task.priority),
                task.status.value,
                task.submitted_at.strftime("%Y-%m-%d %H:%M"),
            )

        console.print(table)

    asyncio.run(_list())


@task_app.command("show")
def task_show(task_id: str = typer.Argument(..., help="Task ID or prefix")) -> None:
    """Get detailed task information."""

    async def _status() -> None:
        from datetime import datetime, timezone

        services = await _get_services()
        resolved_id = await _resolve_task_id(task_id, services)
        task = await services["task_coordinator"].get_task(resolved_id)

        if not task:
            console.print(f"[red]Error:[/red] Task {task_id} not found")
            return

        console.print(f"[bold]Task {task.id}[/bold]")
        if task.summary:
            console.print(f"Summary: [magenta]{task.summary}[/magenta]")
        console.print(f"Prompt: {task.prompt}")
        console.print(f"Agent Type: {task.agent_type}")
        console.print(f"Priority: {task.priority}")
        console.print(f"Status: {task.status.value}")
        console.print(f"Retry Count: {task.retry_count}/{task.max_retries}")
        console.print(f"Timeout: {task.max_execution_timeout_seconds}s")
        console.print(f"Submitted: {task.submitted_at}")
        if task.started_at:
            console.print(f"Started: {task.started_at}")
        if task.completed_at:
            console.print(f"Completed: {task.completed_at}")
        console.print(f"Last Updated: {task.last_updated_at}")

        # Show time since last update for running tasks
        if task.status.value == "running":
            now = datetime.now(timezone.utc)
            time_since_update = (now - task.last_updated_at).total_seconds()
            console.print(f"Time Since Update: {int(time_since_update)}s")

            # Warn if approaching timeout
            if time_since_update > task.max_execution_timeout_seconds * 0.8:
                console.print(
                    f"[yellow]⚠[/yellow]  Task approaching timeout "
                    f"({int(time_since_update)}s / {task.max_execution_timeout_seconds}s)"
                )

        if task.input_data:
            console.print("\n[dim]Additional Context:[/dim]")
            console.print(json.dumps(task.input_data, indent=2))
        if task.error_message:
            console.print(f"\n[red]Error:[/red] {task.error_message}")

    asyncio.run(_status())


@task_app.command("cancel")
def cancel(
    task_id: str = typer.Argument(..., help="Task ID or prefix"),
    force: bool = typer.Option(False, help="Force cancel running tasks"),
) -> None:
    """Cancel a pending/running task.

    Use --force to cancel running tasks. Without --force, only pending tasks can be cancelled.
    """

    async def _cancel() -> None:
        services = await _get_services()
        resolved_id = await _resolve_task_id(task_id, services)

        success = await services["task_coordinator"].cancel_task(resolved_id, force=force)

        if success:
            console.print(f"[green]✓[/green] Task {task_id} cancelled")
        else:
            if not force:
                console.print(
                    f"[red]Error:[/red] Failed to cancel task {task_id}. "
                    "Use --force to cancel running tasks."
                )
            else:
                console.print(f"[red]Error:[/red] Failed to cancel task {task_id}")

    asyncio.run(_cancel())


@task_app.command("retry")
def retry(task_id: str = typer.Argument(..., help="Task ID or prefix")) -> None:
    """Retry a failed or cancelled task."""

    async def _retry() -> None:
        services = await _get_services()
        resolved_id = await _resolve_task_id(task_id, services)
        success = await services["task_coordinator"].retry_task(resolved_id)

        if success:
            console.print(f"[green]✓[/green] Task {task_id} queued for retry")
        else:
            console.print(f"[red]Error:[/red] Failed to retry task {task_id}")

    asyncio.run(_retry())


@task_app.command("prune")
def prune(
    task_ids: list[str] = typer.Argument(None, help="Task IDs or prefixes to delete"),
    status: str | None = typer.Option(None, "--status", help="Delete all tasks with this status (pending|blocked|ready|running|completed|failed|cancelled)"),
    older_than: str | None = typer.Option(None, "--older-than", help="Delete tasks older than duration (e.g., 30d, 2w, 6m, 1y)"),
    before: str | None = typer.Option(None, "--before", help="Delete tasks before date (ISO 8601: YYYY-MM-DD)"),
    limit: int | None = typer.Option(None, "--limit", help="Maximum tasks to delete", min=1),
    force: bool = typer.Option(False, "--force", help="Skip confirmation prompt"),
    dry_run: bool = typer.Option(False, "--dry-run", help="Show what would be deleted without deleting"),
    vacuum: str = typer.Option(
        "conditional",
        "--vacuum",
        help="VACUUM strategy: 'always' (may be slow), 'conditional' (auto, default), or 'never' (fastest)"
    ),
) -> None:
    """Delete tasks by ID or status.

    Examples:
        abathur task prune ebec23ad
        abathur task prune ebec23ad-1234-5678-90ab-cdef12345678 fbec23ad-5678-1234-90ab-cdef12345678
        abathur task prune --status completed
        abathur task prune --status failed --force
        abathur task prune --status pending --dry-run
        abathur task prune --older-than 30d
        abathur task prune --older-than 30d --vacuum=always
        abathur task prune --older-than 30d --vacuum=never
    """
    from abathur.domain.models import TaskStatus

    # Parameter validation (fail fast - before async)
    # Mutual exclusion: task_ids XOR time-based filters XOR status
    filter_count = sum([
        bool(task_ids),
        bool(older_than or before),
        bool(status)
    ])

    if filter_count == 0:
        raise typer.BadParameter(
            "Must specify at least one filter method.\n"
            "Options:\n"
            "  - Task IDs: abathur task prune <task-id-1> <task-id-2>\n"
            "  - Time-based: abathur task prune --older-than 30d\n"
            "  - Status: abathur task prune --status completed"
        )

    if filter_count > 1:
        filters_used = []
        if task_ids:
            filters_used.append("task IDs")
        if older_than or before:
            filters_used.append("time-based filters (--older-than or --before)")
        if status:
            filters_used.append("--status")

        raise typer.BadParameter(
            f"Cannot use multiple filter methods together: {', '.join(filters_used)}.\n"
            "Choose one filter method:\n"
            "  - Task IDs only\n"
            "  - Time-based filters only (--older-than or --before)\n"
            "  - Status only (--status)"
        )

    # Validate status enum value
    task_status = None
    if status:
        try:
            task_status = TaskStatus(status)
        except ValueError:
            valid_values = ", ".join([s.value for s in TaskStatus])
            raise typer.BadParameter(
                f"Invalid status '{status}'. Valid values: {valid_values}"
            ) from None

    # Parse --older-than duration
    older_than_days = None
    if older_than:
        try:
            older_than_days = parse_duration_to_days(older_than)
        except ValueError as e:
            raise typer.BadParameter(
                f"Invalid duration format: {older_than}. "
                f"Use format <number><unit> (e.g., 30d, 2w, 6m, 1y). "
                f"Error: {e}"
            ) from None

    # Parse --before date
    before_date = None
    if before:
        try:
            before_date = datetime.fromisoformat(before)
            if before_date.tzinfo is None:
                before_date = before_date.replace(tzinfo=timezone.utc)
        except ValueError as e:
            raise typer.BadParameter(
                f"Invalid date format: {before}. "
                f"Use ISO 8601 format (YYYY-MM-DD or YYYY-MM-DDTHH:MM:SS). "
                f"Examples: 2025-01-01, 2025-01-01T12:00:00. "
                f"Error: {e}"
            ) from None

    async def _prune() -> None:
        services = await _get_services()

        # Routing decision: time filters -> prune_tasks(), else -> delete_tasks()
        # This enables advanced time-based filtering while preserving backward compatibility
        has_time_filters = older_than is not None or before is not None

        if has_time_filters:
            # Phase 2: PruneFilters construction and child validation
            # Construct PruneFilters from parsed CLI parameters
            try:
                # Construct with explicit parameters to satisfy type checker
                if task_status is not None:
                    # Status specified - use single-status list
                    filters = PruneFilters(
                        older_than_days=older_than_days,
                        before_date=before_date,
                        statuses=[task_status],
                        limit=limit,
                        dry_run=dry_run,
                        vacuum_mode=vacuum
                    )
                else:
                    # No status specified - use default (COMPLETED, FAILED, CANCELLED)
                    filters = PruneFilters(
                        older_than_days=older_than_days,
                        before_date=before_date,
                        limit=limit,
                        dry_run=dry_run,
                        vacuum_mode=vacuum
                    )
            except ValidationError as e:
                raise typer.BadParameter(f"Invalid filter parameters: {e}") from None

            # CLI-007: Task ID preview query for child validation
            # Uses shared PruneFilters.build_where_clause() method to ensure
            # preview query matches prune_tasks() deletion query exactly

            # Build WHERE clause from PruneFilters (use shared method)
            where_sql, params = filters.build_where_clause()

            # Build complete preview query
            limit_sql = f" LIMIT {filters.limit}" if filters.limit else ""
            preview_query = f"""
                SELECT id FROM tasks
                WHERE {where_sql}
                ORDER BY submitted_at ASC
                {limit_sql}
            """

            # Execute preview query to get task IDs
            async with services["database"]._get_connection() as conn:
                cursor = await conn.execute(preview_query, tuple(params))
                rows = await cursor.fetchall()
                preview_task_ids = [row["id"] for row in rows]

            # Early return if no tasks match
            if not preview_task_ids:
                console.print("[yellow]No tasks match the specified filters.[/yellow]")
                return

            # Phase 3: prune_tasks() execution and result display

            # Component 1: Child Task Validation (~30 lines)
            child_tasks = await services["database"].get_child_tasks(preview_task_ids)

            if child_tasks:
                console.print(
                    f"\n[yellow]![/yellow] Cannot delete {len(preview_task_ids)} task(s) - "
                    f"{len(child_tasks)} have child tasks:"
                )

                blocked_table = Table()
                blocked_table.add_column("Parent ID", style="cyan", no_wrap=True)
                blocked_table.add_column("Child ID", style="yellow", no_wrap=True)
                blocked_table.add_column("Child Summary", style="magenta")

                for child in child_tasks:
                    parent_id_str = str(child.parent_task_id)[:8] if child.parent_task_id else "unknown"
                    child_id_str = str(child.id)[:8]
                    summary_preview = (
                        (child.summary[:40] + "...")
                        if child.summary and len(child.summary) > 40
                        else (child.summary or "-")
                    )
                    blocked_table.add_row(
                        parent_id_str,
                        child_id_str,
                        summary_preview,
                    )

                console.print(blocked_table)
                console.print("\n[yellow]Delete child tasks first before deleting parent tasks.[/yellow]")
                return

            # Component 2: Preview Display (~25 lines)
            # Fetch full Task objects for preview
            tasks_to_delete = []
            for task_id in preview_task_ids:
                task = await services['task_coordinator'].get_task(task_id)
                if task:
                    tasks_to_delete.append(task)

            # Display preview table
            preview_table = Table(title=f"Tasks to Delete ({len(tasks_to_delete)})")
            preview_table.add_column("ID", style="cyan", no_wrap=True)
            preview_table.add_column("Summary", style="magenta")
            preview_table.add_column("Status", style="yellow")
            preview_table.add_column("Agent Type", style="green")

            for task in tasks_to_delete:
                summary_preview = (
                    (task.summary[:40] + "...")
                    if task.summary and len(task.summary) > 40
                    else (task.summary or "-")
                )
                preview_table.add_row(
                    str(task.id)[:8],
                    summary_preview,
                    task.status.value,
                    task.agent_type,
                )

            console.print(preview_table)

            # Component 3: Dry-Run Check (~5 lines)
            if dry_run:
                console.print("\n[blue]Dry-run mode - no changes will be made[/blue]")
                console.print(f"[dim]Would delete {len(tasks_to_delete)} task(s)[/dim]")
                return

            # Component 4: Confirmation Prompt (~10 lines)
            if not force:
                console.print(f"\n[yellow]About to permanently delete {len(tasks_to_delete)} task(s)[/yellow]")
                confirmed = typer.confirm("Are you sure you want to continue?")
                if not confirmed:
                    console.print("[dim]Operation cancelled[/dim]")
                    raise typer.Exit(0)

            # Component 5: Prune Execution (~10 lines)
            console.print("[blue]Deleting tasks...[/blue]")
            try:
                result = await services["database"].prune_tasks(filters)
            except sqlite3.OperationalError as e:
                # Database locked, busy, or permission issues
                console.print(
                    "[red]Error:[/red] Database is locked or busy.\n"
                    "This can happen if another process is using the database.\n"
                    "Try again in a few moments."
                )
                logger.error(f"Database operational error: {e}")
                raise typer.Exit(1)
            except sqlite3.IntegrityError as e:
                # Foreign key violations, constraint failures
                console.print(
                    "[red]Error:[/red] Database integrity constraint violated.\n"
                    "This may indicate data corruption or concurrent modifications.\n"
                    f"Details: {e}"
                )
                logger.error(f"Database integrity error: {e}")
                raise typer.Exit(1)
            except aiosqlite.Error as e:
                # General aiosqlite errors (connection, protocol, etc.)
                console.print(
                    "[red]Error:[/red] Database connection or protocol error.\n"
                    f"Details: {e}\n"
                    "Check database file permissions and disk space."
                )
                logger.error(f"Aiosqlite error: {e}")
                raise typer.Exit(1)
            except ValueError as e:
                # Validation errors from our code
                console.print(
                    f"[red]Error:[/red] Invalid parameters: {e}\n"
                    "Check your command arguments and try again."
                )
                logger.error(f"Validation error: {e}")
                raise typer.Exit(1)
            except Exception as e:
                # Unexpected errors - still catch for safety
                console.print(
                    f"[red]Error:[/red] Unexpected error during task deletion.\n"
                    f"Type: {type(e).__name__}\n"
                    f"Details: {e}\n"
                    "Please report this issue if it persists."
                )
                logger.exception("Unexpected error in prune command")
                raise typer.Exit(1)

            # Component 6: PruneResult Display (~25 lines)
            # Display result summary
            console.print(f"\n[green]✓[/green] Successfully deleted {result.deleted_tasks} task(s)")

            # Display breakdown by status
            if result.breakdown_by_status:
                breakdown_table = Table(title="Breakdown by Status")
                breakdown_table.add_column("Status", style="cyan")
                breakdown_table.add_column("Count", style="yellow", justify="right")

                for status, count in result.breakdown_by_status.items():
                    breakdown_table.add_row(status.value, str(count))

                console.print(breakdown_table)

            # Display VACUUM information
            if result.reclaimed_bytes is not None:
                reclaimed_mb = result.reclaimed_bytes / (1024 * 1024)
                console.print(f"\n[green]VACUUM completed: {reclaimed_mb:.2f} MB reclaimed[/green]")
            elif filters.vacuum_mode == "never":
                console.print("\n[dim]VACUUM skipped (--vacuum=never)[/dim]")
            elif filters.vacuum_mode == "conditional" and result.deleted_tasks < 100:
                console.print(f"\n[dim]VACUUM skipped (conditional mode, only {result.deleted_tasks} tasks deleted, threshold is 100)[/dim]")

            # Display dependency count
            if result.deleted_dependencies:
                console.print(f"[cyan]Deleted {result.deleted_dependencies} task dependencies[/cyan]")

            return

        # Unified prune path - uses prune_tasks() for all selection strategies
        # Task selection logic
        selected_task_ids: list[UUID] = []

        if task_ids:
            # Resolve task ID prefixes
            for task_id_prefix in task_ids:
                resolved_id = await _resolve_task_id(task_id_prefix, services)
                selected_task_ids.append(resolved_id)
        elif task_status:
            # Filter by status
            # Use the CLI limit if specified, otherwise default to 10000
            task_limit = limit if limit is not None else 10000
            tasks = await services["database"].list_tasks(task_status, limit=task_limit)
            selected_task_ids = [task.id for task in tasks]

            if not selected_task_ids:
                console.print(f"[green]✓[/green] No tasks found with status '{task_status.value}'")
                return

        # Apply limit to selected task IDs if specified (for task-ID based deletion)
        if limit is not None and len(selected_task_ids) > limit:
            selected_task_ids = selected_task_ids[:limit]

        # Fetch full task details for display
        tasks_to_delete = []
        for task_id in selected_task_ids:
            task = await services["task_coordinator"].get_task(task_id)
            if task:
                tasks_to_delete.append(task)
            else:
                # Task ID was resolved but doesn't exist in database
                console.print(f"[red]Error:[/red] Task {task_id} not found")
                raise typer.Exit(1)

        if not tasks_to_delete:
            console.print("[green]✓[/green] No tasks to delete")
            return

        # Display preview table
        table = Table(title=f"Tasks to Delete ({len(tasks_to_delete)})")
        table.add_column("ID", style="cyan", no_wrap=True)
        table.add_column("Summary", style="magenta")
        table.add_column("Status", style="yellow")
        table.add_column("Agent Type", style="green")

        for task in tasks_to_delete:
            summary_preview = (
                (task.summary[:40] + "...")
                if task.summary and len(task.summary) > 40
                else (task.summary or "-")
            )
            table.add_row(
                str(task.id)[:8],
                summary_preview,
                task.status.value,
                task.agent_type,
            )

        console.print(table)

        # Dry-run mode
        if dry_run:
            console.print("\n[blue]Dry-run mode - no changes will be made[/blue]")
            console.print(f"[dim]Would delete {len(tasks_to_delete)} task(s)[/dim]")
            return

        # Confirmation prompt (unless --force)
        if not force:
            console.print(f"\n[yellow]About to permanently delete {len(tasks_to_delete)} task(s)[/yellow]")
            confirmed = typer.confirm("Are you sure you want to continue?")
            if not confirmed:
                console.print("[dim]Operation cancelled[/dim]")
                raise typer.Exit(0)

        # Execute deletion using unified prune_tasks() interface
        console.print("[blue]Deleting tasks...[/blue]")
        try:
<<<<<<< HEAD
            result = await services["database"].delete_tasks(selected_task_ids)
            deleted_count = result['deleted_count']
        except sqlite3.OperationalError as e:
            console.print(
                "[red]Error:[/red] Database is locked or busy.\n"
                "This can happen if another process is using the database.\n"
                "Try again in a few moments."
            )
            logger.error(f"Database operational error: {e}")
            raise typer.Exit(1)
        except sqlite3.IntegrityError as e:
            console.print(
                "[red]Error:[/red] Database integrity constraint violated.\n"
                "This may indicate data corruption or concurrent modifications.\n"
                f"Details: {e}"
            )
            logger.error(f"Database integrity error: {e}")
            raise typer.Exit(1)
        except aiosqlite.Error as e:
=======
            from abathur.infrastructure.database import PruneFilters
            filters = PruneFilters(task_ids=selected_task_ids, vacuum_mode="never")
            result = await services["database"].prune_tasks(filters)
            deleted_count = result.deleted_tasks
        except Exception as e:
>>>>>>> 40e0349e
            console.print(
                "[red]Error:[/red] Database connection or protocol error.\n"
                f"Details: {e}\n"
                "Check database file permissions and disk space."
            )
            logger.error(f"Aiosqlite error: {e}")
            raise typer.Exit(1)
        except ValueError as e:
            console.print(
                f"[red]Error:[/red] Invalid parameters: {e}\n"
                "Check your command arguments and try again."
            )
            logger.error(f"Validation error: {e}")
            raise typer.Exit(1)
        except Exception as e:
            console.print(
                f"[red]Error:[/red] Unexpected error during task deletion.\n"
                f"Type: {type(e).__name__}\n"
                f"Details: {e}\n"
                "Please report this issue if it persists."
            )
            logger.exception("Unexpected error in delete command")
            raise typer.Exit(1)

        # Display results
        console.print(
            f"[green]✓[/green] Deleted {deleted_count} task(s)"
        )

        # Show breakdown if available
        if result.breakdown_by_status:
            breakdown_table = Table(title="Breakdown by Status")
            breakdown_table.add_column("Status", style="cyan")
            breakdown_table.add_column("Count", style="yellow", justify="right")

            for status, count in result.breakdown_by_status.items():
                breakdown_table.add_row(status.value, str(count))

            console.print(breakdown_table)

    asyncio.run(_prune())


@task_app.command("check-stale")
def check_stale() -> None:
    """Check for and handle stale running tasks that have exceeded their timeout."""

    async def _check_stale() -> None:
        services = await _get_services()

        console.print("[blue]Checking for stale running tasks...[/blue]")
        handled_task_ids = await services["task_coordinator"].handle_stale_tasks()

        if not handled_task_ids:
            console.print("[green]✓[/green] No stale tasks found")
        else:
            console.print(f"[yellow]![/yellow] Handled {len(handled_task_ids)} stale task(s):")
            for task_id in handled_task_ids:
                console.print(f"  - {task_id}")

    asyncio.run(_check_stale())


@task_app.command("status")
def task_status(watch: bool = typer.Option(False, help="Watch mode (live updates)")) -> None:
    """Show task queue status and statistics."""

    async def _status() -> None:
        services = await _get_services()
        from abathur.domain.models import TaskStatus

        # Count tasks by status
        pending = len(await services["database"].list_tasks(TaskStatus.PENDING, 1000))
        running = len(await services["database"].list_tasks(TaskStatus.RUNNING, 1000))
        completed = len(await services["database"].list_tasks(TaskStatus.COMPLETED, 1000))
        failed = len(await services["database"].list_tasks(TaskStatus.FAILED, 1000))

        console.print("[bold]Task Queue Status[/bold]")
        console.print(f"Pending tasks: {pending}")
        console.print(f"Running tasks: {running}")
        console.print(f"Completed tasks: {completed}")
        console.print(f"Failed tasks: {failed}")
        console.print(f"Total tasks: {pending + running + completed + failed}")

    asyncio.run(_status())


# ===== Swarm Commands =====
swarm_app = typer.Typer(help="Agent swarm management", no_args_is_help=True)
app.add_typer(swarm_app, name="swarm")


@swarm_app.command("start")
def start_swarm(
    task_limit: int | None = typer.Option(None, help="Max tasks to process before stopping"),
    max_agents: int = typer.Option(10, help="Max concurrent agents"),
    no_mcp: bool = typer.Option(False, help="Disable auto-start of MCP memory server"),
    poll_interval: float = typer.Option(2.0, help="Polling interval in seconds"),
) -> None:
    """Start the swarm orchestrator in continuous mode.

    The swarm continuously polls the database for READY tasks and spawns agents
    up to the max_concurrent_agents limit. It runs until interrupted with Ctrl+C
    or until task_limit is reached (if specified).

    Automatically starts the MCP memory server for agent memory access.
    Use --no-mcp to disable auto-start of the memory server.

    Examples:
        abathur swarm start                         # Run continuously until Ctrl+C
        abathur swarm start --task-limit 5          # Stop after processing 5 tasks
        abathur swarm start --poll-interval 5.0     # Poll every 5 seconds
    """

    async def _start() -> None:
        import signal as sig

        from abathur.mcp.server_manager import MemoryServerManager

        services = await _get_services()

        # Update poll interval if specified
        if poll_interval != 2.0:
            services["swarm_orchestrator"].poll_interval = poll_interval

        console.print("[blue]Starting swarm orchestrator in continuous mode...[/blue]")
        console.print("[dim]Press Ctrl+C to stop gracefully[/dim]")

        # Auto-start MCP memory server
        mcp_manager = None
        if not no_mcp:
            console.print("[dim]Starting MCP memory server...[/dim]")
            mcp_manager = MemoryServerManager(services["config_manager"].get_database_path())
            await mcp_manager.start()
            console.print("[dim]✓ MCP memory server running[/dim]")

        # Setup signal handlers for graceful shutdown
        shutdown_event = asyncio.Event()

        def signal_handler(signum: int, frame: Any) -> None:
            console.print("\n[yellow]Shutdown signal received, stopping gracefully...[/yellow]")
            shutdown_event.set()

        sig.signal(sig.SIGINT, signal_handler)
        sig.signal(sig.SIGTERM, signal_handler)

        # Start monitoring
        await services["resource_monitor"].start_monitoring()

        try:
            # Start swarm in a task so we can monitor shutdown signal
            swarm_task = asyncio.create_task(services["swarm_orchestrator"].start_swarm(task_limit))

            # Wait for either completion or shutdown signal
            done, pending = await asyncio.wait(
                [swarm_task, asyncio.create_task(shutdown_event.wait())],
                return_when=asyncio.FIRST_COMPLETED,
            )

            # If shutdown was signaled, cancel swarm and wait for graceful stop
            if shutdown_event.is_set():
                console.print("[dim]Initiating graceful shutdown...[/dim]")
                await services["swarm_orchestrator"].shutdown()
                # Wait for swarm task to complete
                try:
                    results = await asyncio.wait_for(swarm_task, timeout=30.0)
                except asyncio.TimeoutError:
                    console.print("[yellow]Warning: Swarm shutdown timed out[/yellow]")
                    swarm_task.cancel()
                    results = []
            else:
                # Swarm completed naturally
                results = await swarm_task

            console.print(f"[green]✓[/green] Swarm completed {len(results)} tasks")

        finally:
            # Stop monitoring
            await services["resource_monitor"].stop_monitoring()

            # Stop MCP memory server
            if mcp_manager:
                console.print("[dim]Stopping MCP memory server...[/dim]")
                await mcp_manager.stop()

    try:
        asyncio.run(_start())
    except KeyboardInterrupt:
        console.print("\n[yellow]Interrupted[/yellow]")
        pass


@swarm_app.command("status")
def swarm_status() -> None:
    """Get swarm status."""

    async def _status() -> None:
        services = await _get_services()
        status = await services["swarm_orchestrator"].get_swarm_status()

        console.print("[bold]Swarm Status[/bold]")
        console.print(f"Active tasks: {status.get('active_tasks', 0)}")
        console.print(f"Completed tasks: {status.get('completed_tasks', 0)}")
        console.print(f"Failed tasks: {status.get('failed_tasks', 0)}")

    asyncio.run(_status())


# ===== MCP Commands =====
mcp_app = typer.Typer(help="MCP server management", no_args_is_help=True)
app.add_typer(mcp_app, name="mcp")


@mcp_app.command("list")
def mcp_list() -> None:
    """List all MCP servers (including built-in memory server)."""

    async def _list() -> None:
        from abathur.infrastructure import ConfigManager
        from abathur.mcp.server_manager import MemoryServerManager

        services = await _get_services()
        config_manager = ConfigManager()

        table = Table(title="MCP Servers")
        table.add_column("Name", style="cyan")
        table.add_column("Command", style="green")
        table.add_column("State", style="yellow")
        table.add_column("PID", justify="center")

        # Add memory server
        memory_manager = MemoryServerManager(config_manager.get_database_path())
        memory_status = memory_manager.get_status()
        is_running = await memory_manager.is_running()
        table.add_row(
            "memory",
            "abathur-mcp (built-in)",
            "[green]running[/green]" if is_running else "[dim]stopped[/dim]",
            str(memory_status.get("pid", "N/A")),
        )

        # Add configured servers
        all_status = services["mcp_manager"].get_all_server_status()
        for name, server_status in all_status.items():
            table.add_row(
                name,
                server_status.get("command", ""),
                server_status.get("state", "unknown"),
                str(server_status.get("pid", "N/A")),
            )

        console.print(table)

    asyncio.run(_list())


@mcp_app.command("start")
def mcp_start(
    server: str = typer.Argument(..., help="Server name (e.g., 'memory' or configured server)"),
    foreground: bool = typer.Option(False, help="Run in foreground (memory server only)"),
) -> None:
    """Start an MCP server.

    Examples:
        abathur mcp start memory          # Start the built-in memory server
        abathur mcp start filesystem      # Start a configured MCP server
        abathur mcp start memory --foreground  # Run memory server in foreground
    """

    async def _start() -> None:
        # Special handling for built-in memory server
        if server == "memory":
            from abathur.infrastructure import ConfigManager
            from abathur.mcp.server_manager import MemoryServerManager

            config_manager = ConfigManager()
            db_path = config_manager.get_database_path()

            if foreground:
                # Run in foreground (blocking)
                console.print("[blue]Starting Memory MCP server in foreground...[/blue]")
                console.print(f"[dim]Database: {db_path}[/dim]")
                console.print("[dim]Press Ctrl+C to stop[/dim]\n")

                from abathur.mcp.memory_server import AbathurMemoryServer

                memory_server = AbathurMemoryServer(db_path)
                await memory_server.run()
            else:
                # Run in background
                manager = MemoryServerManager(db_path)
                success = await manager.start()

                if success:
                    console.print("[green]✓[/green] MCP server [cyan]memory[/cyan] started")
                    console.print(f"[dim]Database: {db_path}[/dim]")
                    console.print(
                        f"[dim]PID: {manager.process.pid if manager.process else 'N/A'}[/dim]"
                    )
                    console.print("\n[dim]Configure in Claude Desktop:[/dim]")
                    console.print(
                        f'[dim]  "abathur-memory": {{"command": "abathur-mcp", "args": ["--db-path", "{db_path}"]}}[/dim]'
                    )
                else:
                    console.print("[red]Error:[/red] Failed to start memory server")
        else:
            # Use generic MCPManager for configured servers
            services = await _get_services()
            success = await services["mcp_manager"].start_server(server)

            if success:
                console.print(f"[green]✓[/green] MCP server [cyan]{server}[/cyan] started")
            else:
                console.print(f"[red]Error:[/red] Failed to start MCP server {server}")

    try:
        asyncio.run(_start())
    except KeyboardInterrupt:
        console.print("\n[yellow]Server stopped[/yellow]")


@mcp_app.command("stop")
def mcp_stop(
    server: str = typer.Argument(..., help="Server name (e.g., 'memory' or configured server)"),
) -> None:
    """Stop an MCP server.

    Examples:
        abathur mcp stop memory      # Stop the built-in memory server
        abathur mcp stop filesystem  # Stop a configured MCP server
    """

    async def _stop() -> None:
        # Special handling for built-in memory server
        if server == "memory":
            from abathur.infrastructure import ConfigManager
            from abathur.mcp.server_manager import MemoryServerManager

            config_manager = ConfigManager()
            manager = MemoryServerManager(config_manager.get_database_path())

            success = await manager.stop()

            if success:
                console.print("[green]✓[/green] MCP server [cyan]memory[/cyan] stopped")
            else:
                console.print("[red]Error:[/red] Failed to stop memory server")
        else:
            # Use generic MCPManager for configured servers
            services = await _get_services()
            success = await services["mcp_manager"].stop_server(server)

            if success:
                console.print(f"[green]✓[/green] MCP server [cyan]{server}[/cyan] stopped")
            else:
                console.print(f"[red]Error:[/red] Failed to stop MCP server {server}")

    asyncio.run(_stop())


@mcp_app.command("restart")
def mcp_restart(
    server: str = typer.Argument(..., help="Server name (e.g., 'memory' or configured server)"),
) -> None:
    """Restart an MCP server.

    Examples:
        abathur mcp restart memory      # Restart the built-in memory server
        abathur mcp restart filesystem  # Restart a configured MCP server
    """

    async def _restart() -> None:
        # Special handling for built-in memory server
        if server == "memory":
            from abathur.infrastructure import ConfigManager
            from abathur.mcp.server_manager import MemoryServerManager

            config_manager = ConfigManager()
            manager = MemoryServerManager(config_manager.get_database_path())

            # Stop first
            await manager.stop()
            await asyncio.sleep(1.0)  # Brief pause

            # Then start
            success = await manager.start()

            if success:
                console.print("[green]✓[/green] MCP server [cyan]memory[/cyan] restarted")
            else:
                console.print("[red]Error:[/red] Failed to restart memory server")
        else:
            # Use generic MCPManager for configured servers
            services = await _get_services()
            success = await services["mcp_manager"].restart_server(server)

            if success:
                console.print(f"[green]✓[/green] MCP server [cyan]{server}[/cyan] restarted")
            else:
                console.print(f"[red]Error:[/red] Failed to restart MCP server {server}")

    asyncio.run(_restart())


@mcp_app.command("status")
def mcp_status(
    server: str | None = typer.Argument(None, help="Server name (omit to show all servers)"),
) -> None:
    """Show MCP server status.

    Examples:
        abathur mcp status           # Show status of all servers
        abathur mcp status memory    # Show status of memory server only
        abathur mcp status filesystem # Show status of a configured server
    """

    async def _status() -> None:
        # If a specific server is requested
        if server:
            # Special handling for built-in memory server
            if server == "memory":
                from abathur.infrastructure import ConfigManager
                from abathur.mcp.server_manager import MemoryServerManager

                config_manager = ConfigManager()
                manager = MemoryServerManager(config_manager.get_database_path())

                status_info = manager.get_status()
                is_running = await manager.is_running()

                console.print("[bold]Memory MCP Server Status[/bold]")
                console.print(f"Running: {'[green]Yes[/green]' if is_running else '[red]No[/red]'}")
                if status_info["pid"]:
                    console.print(f"PID: {status_info['pid']}")
                console.print(f"Database: {status_info['db_path']}")
            else:
                # Show status for a configured server
                services = await _get_services()
                status_info = services["mcp_manager"].get_server_status(server)

                if not status_info:
                    console.print(f"[red]Error:[/red] Server {server} not found")
                    return

                console.print(f"[bold]MCP Server Status: {server}[/bold]")
                console.print(f"Command: {status_info.get('command', 'N/A')}")
                console.print(f"State: {status_info.get('state', 'unknown')}")
                if status_info.get("pid"):
                    console.print(f"PID: {status_info['pid']}")
                if status_info.get("started_at"):
                    console.print(f"Started: {status_info['started_at']}")
                if status_info.get("error_message"):
                    console.print(f"[red]Error:[/red] {status_info['error_message']}")
        else:
            # Show all servers (including memory)
            from abathur.infrastructure import ConfigManager
            from abathur.mcp.server_manager import MemoryServerManager

            services = await _get_services()
            config_manager = ConfigManager()

            table = Table(title="MCP Servers")
            table.add_column("Name", style="cyan")
            table.add_column("Command", style="green")
            table.add_column("State", style="yellow")
            table.add_column("PID", justify="center")

            # Add memory server
            memory_manager = MemoryServerManager(config_manager.get_database_path())
            memory_status = memory_manager.get_status()
            is_running = await memory_manager.is_running()
            table.add_row(
                "memory",
                "abathur-mcp (built-in)",
                "[green]running[/green]" if is_running else "[dim]stopped[/dim]",
                str(memory_status.get("pid", "N/A")),
            )

            # Add configured servers
            all_status = services["mcp_manager"].get_all_server_status()
            for name, status_info in all_status.items():
                table.add_row(
                    name,
                    status_info.get("command", ""),
                    status_info.get("state", "unknown"),
                    str(status_info.get("pid", "N/A")),
                )

            console.print(table)

    asyncio.run(_status())


# ===== Loop Commands =====
loop_app = typer.Typer(help="Iterative loop execution", no_args_is_help=True)
app.add_typer(loop_app, name="loop")


@loop_app.command("start")
def loop_start(
    task_id: str = typer.Argument(..., help="Task ID or prefix"),
    max_iterations: int = typer.Option(10, help="Maximum iterations"),
    convergence_threshold: float = typer.Option(0.95, help="Convergence threshold"),
    no_mcp: bool = typer.Option(False, help="Disable auto-start of MCP memory server"),
) -> None:
    """Start an iterative refinement loop.

    Automatically starts the MCP memory server for agent memory access.
    Use --no-mcp to disable auto-start of the memory server.
    """

    async def _start() -> None:
        from abathur.application import ConvergenceCriteria, ConvergenceType
        from abathur.mcp.server_manager import MemoryServerManager

        services = await _get_services()

        resolved_id = await _resolve_task_id(task_id, services)
        task = await services["task_coordinator"].get_task(resolved_id)
        if not task:
            console.print(f"[red]Error:[/red] Task {task_id} not found")
            return

        criteria = ConvergenceCriteria(
            type=ConvergenceType.THRESHOLD,
            threshold=convergence_threshold,
        )

        console.print(f"[blue]Starting loop execution for task {task_id}...[/blue]")

        # Auto-start MCP memory server
        mcp_manager = None
        if not no_mcp:
            console.print("[dim]Starting MCP memory server...[/dim]")
            mcp_manager = MemoryServerManager(services["config_manager"].get_database_path())
            await mcp_manager.start()
            console.print("[dim]✓ MCP memory server running[/dim]")

        try:
            result = await services["loop_executor"].execute_loop(task, criteria, max_iterations)

            if result.converged:
                console.print(f"[green]✓[/green] Converged after {result.iterations} iterations")
            else:
                console.print(
                    f"[yellow]![/yellow] Did not converge ({result.reason}) after {result.iterations} iterations"
                )
        finally:
            # Stop MCP memory server
            if mcp_manager:
                console.print("[dim]Stopping MCP memory server...[/dim]")
                await mcp_manager.stop()

    asyncio.run(_start())


# ===== Database Commands =====
@app.command()
def init(
    validate: bool = typer.Option(
        False, help="Run comprehensive database validation"
    ),  # noqa: B008
    db_path: Path
    | None = typer.Option(  # noqa: B008
        None, help="Custom database path (default: ~/.abathur/abathur.db)"
    ),
    report_output: Path
    | None = typer.Option(None, help="Save validation report as JSON"),  # noqa: B008
    skip_template: bool = typer.Option(False, help="Skip template installation"),  # noqa: B008
) -> None:
    """Initialize or update an Abathur project with latest templates.

    By default, pulls templates from the config file and installs/updates them
    to your project directory (.claude/ and related files).

    Template Update Behavior:
    - Core agent templates are always updated to latest version
    - MCP config is always updated
    - Custom agents (not in template) are preserved
    - Documentation files are updated

    Templates are configured in .abathur/config.yaml under the 'template_repos' field.
    Multiple templates can be specified, and they will be installed in order.

    Use --skip-template to only initialize the database without updating templates.
    Use --validate to run a comprehensive validation suite after initialization.
    This checks PRAGMA settings, foreign keys, indexes, and performance.

    Use --db-path to initialize a database at a custom location.
    Use --report-output to save the validation report as JSON (requires --validate).

    Examples:
        abathur init                                    # Init DB + update templates
        abathur init --skip-template                    # Only init database
        abathur init --validate
        abathur init --validate --report-output validation.json
        abathur init --db-path /tmp/test.db --validate
    """

    async def _init() -> None:
        import time

        from abathur.infrastructure import ConfigManager, Database, DatabaseValidator

        console.print("[blue]Initializing Abathur project...[/blue]")

        # Determine database path
        if db_path:
            database_path = db_path
            console.print(f"[dim]Using custom database path: {database_path}[/dim]")
        else:
            config_manager = ConfigManager()
            database_path = config_manager.get_database_path()

        # Initialize database
        database = Database(database_path)

        start_time = time.perf_counter()
        await database.initialize()
        init_duration = time.perf_counter() - start_time

        console.print(f"[green]✓[/green] Database initialized ({init_duration:.2f}s)")

        # Run validation if requested
        if validate:
            console.print("\n[blue]Running database validation...[/blue]")
            validator = DatabaseValidator(database)
            results = await validator.run_all_checks(verbose=True)

            # Add initialization metadata
            results["database_path"] = str(database_path)
            results["initialization_duration_seconds"] = round(init_duration, 2)

            # Save report if requested
            if report_output:
                report_output.parent.mkdir(parents=True, exist_ok=True)
                with open(report_output, "w") as f:
                    json.dump(results, f, indent=2)
                console.print(f"\n[green]✓[/green] Validation report saved to: {report_output}")

            if results["issues"]:
                console.print("\n[red]✗[/red] Validation failed - see issues above")
                raise typer.Exit(1)
            else:
                console.print("\n[green]✓[/green] Validation passed - database ready for use")
        elif report_output:
            console.print("[yellow]Warning:[/yellow] --report-output requires --validate flag")

        # Install templates (unless skipped)
        if not skip_template:
            # Load config to get template repos
            config_manager = ConfigManager()
            config = config_manager.load_config()

            if not config.template_repos:
                console.print("[yellow]Warning:[/yellow] No templates configured in config file")
                return

            console.print(f"\n[blue]Installing {len(config.template_repos)} template(s)...[/blue]")

            services = await _get_services()
            total_agents = 0

            for idx, template_repo in enumerate(config.template_repos, start=1):
                console.print(f"\n[dim]Template {idx}/{len(config.template_repos)}[/dim]")
                console.print(f"[dim]Repository: {template_repo.url}[/dim]")
                console.print(f"[dim]Version: {template_repo.version}[/dim]")

                with Progress(
                    SpinnerColumn(),
                    TextColumn("[progress.description]{task.description}"),
                    console=console,
                ) as progress:
                    progress.add_task(description="Pulling template into cache...", total=None)

                    # Pull template into cache
                    tmpl = await services["template_manager"].clone_template(
                        template_repo.url, template_repo.version
                    )

                console.print(f"[green]✓[/green] Template cached: [cyan]{tmpl.name}[/cyan]")

                with Progress(
                    SpinnerColumn(),
                    TextColumn("[progress.description]{task.description}"),
                    console=console,
                ) as progress:
                    progress.add_task(
                        description="Installing/updating template in project directory...",
                        total=None,
                    )

                    # Install template to project directory
                    await services["template_manager"].install_template(tmpl)

                console.print("[green]✓[/green] Template installed/updated in project directory")

                # Count agents
                if tmpl.agents:
                    total_agents += len(tmpl.agents)
                    console.print(f"[dim]  - {len(tmpl.agents)} agent(s) from this template[/dim]")

            console.print("\n[green]✓[/green] All templates installed successfully")
            console.print("[dim]  - Core agent templates updated from templates[/dim]")
            console.print("[dim]  - MCP config updated[/dim]")
            console.print("[dim]  - Custom agents preserved (if any)[/dim]")
            if total_agents > 0:
                console.print(
                    f"[dim]  - Total {total_agents} template agent(s) in .claude/agents/[/dim]"
                )

    asyncio.run(_init())


# ===== Main Entry Point =====
def main() -> None:
    """Main entry point."""
    try:
        app()
    except KeyboardInterrupt:
        console.print("\n[yellow]Interrupted[/yellow]")
        sys.exit(130)
    except Exception as e:
        console.print(f"[red]Error:[/red] {e}")
        sys.exit(1)


if __name__ == "__main__":
    main()<|MERGE_RESOLUTION|>--- conflicted
+++ resolved
@@ -785,9 +785,10 @@
         # Execute deletion using unified prune_tasks() interface
         console.print("[blue]Deleting tasks...[/blue]")
         try:
-<<<<<<< HEAD
-            result = await services["database"].delete_tasks(selected_task_ids)
-            deleted_count = result['deleted_count']
+            from abathur.infrastructure.database import PruneFilters
+            filters = PruneFilters(task_ids=selected_task_ids, vacuum_mode="never")
+            result = await services["database"].prune_tasks(filters)
+            deleted_count = result.deleted_tasks
         except sqlite3.OperationalError as e:
             console.print(
                 "[red]Error:[/red] Database is locked or busy.\n"
@@ -805,13 +806,6 @@
             logger.error(f"Database integrity error: {e}")
             raise typer.Exit(1)
         except aiosqlite.Error as e:
-=======
-            from abathur.infrastructure.database import PruneFilters
-            filters = PruneFilters(task_ids=selected_task_ids, vacuum_mode="never")
-            result = await services["database"].prune_tasks(filters)
-            deleted_count = result.deleted_tasks
-        except Exception as e:
->>>>>>> 40e0349e
             console.print(
                 "[red]Error:[/red] Database connection or protocol error.\n"
                 f"Details: {e}\n"
