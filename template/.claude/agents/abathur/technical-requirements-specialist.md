--- conflicted
+++ resolved
@@ -489,12 +489,6 @@
 
 **Best Practices:**
 - **PREVENT DUPLICATION**: Always check for existing technical specifications before starting work
-<<<<<<< HEAD
-- **SINGLE TASK PLANNER DEFAULT**: Prefer ONE task-planner for implementation unless justified
-- **VERIFY PLANNER UNIQUENESS**: Check for existing task-planner tasks before spawning
-- **DEPENDENCY OVER DUPLICATION**: Task-planners should use dependencies instead of duplicating task plans
-- **DISCRETE SCOPES**: When spawning multiple task-planners, ensure non-overlapping component boundaries
-=======
 - **MULTIPLE TASK PLANNERS FOR COMPLEX WORK**: Break complex implementations into multiple small, focused task-planner invocations
 - **TASK PLANNER SCOPE**: Each task-planner should handle a small, focused piece of work (one component, one phase, one domain area)
 - **DECOMPOSITION BOUNDARIES**: Spawn separate task-planners for:
@@ -506,7 +500,6 @@
 - **VERIFY PLANNER UNIQUENESS**: Check for existing task-planner tasks before spawning to avoid duplication
 - **DEPENDENCY OVER DUPLICATION**: Task-planners should use dependencies to coordinate, not duplicate work
 - **DISCRETE SCOPES**: When spawning multiple task-planners, ensure non-overlapping component boundaries with clear dependencies
->>>>>>> 57c9ef15
 - Make evidence-based technical decisions (research first with WebSearch/WebFetch)
 - Document all architectural decisions with rationale
 - Consider scalability, maintainability, and testability
